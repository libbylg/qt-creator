--- conflicted
+++ resolved
@@ -1,16 +1,9 @@
 #BINARY_ARTIFACTS_BRANCH = master
 #PROJECT_USER_FILE_EXTENSION = .user
 
-<<<<<<< HEAD
 set(IDE_VERSION "4.10.82")               # The IDE version.
 set(IDE_VERSION_COMPAT "4.10.82")        # The IDE Compatibility version.
 set(IDE_VERSION_DISPLAY "4.11.0-beta1") # The IDE display version.
-=======
-set(IDE_VERSION "4.10.1")               # The IDE version.
-set(IDE_VERSION_COMPAT "4.10.0")        # The IDE Compatibility version.
-set(IDE_VERSION_DISPLAY "4.10.1")       # The IDE display version.
->>>>>>> a21df464
-set(IDE_COPYRIGHT_YEAR "2019")          # The IDE copyright year.
 
 set(IDE_SETTINGSVARIANT "QtProject")                  # The IDE settings variation.
 set(IDE_COPY_SETTINGSVARIANT "Nokia")                 # The IDE settings to initially import.
