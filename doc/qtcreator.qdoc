/*!
    \contentspage{index.html}{Qt Creator}
    \page index.html
    \nextpage creator-quick-tour.html

    \title Qt Creator Manual

    \section1 Version 1.0.0

    The goal of Qt Creator is to provide a cross-platform, complete Integrated
    Development Environment (IDE) to develop Qt projects. It is available for
    the Linux, Mac OS X and Windows platforms.

    \note Please report bugs and
    suggestions to the Qt Software task tracker at 
    http://www.qtsoftware.com/developer/task-tracker.
    You can also join the discussion list qt-creator@trolltech.com. To subscribe, send a
    message with the word \e subscribe to qt-creator-request@trolltech.com.
    For more information on Qt mailing lists, visit http://lists.trolltech.com

    \table
    \row
        \o \inlineimage qtcreator-screenshots.png
    \row
        \o Qt Creator includes a wide range of useful features. Among them are:
    \list 1
        \o \bold{Smart Code Editor}: The code editor provides syntax
            highlighting as well as code completion.
        \o \bold{Qt4 Project Generating Wizard}: This wizard allows the user
           to generate a project for a console application, a GUI application,
           or a C++ library.
        \o \bold{Qt Help Integration}: Qt's entire documentation can be
           accessed easily by clicking on the \gui{Help} button.
        \o \bold{Qt Designer Integration}: User interface forms can be designed
           within Qt Creator. Simply double-click on a \c{.ui} file within the
           \gui{Project Explorer} to launch the integration.
        \o \bold{Locator}: A powerful navigation tool that lets the user locate
           files and classes using minimal keystrokes.
        \o \bold{Support for qmake's .pro file format}: The project's \c{.pro}
           file is used as a project description file.
        \o \bold{Debugging Interface to GDB}: Applications can be debugged
           within Qt Creator using a graphical frontend to the GNU symbolic
           debugger.
    \endlist
    \endtable

    To learn more about the Qt Creator, click on one of the links below:

    \list
       \o   \l{A Quick Tour of Qt Creator}
       \o   \l{Creating a Project in Qt Creator}
       \o   \l{The Code Editor}
       \o   \l{Build Settings}
       \o   \l{Qt Version Management}
<<<<<<< HEAD
       \o   \l{Creating a Project in Qt Creator}
=======
>>>>>>> 0be29685
       \o   \l{Writing a Simple Program with Qt Creator}
       \o   \l{Qt Creator and Version Control Systems}
       \o   \l{Navigating Quickly Around Your Code with Locator}
       \o   \l{Debugging with Qt Creator}
       \o   \l{Tips and Tricks}
       \o   \l{Keyboard Shortcuts}
       \o   \l{Glossary}
       \o   \l{Supported Platforms}
       \o   \l{Known Issues of Version 1.0.0}
       \o   \l{Acknowledgements}
    \endlist

*/


/*!
    \contentspage index.html
    \page creator-quick-tour.html
    \nextpage creator-code-editor.html

    \title A Quick Tour of Qt Creator

    The labeled screenshot below shows some of the components of Qt Creator, in
    \gui Edit mode.

    \image qtcreator-breakdown.png

    \section1 The Mode Selectors

    When working in Qt Creator, you can be in one of six modes: \bold Welcome,
    \bold Edit, \bold Debug, \bold Projects, \bold Help, and \bold Output.

    Mode selectors allow you to quickly switch between tasks: Editing, browsing
    the Qt Creator manual, setting up the build environment, etc. You can
    activate a mode by either clicking on its mode selector, or using the
    \l{keyboard-shortcuts}{corresponding shortcut}. Certain actions also
    trigger a mode change, e.g., \gui{Debug}/\gui{Start Debugging} will switch
    to the \gui Debug mode.

    \list

    \o \gui{Welcome Mode} - Displays a welcome screen allowing you to quickly
    load recent sessions or individual projects. This is the mode you will see
    if Qt Creator is run without command line switches.

    \o \gui{Edit Mode} - Lets you edit both project and source files. A sidebar
    on the left provides different views to navigate between files.

    \o \gui{Debug Mode} - Provides various ways to inspect the state of the
    program while debugging. See \l{Debugging With Qt Creator} for a hands-on
    description of how to use this mode.

    \o \gui{Projects Mode} - Lets you configure how projects can be built and
    executed. Under the list of projects, there are tabs to configure the 
    build, run, and editor settings.

    \o \gui{Help Mode} - Shows any documentation registered by Qt Assistant,
    such as the Qt library and Qt Creator documentation.

    \o \gui{Output Mode} - Lets you examine various data in detail, for example
    build issues as well as compile and application output. This information
    is also available in the output panes.

    \endlist


    \section1 The Output Panes

    The task pane in Qt Creator can display one of four different panes:
    \gui{Build Issues}, \gui{Search Results}, \gui{Application Output}, and
    \gui{Compile Output}. These panes are available in all modes.

    \section2 Build Issues

    The {Build Issues} pane provides a list of issues, e.g., error messages or
    warnings that need to be fixed. It filters out irrelevant output from the
    compiler and collects them in an organized way.

    \image qtcreator-build-issues.png

    \section2 Search Results

    The \gui{Search Results} pane displays the results for global searches such
    as searching within a current document, files on disk, or all projects. In
    the screenshot below, we searched for all occurrences of \c{textfinder}
    within the \c{"/TextFinder"} folder.

    \image qtcreator-search-pane.png

    \section2 Application Output

    The \gui{Application Output} pane displays the status of the program when
    it is executed and debug output, e.g., output from qDebug().

    \image qtcreator-application-output.png

    \section2 Compile

    The \gui{Compile Output} pane provides all the output from the compiler. In
    other words, it is a more verbose version of information displayed in the
    \gui{Build Issues}

    \image qtcreator-compile-pane.png


    \section1 Session Management in Qt Creator

    In Qt Creator, a session is a collection of loaded projects, opened files,
    editor settings, and so on. When you run Qt Creator, you have a default
    session. You can create a new session using the \gui{Session Manager...},
    available in the \gui{File -> Session} menu.


    \image qtcreator-session-manager.png


    To switch between sessions, select \gui{File -> Session}. If you do not
    create and select any session, Qt Creator will always use the default
    session.

    \image qtcreator-session-menu.png


    \section1 Qt Help Integration

    Qt Creator comes fully integrated with all of Qt's documentation and
    examples via the Qt Help plugin. To view the documentation, you can switch
    to the \gui{Help} mode. To obtain context sensitive help, move your text
    cursor to a Qt class or function and press \key{F1}. The documentation
    will be displayed within a panel on the right, as shown in the screenshot
    below.

    External Documentation provided by the user can be used to augment or
    replace the documentation shipped with Qt Creator and Qt.

    \image qtcreator-context-sensitive-help.png


    \section1 Qt Designer Integration

    Qt Creator is fully integrated with Qt Designer to help you design user
    interface forms just like you would with the standalone version. The Qt
    Designer integration also includes project management and code completion.
    For more information on Qt Designer, you can refer to
    \l{http://doc.trolltech.com/designer-manual.html}{The Designer Manual}.

    \image qtcreator-formedit.png


    \section1 Keyboard Navigation
   
    Qt Creator caters not only to developers who are used to using the mouse,
    but also to developers who are more comfortable with the keyboard. A wide
    range of \l{keyboard-shortcuts}{keyboard} and
    \l{Navigating Quickly Around Your Code with Locator}{navigation} shortcuts
    are available to help speed up the process of developing your application.
*/

/*! \contentspage index.html
    \previouspage creator-quick-tour.html
    \page creator-code-editor.html
    \nextpage creator-build-settings.html

    \title The Code Editor

    Qt Creator's code editor is designed to aid the developer to create, edit,
    and navigate code. It is fully equipped with syntax highlighting, code
    completion, context sensitive help, as well as inline error indicators
    while you are typing. The screenshots below show the various dialogs within
    which you can configure your editor.

    \table
        \row
            \i  \inlineimage qtcreator-texteditor-fonts.png
            \i  \inlineimage qtcreator-texteditor-behavior.png
        \row
            \i  \inlineimage qtcreator-texteditor-display.png
            \i  \inlineimage qtcreator-texteditor-completion.png
    \endtable

    The table below lists keyboard shortcuts supported by the code editor.

    \table
        \row
            \i  Block navigation
            \i  To navigate between blocks, e.g., from one \bold{\{} to another
                \bold{\}} , use \key{Ctrl+[} and \key{Ctrl+]}.
        \row
            \i  Block selection
            \i  To select a current block, use \key{Ctrl+U}. Pressing
                \key{Ctrl+U} again extends the selection to the parent block.
                To deselect, use \key{Ctrl+Shift+U}.    
        \row
            \i  Moving lines up and down
            \i  Use \key{Ctrl+Shift+Up} and \key{Ctrl+Shift+Down}

        \row
            \i  Completion
            \i  Use \key{Ctrl+Space}

        \row
            \i  Indenting Blocks
            \i  Use \key{Ctrl+I}

        \row
            \i  Collapse
            \i  Use \key{Ctrl+\<}

        \row
            \i  Commenting or uncommenting blocks
            \i  Use \key{Ctrl+\/}

        \row
            \i  Delete a line
            \i  Use \key{Shift+Del}

        \row
            \i  Switch between header file and source file
            \i  Use \key{F4}.

        \row
            \i  Increasing and decreasing font size
            \i  Use \key{Ctrl+Scroll Wheel}

        \row
            \i  Follow symbols under the cursor
            \i  Use \key{F2} and \key{Shift+F2}. This feature works with
                namespaces, classes, methods, variables, include statements,
                and macros.

        \row
            \i  Switch to an external editor
            \i  Select \gui{Open in external editor} from the
                \gui{Edit -> Advanced} menu.
    \endtable

*/


/*!
    \contentspage index.html
    \previouspage creator-code-editor.html
    \page creator-build-settings.html
    \nextpage creator-version-management.html

    \title Build Settings

    \table
        \row
            \i \note Qt Creator currently supports \c qmake only. \c Makefile
               and \c CMake support is currently unavailable.
    \endtable

    To modify the build settings of your project, switch to the \gui{Projects}
    mode using the mouse or with \key{Ctrl+4}.

    \image qtcreator-buildsettingstab.png

    Action items to create, clone, or delete build configurations can be found
    at the bottom of the dialog. You can have as many build configurations as
    needed. By default Qt Creator creates a \bold{debug} and \bold{release}
    build configuration. Both these configurations use the
    \l{glossary-default-qt}{Default Qt Version}.

    In the tree on the left, a list of build configurations and their settings
    are displayed. The screenshot above shows the \bold{debug} and
    \bold{release} configurations and their corresponding settings:
    \bold{Build Environment} and \bold{Build Steps}.

    When you select a build configuration in the tree, a configuration page for
    general build settings will be displayed. Here you can specify which
    \l{glossary-project-qt}{Qt version} to use to build your project, whether
    to \l{glossary-shadow-build}{shadow build} the project.

    \image qtcreator-buildenvironment.png

    In the \bold{Build Environment} page you can specify the environment used
    for building. By default the environment in which Qt Creator was started
    is used and modified to include the Qt version. Depending on the selected
    Qt version, Qt Creator will automatically add the necessary environment
    variables.

    \image qtcreator-buildsteps.png

    The build system of Qt Creator is built on top of \c qmake and \c make. The
    settings for \c qmake and \c make can be changed in the
    \bold{Build Settings} page. Qt Creator will run the make command using the
    correct Qt version.

    \note The \bold{Gdb Macros Build} step builds a small library along with your
    project that is used for the custom display of Qt and STL objects in the
    integrated debugger. The library is created and built in a "qtc-gdbmacros"
    subfolder of your project's main directory, and loaded dynamically into your
    application if you run it in the debugger. If the
    debugging helper seems to break your build or your application, you can
    remove the build step. You will still be able to debug applications, but the
    contents of Qt and STL data types will not be displayed properly.

    \section1 Dependencies

    If you have multiple projects loaded in your session, you can configure
    dependencies between them. This will affect the build order of your
    projects. To do this, go the the \bold{Dependencies} tab after selecting
    the project for which you want to configure the dependencies, and then use
    the checkboxes to check which of the other projects is a dependency.

*/

/*!
    \contentspage index.html
    \previouspage creator-build-settings.html
    \page creator-version-management.html
    \nextpage creator-creating-project.html

    \title Qt Version Management

    Qt Creator allows you to use multiple versions of Qt installed on your hard
    disk and switch between them easily.

    Qt Creator automatically detects if \c qmake is in the environment variable
    \c PATH. This \l{glossary-system-qt}{version of Qt} is referred to as
    \bold{Auto-detected Qt}. If you intend to use only one version of Qt - it is
    already in your path and correctly set up for command line usage - you do
    not need to manually configure your Qt version.

    Otherwise, you can add your Qt version in
    \gui{Tools -> Options... -> Qt Versions}. If you are on the Windows
    platform and use MinGW to compile Qt, you need to tell Qt Creator where
    MinGW is installed. This is done by setting the \gui{MinGW Directory}
    under \gui{Tools -> Options... -> Qt4 -> Qt Versions -> MinGw Directory}.
    If your Qt version is compiled with Microsoft Visual C++'s compiler, Qt
    Creator will automatically set the correct environment variables for
    compilation.

    \note By default projects are compiled with the
    \l{glossary-default-qt}{default Qt version}. You can override this in the
    \gui{Build Configuration}.
*/


/*!
    \contentspage index.html
    \previouspage creator-version-management.html
    \page creator-creating-project.html
    \nextpage creator-writing-program.html

    \title Creating a Project in Qt Creator

    \table
        \row
	    \i \inlineimage qtcreator-new-project.png
            \i \bold{Creating a New Project}

        To create a new project, select \gui{New Project} from the \gui{File} menu.
        You can create one of the following three projects:
    
        \list
            \o Qt4 Console Application
            \o Qt4 Gui Application
            \o C++ Library
        \endlist

        In this example, we select a \e{Qt4 Gui Application} and click \gui{OK}.

        \row
	    \i \inlineimage qtcreator-intro-and-location.png
            \i \bold{Setting the Project name and location}

        Next, we set the project's name and its path. Click on the \gui{...}
        button to browse and select your path.

        Ideally, the path should not contain spaces or special characters.

        \row
	    \i \inlineimage qtcreator-select-modules.png
            \i \bold{Selecting The Necessary Qt Modules}

        Click on the check boxes of each Qt Module you would like to include in
        your project.

        Since we started a Qt4 Gui Application, the Core and Gui modules are
        set, but you are free to add more.

        \row
	    \i \inlineimage qtcreator-class-info.png
            \i \bold{Specifying Class Information}

        Specify the name of the class you would like to create. The
        \e{Header file}, \e{Source file} and \e{Form file} fields will update
        automatically according to your choice of class name.

        You also have to select the base class for your class, either a
        QWidget, QDialog or QMainWindow,  from the drop down box.

        \row
	    \i \inlineimage qtcreator-new-project-summary.png
            \i \bold{Creating the Project}

        Finally, review the files that will be created for you. Click
        \gui{Done} and your project will be generated.
    
    \endtable
*/


/*!
    \contentspage index.html
    \previouspage creator-creating-project.html
    \page creator-writing-program.html
    \nextpage creator-version-control.html

    \title Writing a Simple Program with Qt Creator

    \table
        \row
        \o \note This tutorial assumes that the user has experience writing
           basic Qt applications, designing user interfaces with Qt Designer
           and and using the Qt Resource System.
    \endtable


    In this example, we will describe the steps involve in using Qt Creator
    to create a small Qt program, Text Finder. Inspired by the QtUiTools'
    \l{http://doc.trolltech.com/uitools-textfinder.html}{Text Finder}
    example, we will write a similar but simplified version of it, as shown
    below.

    \image qtcreator-textfinder-screenshot.png

    \section1 Setting Up Your Environment

    Once you have installed Qt Creator, it will automatically detect if Qt's
    location is in your \c PATH variable. If Qt's location is not in your
    \c PATH, you can set it in one of the following ways, depending on your
    platform:

    \list
         \o On Windows and Linux: in the \gui{Tools} menu, under \gui{Options}.
         \o On Mac OS X: in \gui{Preferences}, under \gui{Qt4}.
    \endlist

    \note If Qt was compiled with Visual Studio, all environment variables set
    in Visual Studio will be added to Qt Creator as well.

    \section1 Setting Up The Project

    We begin with a Qt4 Gui Application project generated by Qt Creator. The
    \l{Creating a Project in Qt Creator} document describes this process in
    detail. Remember to select QWidget as the Text Finder's base class. If
    your project is not yet loaded, you can load it by selecting \gui{Open}
    from the \gui{File} menu.

    In your project you will have the following files:

    \list
        \o \c{textfinder.h}
        \o \c{textfinder.cpp}
        \o \c{main.cpp}
        \o \c{textfinder.ui}
        \o \c{textfinder.pro}
    \endlist
    
    The \c{.h} and \c{.cpp} files come with the necessary boiler plate code;
    the \c{.pro} file is also complete.

    \section1 Filling In The Missing Pieces

    We will begin by designing the user interface and then move on to filling
    in the missing code. Finally, we will add the find functionality.

    \section2 Designing the User Interface

    To begin designing the user interface, double-click on the
    \c{textfinder.ui} file in your \gui{Project Explorer}. This will launch the
    integrated Qt Designer.

    \image qtcreator-textfinder-ui.png

    Design the form above using a \l{http://doc.trolltech.com/qlabel.html}
    {QLabel}, \l{http://doc.trolltech.com/qlinedit.html}{QLineEdit},
    \l{http://doc.trolltech.com/qpushbutton.html}{QPushButton} and a
    \l{http://doc.trolltech.com/qtextedit.html}{QTextEdit}. We recommend that
    you use a QGridLayout to lay out the
    \l{http://doc.trolltech.com/qlabel.html}{QLabel},
    \l{http://doc.trolltech.com/qlinedit.html}{QLineEdit} and
    \l{http://doc.trolltech.com/qpushbutton.html}{QPushButton}. The
    \l{http://doc.trolltech.com/qtextedit.html}{QTextEdit} can then be added to
    a \l{http://doc.trolltech.com/qvboxlayout.html}{QVBoxLayout}, along with
    the \l{http://doc.trolltech.com/qgridlayout.html}{QGridLayout}. If you are
    new to designing forms with \QD, you can take a look at the 
    \l{http://doc.trolltech.com/designer-manual.html}{Designer Manual}.

    \section2 The Header File

    The \c{textfinder.h} file already has the necessary includes, a
    constructor, a destructor, and the \c{Ui} object. We need to add a private
    slot, \c{on_findButton_clicked()}, to carry out our find operation. We
    also need a private function, \c{loadTextFile()}, to read and display the
    contents of our input text file in the
    \l{http://doc.trolltech.com/qtextedit.html}{QTextEdit}. This is done with
    the following code:

    \code
    private slots:
        void on_findButton_clicked();

    private:
        Ui::Form ui;
        void loadTextFile();
    \endcode

    \note The \c{Ui::Form} object is already provided.

    \section2 The Source File

    Now that our header file is complete we move on to our source file,
    \c{textfinder.cpp}.  We begin by filling in the functionality to load a
    text file. The code snippet below describes this:

    \code
    void TextFinder::loadTextFile()
    {
        QFile inputFile(":/input.txt");
        inputFile.open(QIODevice::ReadOnly);
        
        QTextStream in(&inputFile);
        QString line = in.readAll();
        inputFile.close();
        
        ui.textEdit->setPlainText(line);
        QTextCursor cursor = ui.textEdit->textCursor();
    }
    \endcode

    Basically, we load a text file using
    \l{http://doc.trolltech.com/qfile.html}{QFile}, read it with
    \l{http://doc.trolltech.com/qtextstream.html}{QTextStream}, and
    then display it on \c{textEdit} with
    \l{http://doc.trolltech.com/qtextedit.html#plainText-prop}{setPlainText()}.

    For the \c{on_findButton_clicked()} slot, we extract the search string and
    use the \l{http://doc.trolltech.com/qtextedit.html#find}{find()} function
    to look for the search string within the text file. The code snippet below
    further describes it:

    \code
    void TextFinder::on_findButton_clicked()
    {
        QString searchString = ui.lineEdit->text();
        ui.textEdit->find(searchString, QTextDocument::FindWholeWords);
    }
    \endcode

    Once we have both these functions complete, we call \c{loadTextFile()} in
    our constructor.

    \code
    TextFinder::TextFinder(QWidget *parent, Qt::WFlags flags)
        : QWidget(parent, flags)
    {
        ui.setupUi(this);
        loadTextFile();
    }
    \endcode

    The \c{on_findButton_clicked()} slot will be called automatically due to
    this line of code:

    \code
    QMetaObject::connectSlotsByName(Form);
    \endcode

    in the uic generated \c{ui_textfinder.h} file.

    \section2 The Resource File

    We require a resource file (\c{.qrc}) within which we will embed the input
    text file. This can be any \c{.txt} file with a paragraph of text. To add
    a resource file, right click on \gui{Resource Files} in the
    \gui{Project Explorer} and select \gui{Add New File...}. You will see the
    wizard dialog displayed below.

    \image qtcreator-add-resource-wizard.png

    Enter "textfinder" in the \gui{Name} field and use the given \gui{Path}.
    Then, click \gui{Continue}.

    \image qtcreator-add-resource-wizard2.png

    On this page you can choose to which project you want to add the new file.
    Make sure that \gui{Add to Project} is checked and
    "TextFinder" is selected as the \gui{Project}, and click
    \gui{Done}.

    Your resource file will now be displayed with the Resource Editor. Click
    on the \gui{Add} drop down box and select \gui{Add Prefix}. The prefix we
    require is just a slash (\c{/}). Click \gui{Add} again but this time,
    select \gui{Add File}. Locate the text file you are going to use, we use
    \c{input.txt}.

    \image qtcreator-add-resource.png

    The screenshot above shows what you can expect to see once you have added
    the resource file successfully.

    \section1 Compiling and Running Your Program

    Now that you have all the necessary files, you can compile your program by
    clicking on the 
    \inlineimage qtcreator-run.png
    button.
    
*/


/*!
    \contentspage index.html
    \previouspage creator-writing-program.html
    \page creator-version-control.html
    \nextpage creator-navigation.html

    \title Qt Creator and Version Control Systems

    \table
        \caption    Version control systems supported by Qt Creator
        \row
            \i  \bold{git}
            \i  \l{http://git-scm.com/}
        \row
            \i  \bold{Subversion}
            \i  \l{http://subversion.tigris.org/}
        \row
            \i  \bold{Perforce}
            \i  \l{http://www.perforce.com}
    \endtable


    \section1 Setup

    Qt Creator uses the version control system's command line clients to
    access your repositories. To set it up, you must ensure that these command
    line clients can be located via the \c{PATH} environment variable. You can
    specify the path to the command line client's executable in the settings
    pages that can be found under \gui{Options...} in the \gui{Tools} menu.


    \section1 Usage

    You can find the version control menu entires in a sub-menu of the
    \gui{Tools} menu. The version control system displayed here is the system
    that manages the current project.

    Each version control system adds a pane to the \gui{Application Output}
    panes within which it will log the commands it executes, prepended by a
    timestamp and the relevant output.

    \image qtcreator-vcs-pane.png


    \section2 Addings Files

    When you create a new file or a new project, the wizards will display page
    requesting whether the files should be added to a version control system.
    This depends on whether the parent directory or the project is already
    under version control and the system supports the concept of adding files,
    e.g., \bold{Perforce} and \bold{Subversion}. Alternatively, you can also
    add files later on using the version control tool menus.

    With \bold{git}, there is no concept of adding files. Instead, all modified
    files must be \e{staged} for a commit.


    \section2 Viewing Diff Output

    All version control systems provide menu options to \e{diff} the current
    file or project - comparing with the latest version stored in the
    repository and displaying the differences. In Qt Creator, a diff is
    displayed in a read-only editor. If the file is accessible, you can double
    -click on a selected diff chunk and Qt Creator will open an editor
    displaying the file, scrolled to the line in question.

    \image qtcreator-vcs-diff.png


    \section2 Viewing Versioning History and Change Details

    The versioning history of a file can be displayed by selecting the
    \gui{Log} (for \bold{git}) or \gui{Filelog} (for \bold{Perforce} and
    \bold{Subversion}) option. Typically, the log output will contain the
    date, the commit message, and a change or revision identifier. If you
    click on the identifier, a description of the change including the diff
    will be displayed.

    \image qtcreator-vcs-log.png
    \image qtcreator-vcs-describe.png


    \section2 Annotating Files

    Annotation views are obtained by selecting \gui{Annotate} or \gui{Blame}.
    This will display the lines of the file prepended by the change identifier
    they originate from. Clicking on the change identifier shows a detailed
    description of the file.


    \section2 Committing Changes

    Once you have finished making changes, you can submit them to the version
    control system by choosing \gui{Commit} or \gui{Submit}. Qt Creator will
    display a commit page containing a text editor, where you can enter your
    commit message, and a checkable list of modified files to be included.
    When you are done, click \gui{Commit} to start committing. In addition,
    there is a \gui{Diff selected} button that brings up a diff view of the
    files selected in the file list. Since the commit page is just another
    editor, you can go back to it by closing the diff view. Alternatively, you
    can view it from the editor combo box showing the \gui{Opened files}.

    \image qtcreator-vcs-commit.png


    \section2 Menu Entries Specific to git

    The git sub-menu contains additional entries:

    \table
        \row
            \i  \gui{Stash}
            \i  Stash local changes prior to executing a \bold{pull}.
        \row
            \i  \gui{Pull}
            \i  Pull changes from the remote repository. If there are locally
                modified files, you will be prompted to stash those changes.
        \row
            \i  \gui{Branches...}
            \i  Displays the branch dialog showing the local branches at the
                top and remote branches at the bottom. To switch to the local
                branch, simply double-click on it. Double-clicking on a remote
                branch will first create a local branch with the same name that
                tracks the remote branch, and then switch to it.

                \image qtcreator-vcs-gitbranch.png
    \endtable

*/


/*!
    \contentspage index.html
    \previouspage creator-version-control.html
    \page creator-navigation.html
    \nextpage creator-debugging.html

    \title Navigating Quickly Around Your Code with Locator

    With Qt Creator, navigating to different locations in your project or on
    your disk, e.g., files, classes, methods, etc., is trivial using
    \gui Locator -- a smart line edit at the bottom left of Qt Creator's
    window.

    \image qtcreator-locator.png

    Suppose you would like to open your project's \c{main.cpp} file, click on
    \gui Locator or use \key{Ctrl+K}, type in the file name and then press
    \key Return. The file will be opened in the editor. You can also type
    part of a file name and use wildcard characters \c{*} and \c{?} to match
    \e{any} number of \e{any} characters. A list of all files matching your
    criteria will be displayed. 

    \gui Locator not only allows you to navigate files on disk but also other
    "locations", which are organized with \bold{Filters}. Currently there are
    filters for:

    \list
        \o  files anywhere on your hard disk (browsing through the file system),
        \o  files from a subdirectory structure defined by you,
        \o  files mentioned in your \c{.pro} files, such as source, header,
            resource, and \c{.ui} files,
        \o  any open document,
        \o  class and method definitions in your project or anywhere referenced
            from your project,
        \o  help topics, including Qt's documentation, and,
        \o  a specific line in the document displayed on your editor,
    \endlist


    Some of these filters require you to activate them by typing an assigned
    \e prefix. This prefix is usually a single character followed by
    \key{Space}. For example, to jump to the definition of the class
    \l{http://doc.trolltech.com/qdatastream.html}{QDataStream}, type:
    \key{Ctrl+K} to activate \gui Locator. Then type colon (\key{:}) followed
    by \key{Space} and the class name.


    Below is a full list of \l{http://doc.trolltech.com/qdatastream.html}
    {QDataStream} related output:

    \image qtcreator-navigate-popup.png


    Filters can be added to provide quick navigation around files in a
    subdirectory structure defined by you. This way, you can acccess files you
    need, that are not directly mentioned in your project. Click on 
    \image qtcreator-locator-magnify.png
     and choose \gui{Configure...} from the menu displayed.

    \image qtcreator-locator-customize.png

    This then displays the \gui Preferences dialog (\gui Options on Mac Os X)
    for navigation filters. Click \gui Add to create a new filter. In the
    \gui{Filter Configuration} dialog below, give your filter a name, select
    your preferred directories, set file patterns with a comma separated list,
    and specify a prefix string.

    \image qtcreator-navigate-customfilter.png

    After closing this dialog, \gui Locator will search the directories you
    selected for files matching your file patterns, and the information will be
    cached. Click \gui Refresh from the menu above to update the cached
    information.

    The following table lists the filters currently available:

    \table
        \header
            \o  Function
            \o  Key Combination
            \o  Screenshot
        \row
            \o  Go to a line in the current document
            \o  Ctrl+K, l, Space, and the line number
            \o  \image qtcreator-locator-line.png
        \row
            \o  Go to a symbol definition
            \o  Ctrl+K, :, Space, and the function name
            \o  \image qtcreator-locator-symbols.png
        \row
            \o  Go to a help topic
            \o  Ctrl+K, ?, Space, and the topic
            \o  \image qtcreator-locator-help.png
        \row
            \o  Go to an opened document
            \o  Ctrl+K, o, Space, and the document name.
            \o  \image qtcreator-locator-opendocs.png
        \row
            \o  Go to a file in the file system (browse the file system)
            \o  Ctrl+K, f, Space, and the file name.
            \o  \image qtcreator-locator-filesystem.png
        \row
            \o  Go to a file in any project currently loaded
            \o  Ctrl+K, a, Space, and the function name.
            \o  \image qtcreator-locator-files.png
        \row
            \o  Go to a file in the current project
            \o  Ctrl+K, p, Space, and the function name.
            \o  \image qtcreator-locator-current-project.png
        \row
            \o  Go to a class definition
            \o  Ctrl+K, c, Space, and the class name.
            \o  \image qtcreator-locator-classes.png
        \row
            \o  Go to a method definition
            \o  Ctrl+K, m, Space, and the class name.
            \o  \image qtcreator-locator-methods.png
    \endtable

    \note By default, if you press \key{Ctrl+K} and do not use a prefix to
    specify a filter, three filters will be enabled: \c{o}, \c{l}, and \c{a}.

*/


/*!
    \contentspage index.html
    \previouspage creator-navigation.html
    \page creator-debugging.html
    \nextpage creator-tips.html

    \title Debugging with Qt Creator

    \table
        \row 
            \i \note Qt Creator's debugger integration currently does not
               support debugging applications created with the Microsoft Visual
               Studio Compiler.
    \endtable

    Qt Creator does not have its own debugger. Instead, it provides a graphical
    frontend to the GNU Symbolic Debugger (gdb). This frontend allows you to
    step through a program line-by-line or instruction-by-instruction,
    interrupt running programs, set breakpoints, examine the contents of the
    call stack, local and global variables, etc.


    Within Qt Creator, the raw information provided by gdb is displayed in a
    clear and concise manner, simplifying the process of debugging.

    In addition to generic IDE functionality: stack view, views for locals and
    watchers, registers, etc, Qt Creator comes with additional features to make
    debugging Qt-based applications easy. The debugger frontend knows about the
    internal layout of several Qt classes such as QString, the QTL containers,
    and most importantly QObject (and classes derived from it). Therefore, it
    is able to present Qt's data clearly.


    \section1 Interacting with the Debugger

    In \gui Debug mode, several dock widgets are used to interact with the
    program you are debugging. The frequently used dock widgets are visible by
    default; the rarely used ones are hidden. To change the default settings,
    select \gui Debug and then select \gui View.

    \image qtcreator-debug-view.png

    Here, you can lock or unlock the location of your views as well as display
    or hide them. Among the views you can display are \gui Breakpoints,
    \gui Disassembler, \gui Modules, \gui Registers, \gui Gdb, \gui Stack, and
    \gui Thread. The position of your dock widgets will be saved for future
    sessions.


    \section2 Breakpoints

    Breakpoints are shown in the \gui{Breakpoints} view which is enabled by
    by default. This view is also accessible when the debugger and the program
    being debugged is not running.

    A breakpoint represents a position or sets of positions in the code that,
    when executed, stops the program being debugged and passing the control to
    the user. The user is then free to examine the state of the interrupted
    program, or continue execution line-by-line or continuously.

    Typically, breakpoints are associated with a source code file and line, or
    the start of a function -- both allowed in Qt Creator.

    Also, the interruption of a program by a breakpoint can be restricted with
    certain conditions.

    You can set a breakpoint:

    \list
       \o At a particular line you want the program to stop -- click on the
          left margin or press \key F9 (\key F8 for Mac OS X).
       \o At a function that you want the program to stop -- enter the
          function's name in \gui{Set Breakpoint at Function...} under the
          \gui Debug menu.
    \endlist

    You can remove a breakpoint:

    \list
        \o By clicking on the breakpoint marker in the text editor.
        \o By selecting the breakpoint in the breakpoint view and pressing
           \key{Delete}.
        \o By selecting \gui{Delete Breakpoint} from the breakpoint's context
           menu in the \gui Breakpoints view.
    \endlist

    Breakpoints can be set and deleted before the program has actually started
    running or while it is running under the debugger's control. Also,
    breakpoints are saved together with a session.


    \section2 Running

    To start a program under the debugger's control, select the \gui{Debug}
    menu and \gui{Start Debugging}, or simply press \key{F5}. Qt Creator then
    checks whether the compiled program is up-to-date, rebuilding it if
    necessary. The debugger then takes over and starts the program.

    \note Starting a program in the debugger will take considerable amount of
    time, typically in the range of several seconds to minutes if complex
    features (like QtWebKit) are used. 

    Once the program starts running, it behaves as usual; performance-wise as
    well. The user can interrupt a running program by selecting
    \gui {Interrupt} from the \gui{Debug} menu. The program is automatically
    interrupted as soon as a breakpoint is hit.

    \omit (and, if set, its associated conditions are met). \endomit

    Once the program stops, Qt Creator:

    \list
        \o Retrieves data representing the call stack at the program's current
           position.
        \o Retrieves the contents of local variables.
        \o Examines \gui Watchers.
        \o Updates the \gui Registers, \gui Modules, and \gui Disassembler
           views.
    \endlist


    You can use the debugger views to examine the data in more detail.

    To finish debugging, Press \key{Shift+F5}. A line of code can be executed
    as a whole with \key F10; to execute a function or a sub-function, use
    \key F11. Alternatively, you can continue running the program with \key F5.
    It is possible to continue executing your program until the current
    function completes or jump to an arbitrary position in the current
    function.


    \section2 Stack

    When the program being debugged is stopped, Qt Creator displays the nested
    function calls leading to the current position as a \e call stack trace.
    This stack trace is built up from \e{call stack frames}, each representing a
    particular function. For each function, Qt Creator will try to retrieve the
    file name and line number of the corresponding source files. This data is
    shown in the \gui Stack view.

    \image qtcreator-debug-stack.png

    Since the call stack leading to the current position may originate or go
    through code for which no debug information is available, not all stack
    frames will have corresponding source locations. These frames will be
    greyed out in the \gui Stack view.

    If you click on a frame with a known source location, the text editor will
    jump to the corresponding location and update the \gui{Locals and Watchers}
    view, making it seem like the program stopped before entering the function.


    \section2 Threads

    If a multi-threaded program is stopped, the \gui Thread view  or the
    combobox named \gui Thread in the debugger's status bar can be used to
    switch from one thread to another. The \gui Stack view will adjust itself
    accordingly.


    \section2 Locals and Watchers

    Whenever a program stops under the control of the debugger, it retrieves
    information about the topmost stack frame and displays it in the
    \gui{Locals and Watchers} view. This typically includes information about
    parameters of the function in that frame as well as the local variables.

    Compound variables of struct or class type will be displayed as
    "expandable" in the view. C lick on the "+" to expand the entry and show
    all members. Together with the display of value and type, the user can
    examine and traverse the low-level layout of an object's data.


    \table
        \row
            \i \bold{Note:}

            \i  Gdb, and therefore Qt Creator's debugger works for optimized
                builds on Linux and Mac OS X. However, optimization may lead
                to re-ordering of instructions or sometimes even complete
                removal of some local variables. In this case, the
                \gui{Locals and Watchers} view may show unexpected data.

            \i  The debug information provided by gcc does not include enough
                information about the time when a variable is initialized.
                Qt Creator therefore can not tell whether the contents of a
                local variable contains "real data", or "initial noise". If a
                QObject appears uninitialized, its value will be reported as
                "out of scope". However, not all uninitialized objects can be
                recognized as such.
    \endtable


    The \gui{Locals and Watchers} view also provides access to the most
    powerful feature of the debugger: comprehensive display of data belonging
    to Qt's basic objects. To enable this feature, select \gui{Use Custom
    Display for Qt Objects} from the \gui Debug menu.The
    \gui{Locals and Watchers} view will be re-organized to provide a high-level
    view of the objects. For example, in case of QObject, instead of displaying
    a pointer to some private data structure, you will see a list of children,
    signals and slots.

    Similarly, instead of displaying many pointers and integers, Qt Creator's
    debugger will display the contents of a QHash or QMap in an orderly manner.
    Also, the debugger will display access data for QFileInfo and provide
    access to the "real" contents of QVariant.

    The \gui{Locals and Watchers} view can be used to change the contents of
    variables of simple data types such as \c int or \c float when the program
    is stopped. To do so, click on the \gui Value column, modify the value
    with the inplace editor, and hit \key Enter (or \key Return).
    

    \section2 Modules

    By default, the \gui Modules view is hidden as it is only useful with the
    experimental delayed loaing of debug information feature. You can turn
    this feature on by selecting \gui{Fast Debugger Start} 


    With this feature, debug information from the Qt library itself is not
    loaded when the application starts up, thereby reducing the startup times
    for some applications. You can then use the \gui Modules view to manually
    load this information, if required.

    \note In this scenario, some breakpoints may not be set by the debugger.


    \section2 Disassembler View and Registers View

    By default, both the \gui Disassembler and \gui Registers view are hidden.
    The \gui Disassembler view displays disassembled code for the current
    function; the \gui Registers view displays the current state of the CPU's
    registers. Both views are useful for low-level commands such as
    \gui{Step Single Instruction} and \gui{Step Over Single Instruction}.

    \section1 A Walkthrough for the Debugger Frontend

    In our \l{Writing a Simple Program with Qt Creator}{TextFinder} example, we
    read a text file into a QString and then display it with a QTextEdit.
    Suppose, you would like to look at this QString, \c{line}, and see what
    data it actually stores. Follow the steps described below to place a
    breakpoint and view the QString object's data.

    \table
        \row
	        \i \inlineimage qtcreator-setting-breakpoint1.png
            \i \bold{Setting a Breakpoint}

    First, we set a breakpoint on the line where we invoke
    \l{http://doc.trolltech.com/qtextedit.html#plainText-prop}{setPlainText()}
    by clicking between the line number and the window border. Then, select
    \gui{Start Debugging} from the \gui{Debug} menu or press \key{F5}.
    \endtable

    Breakpoints are visible in the \gui{Breakpoints} view, shown below, in
    \gui{Debug} mode. If you wish to remove a breakpoint, simply right-click on
    it and select \gui{Delete breakpoint} from the context menu.

    \image qtcreator-setting-breakpoint2.png

    To view the contents of \c{line}, take a look at the \gui{Locals and
    Watchers} view.

    \image qtcreator-watcher.png

    Suppose we modify our \c{on_findButton_clicked()} function to move back to
    the start of the document and continue searching once the cursor hits the
    end of the document. Adding this functionality can be done with the code
    snippet below:

    \code
    void TextFinder::on_findButton_clicked()
    {
        QString searchString = ui.lineEdit->text();

        QTextDocument *document = ui.textEdit->document();
        QTextCursor cursor = ui.textEdit->textCursor();
        cursor = document->find(searchString, cursor,
            QTextDocument::FindWholeWords);
        ui.textEdit->setTextCursor(cursor);

        bool found = cursor.isNull();

        if (!found && previouslyFound == true) {
            int ret = QMessageBox::question(this, tr("End of Document"),
            tr("I have reached the end of the document. Would you like "
            "me to start searching from the beginning of the document?"),
            QMessageBox::Yes | QMessageBox::No, QMessageBox::Yes);

            if (ret == QMessageBox::Yes) {
                cursor = document->find(searchString,
                    QTextDocument::FindWholeWords);
                ui.textEdit->setTextCursor(cursor);
            } else
                return;
        }
        previouslyFound = found;
    }
    \endcode

    However, if you compile and run this code, the application will not work
    correctly due to a logic error. To locate this logic error, you can step
    through the code using the following buttons:

    \image qtcreator-debugging-buttons.png
*/


/*!
    \contentspage index.html
    \previouspage creator-debugging.html
    \page creator-tips.html
    \nextpage creator-keyboard-shortcuts.html

    \title Tips and Tricks

    \bold{Quickly Switching between Modes}

    You can quickly switch between modes by pressing \key{Ctrl+1},
    \key{Ctrl+2}, and so on.

    \bold{Keyboard Shortcuts}

    Qt Creator provides a lot of useful keyboard shortcuts. Some useful
    shortcuts can be found \l{Keyboard Shortcuts}{here}.

    \bold{Running Qt Creator from the Command Line}

    You can start Qt Creator from a command prompt with the name of an existing
    session or \c{.pro} file by giving the name as argument on the command
    line.

    \bold{Show and Hide the Sidebar}

    You can show and hide the the sidebar in \gui Edit and \gui Debug mode by
    clicking on the corresponding icon, or by pressing \key{Alt+0}.

    \bold{Display Signals and Slots}

    If you have an instance of a class that is derived from QObject, and you
    would like to find all other objects connected to one of your object's
    slots using Qt's signals and slots mechanism -- you can enable
    \gui{Use Custom Display for Qt Objects} feature under the \gui Debug menu.

    In the \gui{Locals and Watchers} view, expand the object's entry and open
    the slot in the \e slots subitem. The objects connected to this slot are
    exposed as children of the slot. This method works with signals too.

    \bold{Display Low Level Data}

    If the special debugging of Qt objects fails due to data
    corruption within the debugged objects, you can switch the
    special debugging off in the \gui{Debug} menu. This will make
    the low-level structures visible again.
*/


/*!
    \contentspage index.html
    \previouspage creator-tips.html
<<<<<<< HEAD
=======
    \page creator-glossary.html
    \nextpage creator-known-issues.html

    \title Glossary

    \table
        \header
            \o  Term
            \o  Meaning

        \row
            \o
                \raw HTML
                Auto-detected&nbsp;Qt
                \endraw
                \target glossary-system-qt
            \o  The version of Qt installed on your system. This is the Qt
                version for the \c qmake command found in your \c PATH.

        \row
            \o
                \raw HTML
                Default&nbsp;Qt
                \endraw
                \target glossary-default-qt
            \o  The version of Qt configured in \gui{Tools -> Options -> Qt 4
                -> Default Qt Version}. This is the Qt version used by your
                new projects. It defaults to Auto-detected Qt.

        \row
            \o
                \raw HTML
                Project&nbsp;Qt
                \endraw
                \target glossary-project-qt
            \o  The version of Qt configured in \gui{Build&Run -> Build
                Settings -> Build Configurations}. This is the Qt version that
                is actually used by a particular project. It defaults to
                Default Qt.

        \row
            \o
                \raw HTML
                Shadow&nbsp;Build
                \endraw
                \target glossary-shadow-build
            \o  Shadow building means building a project in a separate
                directory, the \e{build directory}. The build directory is
                different from the source directory. One of the benefits of
                shadow building is that it keeps your source directory clean.
                Shadow building is the best practice if you need many build
                configurations for a single set of source.
    \endtable

*/


/*!
    \contentspage index.html
    \previouspage creator-glossary.html
>>>>>>> 0be29685
    \page creator-keyboard-shortcuts.html
    \nextpage creator-glossary.html

    \title Keyboard Shortcuts

    Qt Creator provides various keyboard shortcuts to aid in the development
    process. These shortcuts are listed in the table below:

    \table
        \header
            \o Function
            \o Key Combination

        \row
            \o Activate \gui Welcome mode
            \o Ctrl + 1
        \row
            \o Activate \gui Edit mode
            \o Ctrl + 2
        \row
            \o Activate \gui Debug mode
            \o Ctrl + 3
        \row
            \o Activate \gui Projects mode
            \o Ctrl + 4
        \row
            \o Activate \gui Help mode
            \o Ctrl + 5
        \row
            \o Activate \gui Output mode
            \o Ctrl + 6
        \row
            \o Find
            \o Ctrl + F
        \row
            \o Find next
            \o F3
        \row
            \o Go back to the code editor (\gui Edit mode: The first press
               gives the editor focus, without closing secondary windows; the
               second press closes all secondary windows. \gui Debug mode or
               \gui Help mode: Switch to \gui Edit mode.)
            \o Esc
        \row
            \o Go to a line
            \o Ctrl + L
        \row
            \o Start debugging
            \o F5
        \row
            \o Stop debugging
            \o Shift + F5
        \row
            \o Toggle code declaration and definition
            \o F2
        \row
            \o Toggle header file and source file
            \o F4
        \row
            \o Toggle Side Bar
            \o Alt + 0
        \row
            \o Toggle \gui{Build Issues} pane
            \o Alt + 1
        \row
            \o Toggle \gui{Search Results} pane
            \o Alt + 2
        \row
            \o Toggle \gui{Application Output} pane
            \o Alt + 3
        \row
            \o Toggle \gui{Compile Output} pane
            \o Alt + 4
    \endtable
*/


/*!
    \contentspage index.html
    \previouspage creator-keyboard-shortcuts.html
<<<<<<< HEAD
    \page creator-glossary.html
    \nextpage creator-supported-platforms.html

    \title Glossary

    \table
        \header
            \o  Term
            \o  Meaning

        \row
            \o
                \raw HTML
                System&nbsp;Qt
                \endraw
                \target glossary-system-qt
            \o  The version of Qt installed on your system. This is the Qt
                version for the \c qmake command found in your \c PATH.

        \row
            \o
                \raw HTML
                Default&nbsp;Qt
                \endraw
                \target glossary-default-qt
            \o  The version of Qt configured in \gui{Tools -> Options -> Qt 4
                -> Default Qt Version}. This is the Qt version used by your
                new projects. It defaults to System Qt.

        \row
            \o
                \raw HTML
                Project&nbsp;Qt
                \endraw
                \target glossary-project-qt
            \o  The version of Qt configured in \gui{Build&Run -> Build
                Settings -> Build Configurations}. This is the Qt version that
                is actually used by a particular project. It defaults to
                Default Qt.

        \row
            \o
                \raw HTML
                Shadow&nbsp;Build
                \endraw
                \target glossary-shadow-build
            \o  Shadow building means building a project in a separate
                directory, the \e{build directory}. The build directory is
                different from the source directory. One of the benefits of
                shadow building is that it keeps your source directory clean.
                Shadow building is the best practice if you need many build
                configurations for a single set of source.
    \endtable

*/


/*!
    \contentspage index.html
    \previouspage creator-glossary.html
    \page creator-supported-platforms.html
    \nextpage creator-known-issues.html
=======
    \page creator-supported-platforms.html
>>>>>>> 0be29685

    \title Supported Platforms

    Qt Creator is available in binary packages for the following platforms:

    \list
        \o  Windows XP Service Pack 2
        \o  Windows Vista
        \o  (K)Ubuntu Linux 5.04
        \o  (K)Ubuntu Linux 7.04 32bit and 64 bit
        \o  Mac OS 10.4 and later
    \endlist

    \note Building the sources requires \bold{Qt 4.5.0} or later.
*/


/*!
    \contentspage index.html
    \previouspage creator-supported-platforms.html
    \page creator-known-issues.html
    \nextpage creator-acknowledgements.html

    \title Known Issues of Version 1.0.0

    There are some known issues with Qt Creator 1.0.0 .
    The development team is aware of those, there is no need to report them as bug.

    \list
        \o Paths or file names containing spaces or special characters, e.g.,
           colons, dollar signs, hash marks etc. may cause difficulties. This
           is because some of the tools Qt Creator uses in the background have
           restrictions on the characters allowed in file and directory names.
           To be on the safe side, we recommend creating projects and project
           items with names consisting of plain characters, numbers,
           underscores, and hyphens.

        \o \c{.pro} files are reformatted if files have been added or removed.
           Whitespace is not preserved.

        \o There is no IDE support for adding files to include (\c .pri) files.

        \o There is no IDE support for adding/removing sub-projects. Project
           hierarchies (SUBDIRS template) have to be created manually.

        \o The file system sidebar does not update automatically. As a
           workaround, switch to another directory and then back.

        \o Loading KDE4 designer plugins breaks the style in KDE < 4.2.1
           due to a bug in KDE.

        \o Scopes in .pro files are ignored, and environment variables not expanded.

        \o Code completion for generated UI header files is updated only
           after a build.

        \o Code completion does not support typedefs for nested classes.

        \o There is a kernel bug essentially making debugging unreliable on
           2.6.24 kernels for i386 (which is, unfortunately, the default on
           Ubuntu 8.04). See
           \l{https://bugs.launchpad.net/ubuntu/+source/gdb/+bug/230315/} for
           details. The only solution to this problem is to boot another
           kernel.

        \o Gdb may take long to load debugging symbols, especially from large
           libraries like \c libQtWebKit. Starting the debugging module can
           take up to several minutes without visible progress.

        \o Setting breakpoints in files that do not have unique absolute
           paths may fail. For example, remounting parts of a file system
           using the --bind mount option.

    \endlist
*/


/*!
    \contentspage index.html
    \previouspage creator-known-issues.html
    \page creator-acknowledgements.html

    \title Acknowledgements

    \section1 Third-party Components

    Qt Creator contains the following third-party components:

    \list
    \o  \bold{Open Source front-end for C++ (license MIT)}, enhanced for use in
<<<<<<< HEAD
        Qt Creator.\br
        Roberto Raggi <roberto.raggi@gmail.com>\br
=======
        Qt Creator. \br
        Roberto Raggi <roberto.raggi@gmail.com> \br
>>>>>>> 0be29685
        QtCreator/src/shard/cplusplus
    \endlist
*/<|MERGE_RESOLUTION|>--- conflicted
+++ resolved
@@ -52,10 +52,6 @@
        \o   \l{The Code Editor}
        \o   \l{Build Settings}
        \o   \l{Qt Version Management}
-<<<<<<< HEAD
-       \o   \l{Creating a Project in Qt Creator}
-=======
->>>>>>> 0be29685
        \o   \l{Writing a Simple Program with Qt Creator}
        \o   \l{Qt Creator and Version Control Systems}
        \o   \l{Navigating Quickly Around Your Code with Locator}
@@ -1288,10 +1284,88 @@
 /*!
     \contentspage index.html
     \previouspage creator-tips.html
-<<<<<<< HEAD
-=======
+    \page creator-keyboard-shortcuts.html
+    \nextpage creator-glossary.html
+
+    \title Keyboard Shortcuts
+
+    Qt Creator provides various keyboard shortcuts to aid in the development
+    process. These shortcuts are listed in the table below:
+
+    \table
+        \header
+            \o Function
+            \o Key Combination
+
+        \row
+            \o Activate \gui Welcome mode
+            \o Ctrl + 1
+        \row
+            \o Activate \gui Edit mode
+            \o Ctrl + 2
+        \row
+            \o Activate \gui Debug mode
+            \o Ctrl + 3
+        \row
+            \o Activate \gui Projects mode
+            \o Ctrl + 4
+        \row
+            \o Activate \gui Help mode
+            \o Ctrl + 5
+        \row
+            \o Activate \gui Output mode
+            \o Ctrl + 6
+        \row
+            \o Find
+            \o Ctrl + F
+        \row
+            \o Find next
+            \o F3
+        \row
+            \o Go back to the code editor (\gui Edit mode: The first press
+               gives the editor focus, without closing secondary windows; the
+               second press closes all secondary windows. \gui Debug mode or
+               \gui Help mode: Switch to \gui Edit mode.)
+            \o Esc
+        \row
+            \o Go to a line
+            \o Ctrl + L
+        \row
+            \o Start debugging
+            \o F5
+        \row
+            \o Stop debugging
+            \o Shift + F5
+        \row
+            \o Toggle code declaration and definition
+            \o F2
+        \row
+            \o Toggle header file and source file
+            \o F4
+        \row
+            \o Toggle Side Bar
+            \o Alt + 0
+        \row
+            \o Toggle \gui{Build Issues} pane
+            \o Alt + 1
+        \row
+            \o Toggle \gui{Search Results} pane
+            \o Alt + 2
+        \row
+            \o Toggle \gui{Application Output} pane
+            \o Alt + 3
+        \row
+            \o Toggle \gui{Compile Output} pane
+            \o Alt + 4
+    \endtable
+*/
+
+
+/*!
+    \contentspage index.html
+    \previouspage creator-keyboard-shortcuts.html
     \page creator-glossary.html
-    \nextpage creator-known-issues.html
+    \nextpage creator-supported-platforms.html
 
     \title Glossary
 
@@ -1303,7 +1377,7 @@
         \row
             \o
                 \raw HTML
-                Auto-detected&nbsp;Qt
+                System&nbsp;Qt
                 \endraw
                 \target glossary-system-qt
             \o  The version of Qt installed on your system. This is the Qt
@@ -1317,7 +1391,7 @@
                 \target glossary-default-qt
             \o  The version of Qt configured in \gui{Tools -> Options -> Qt 4
                 -> Default Qt Version}. This is the Qt version used by your
-                new projects. It defaults to Auto-detected Qt.
+                new projects. It defaults to System Qt.
 
         \row
             \o
@@ -1350,153 +1424,8 @@
 /*!
     \contentspage index.html
     \previouspage creator-glossary.html
->>>>>>> 0be29685
-    \page creator-keyboard-shortcuts.html
-    \nextpage creator-glossary.html
-
-    \title Keyboard Shortcuts
-
-    Qt Creator provides various keyboard shortcuts to aid in the development
-    process. These shortcuts are listed in the table below:
-
-    \table
-        \header
-            \o Function
-            \o Key Combination
-
-        \row
-            \o Activate \gui Welcome mode
-            \o Ctrl + 1
-        \row
-            \o Activate \gui Edit mode
-            \o Ctrl + 2
-        \row
-            \o Activate \gui Debug mode
-            \o Ctrl + 3
-        \row
-            \o Activate \gui Projects mode
-            \o Ctrl + 4
-        \row
-            \o Activate \gui Help mode
-            \o Ctrl + 5
-        \row
-            \o Activate \gui Output mode
-            \o Ctrl + 6
-        \row
-            \o Find
-            \o Ctrl + F
-        \row
-            \o Find next
-            \o F3
-        \row
-            \o Go back to the code editor (\gui Edit mode: The first press
-               gives the editor focus, without closing secondary windows; the
-               second press closes all secondary windows. \gui Debug mode or
-               \gui Help mode: Switch to \gui Edit mode.)
-            \o Esc
-        \row
-            \o Go to a line
-            \o Ctrl + L
-        \row
-            \o Start debugging
-            \o F5
-        \row
-            \o Stop debugging
-            \o Shift + F5
-        \row
-            \o Toggle code declaration and definition
-            \o F2
-        \row
-            \o Toggle header file and source file
-            \o F4
-        \row
-            \o Toggle Side Bar
-            \o Alt + 0
-        \row
-            \o Toggle \gui{Build Issues} pane
-            \o Alt + 1
-        \row
-            \o Toggle \gui{Search Results} pane
-            \o Alt + 2
-        \row
-            \o Toggle \gui{Application Output} pane
-            \o Alt + 3
-        \row
-            \o Toggle \gui{Compile Output} pane
-            \o Alt + 4
-    \endtable
-*/
-
-
-/*!
-    \contentspage index.html
-    \previouspage creator-keyboard-shortcuts.html
-<<<<<<< HEAD
-    \page creator-glossary.html
-    \nextpage creator-supported-platforms.html
-
-    \title Glossary
-
-    \table
-        \header
-            \o  Term
-            \o  Meaning
-
-        \row
-            \o
-                \raw HTML
-                System&nbsp;Qt
-                \endraw
-                \target glossary-system-qt
-            \o  The version of Qt installed on your system. This is the Qt
-                version for the \c qmake command found in your \c PATH.
-
-        \row
-            \o
-                \raw HTML
-                Default&nbsp;Qt
-                \endraw
-                \target glossary-default-qt
-            \o  The version of Qt configured in \gui{Tools -> Options -> Qt 4
-                -> Default Qt Version}. This is the Qt version used by your
-                new projects. It defaults to System Qt.
-
-        \row
-            \o
-                \raw HTML
-                Project&nbsp;Qt
-                \endraw
-                \target glossary-project-qt
-            \o  The version of Qt configured in \gui{Build&Run -> Build
-                Settings -> Build Configurations}. This is the Qt version that
-                is actually used by a particular project. It defaults to
-                Default Qt.
-
-        \row
-            \o
-                \raw HTML
-                Shadow&nbsp;Build
-                \endraw
-                \target glossary-shadow-build
-            \o  Shadow building means building a project in a separate
-                directory, the \e{build directory}. The build directory is
-                different from the source directory. One of the benefits of
-                shadow building is that it keeps your source directory clean.
-                Shadow building is the best practice if you need many build
-                configurations for a single set of source.
-    \endtable
-
-*/
-
-
-/*!
-    \contentspage index.html
-    \previouspage creator-glossary.html
     \page creator-supported-platforms.html
     \nextpage creator-known-issues.html
-=======
-    \page creator-supported-platforms.html
->>>>>>> 0be29685
 
     \title Supported Platforms
 
@@ -1587,13 +1516,8 @@
 
     \list
     \o  \bold{Open Source front-end for C++ (license MIT)}, enhanced for use in
-<<<<<<< HEAD
         Qt Creator.\br
         Roberto Raggi <roberto.raggi@gmail.com>\br
-=======
-        Qt Creator. \br
-        Roberto Raggi <roberto.raggi@gmail.com> \br
->>>>>>> 0be29685
         QtCreator/src/shard/cplusplus
     \endlist
 */