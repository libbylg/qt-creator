--- conflicted
+++ resolved
@@ -66,15 +66,10 @@
 
 namespace Sqlite {
 class Value;
-<<<<<<< HEAD
-
-std::ostream &operator<<(std::ostream &out, const Value &value);
-=======
 class SessionChangeSet;
 
 std::ostream &operator<<(std::ostream &out, const Value &value);
 std::ostream &operator<<(std::ostream &out, const SessionChangeSet &changeset);
->>>>>>> 42cad897
 } // namespace Sqlite
 
 namespace ProjectExplorer {
