--- conflicted
+++ resolved
@@ -149,7 +149,11 @@
     return d->m_typeId;
 }
 
-<<<<<<< HEAD
+QList<Abi> ToolChain::supportedAbis() const
+{
+    return { targetAbi() };
+}
+
 const QSet<ToolChain::Language> &ToolChain::allLanguages()
 {
     static QSet<Language> languages({ Language::C, Language::Cxx });
@@ -185,11 +189,6 @@
 ToolChain::Language ToolChain::language() const
 {
     return d->m_language;
-=======
-QList<Abi> ToolChain::supportedAbis() const
-{
-    return { targetAbi() };
->>>>>>> cf3afe88
 }
 
 bool ToolChain::canClone() const
