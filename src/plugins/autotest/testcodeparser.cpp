/****************************************************************************
**
** Copyright (C) 2016 The Qt Company Ltd.
** Contact: https://www.qt.io/licensing/
**
** This file is part of Qt Creator.
**
** Commercial License Usage
** Licensees holding valid commercial Qt licenses may use this file in
** accordance with the commercial license agreement provided with the
** Software or, alternatively, in accordance with the terms contained in
** a written agreement between you and The Qt Company. For licensing terms
** and conditions see https://www.qt.io/terms-conditions. For further
** information use the contact form at https://www.qt.io/contact-us.
**
** GNU General Public License Usage
** Alternatively, this file may be used under the terms of the GNU
** General Public License version 3 as published by the Free Software
** Foundation with exceptions as appearing in the file LICENSE.GPL3-EXCEPT
** included in the packaging of this file. Please review the following
** information to ensure the GNU General Public License requirements will
** be met: https://www.gnu.org/licenses/gpl-3.0.html.
**
****************************************************************************/

#include "autotestconstants.h"
#include "autotest_utils.h"
#include "testcodeparser.h"
#include "testvisitor.h"

#include <coreplugin/editormanager/editormanager.h>
#include <coreplugin/progressmanager/futureprogress.h>
#include <coreplugin/progressmanager/progressmanager.h>

#include <cplusplus/LookupContext.h>
#include <cplusplus/TypeOfExpression.h>

#include <cpptools/cpptoolsconstants.h>
#include <cpptools/cppmodelmanager.h>
#include <cpptools/cppworkingcopy.h>

#include <projectexplorer/project.h>
#include <projectexplorer/session.h>

#include <qmljs/parser/qmljsast_p.h>
#include <qmljs/qmljsdialect.h>
#include <qmljstools/qmljsmodelmanager.h>

#include <utils/qtcassert.h>
#include <utils/runextensions.h>
#include <utils/textfileformat.h>

#include <QDirIterator>
#include <QFuture>
#include <QFutureInterface>
#include <QLoggingCategory>
#include <QTimer>

static Q_LOGGING_CATEGORY(LOG, "qtc.autotest.testcodeparser")

namespace Autotest {
namespace Internal {

TestCodeParser::TestCodeParser(TestTreeModel *parent)
    : QObject(parent),
      m_model(parent),
      m_codeModelParsing(false),
      m_fullUpdatePostponed(false),
      m_partialUpdatePostponed(false),
      m_dirty(false),
      m_singleShotScheduled(false),
      m_parserState(Disabled)
{
    // connect to ProgressManager to postpone test parsing when CppModelManager is parsing
    auto progressManager = qobject_cast<Core::ProgressManager *>(Core::ProgressManager::instance());
    connect(progressManager, &Core::ProgressManager::taskStarted,
            this, &TestCodeParser::onTaskStarted);
    connect(progressManager, &Core::ProgressManager::allTasksFinished,
            this, &TestCodeParser::onAllTasksFinished);
    connect(&m_futureWatcher, &QFutureWatcher<TestParseResult>::started,
            this, &TestCodeParser::parsingStarted);
    connect(&m_futureWatcher, &QFutureWatcher<TestParseResult>::finished,
            this, &TestCodeParser::onFinished);
    connect(&m_futureWatcher, &QFutureWatcher<TestParseResult>::resultReadyAt,
            this, [this] (int index) {
        emit testParseResultReady(m_futureWatcher.resultAt(index));
    });
}

TestCodeParser::~TestCodeParser()
{
}

void TestCodeParser::setState(State state)
{
    qCDebug(LOG) << "setState(" << state << "), currentState:" << m_parserState;
    // avoid triggering parse before code model parsing has finished, but mark as dirty
    if (m_codeModelParsing) {
        m_dirty = true;
        qCDebug(LOG) << "Not setting new state - code model parsing is running, just marking dirty";
        return;
    }

    if ((state == Disabled || state == Idle)
            && (m_parserState == PartialParse || m_parserState == FullParse)) {
        qCDebug(LOG) << "Not setting state, parse is running";
        return;
    }
    m_parserState = state;

    if (m_parserState == Disabled) {
        m_fullUpdatePostponed = m_partialUpdatePostponed = false;
        m_postponedFiles.clear();
    } else if (m_parserState == Idle && ProjectExplorer::SessionManager::startupProject()) {
        if (m_fullUpdatePostponed || m_dirty) {
            emitUpdateTestTree();
        } else if (m_partialUpdatePostponed) {
            m_partialUpdatePostponed = false;
            qCDebug(LOG) << "calling scanForTests with postponed files (setState)";
            scanForTests(m_postponedFiles.toList());
        }
    }
}

void TestCodeParser::emitUpdateTestTree()
{
    if (m_singleShotScheduled) {
        qCDebug(LOG) << "not scheduling another updateTestTree";
        return;
    }

    qCDebug(LOG) << "adding singleShot";
    m_singleShotScheduled = true;
    QTimer::singleShot(1000, this, SLOT(updateTestTree()));
}

void TestCodeParser::updateTestTree()
{
    m_singleShotScheduled = false;
    if (m_codeModelParsing) {
        m_fullUpdatePostponed = true;
        m_partialUpdatePostponed = false;
        m_postponedFiles.clear();
        return;
    }

    if (!ProjectExplorer::SessionManager::startupProject())
        return;

    m_fullUpdatePostponed = false;

    emit aboutToPerformFullParse();
    qCDebug(LOG) << "calling scanForTests (updateTestTree)";
    scanForTests();
}

/****** scan for QTest related stuff helpers ******/

static QByteArray getFileContent(QString filePath)
{
    QByteArray fileContent;
    CppTools::CppModelManager *cppMM = CppTools::CppModelManager::instance();
    CppTools::WorkingCopy wc = cppMM->workingCopy();
    if (wc.contains(filePath)) {
        fileContent = wc.source(filePath);
    } else {
        QString error;
        const QTextCodec *codec = Core::EditorManager::defaultTextCodec();
        if (Utils::TextFileFormat::readFileUTF8(filePath, codec, &fileContent, &error)
                != Utils::TextFileFormat::ReadSuccess) {
            qDebug() << "Failed to read file" << filePath << ":" << error;
        }
    }
    return fileContent;
}

static bool includesQtTest(const CPlusPlus::Document::Ptr &doc,
                           const CppTools::CppModelManager *cppMM)
{
    static QStringList expectedHeaderPrefixes
            = Utils::HostOsInfo::isMacHost()
            ? QStringList({ QLatin1String("QtTest.framework/Headers"), QLatin1String("QtTest") })
            : QStringList({ QLatin1String("QtTest") });

    const QList<CPlusPlus::Document::Include> includes = doc->resolvedIncludes();

    foreach (const CPlusPlus::Document::Include &inc, includes) {
        // TODO this short cut works only for #include <QtTest>
        // bad, as there could be much more different approaches
        if (inc.unresolvedFileName() == QLatin1String("QtTest")) {
            foreach (const QString &prefix, expectedHeaderPrefixes) {
                if (inc.resolvedFileName().endsWith(QString::fromLatin1("%1/QtTest").arg(prefix)))
                    return true;
            }
        }
    }

    if (cppMM) {
        CPlusPlus::Snapshot snapshot = cppMM->snapshot();
        const QSet<QString> allIncludes = snapshot.allIncludesForDocument(doc->fileName());
        foreach (const QString &include, allIncludes) {
            foreach (const QString &prefix, expectedHeaderPrefixes) {
                if (include.endsWith(QString::fromLatin1("%1/qtest.h").arg(prefix)))
                    return true;
            }
        }
    }
    return false;
}

static bool includesQtQuickTest(const CPlusPlus::Document::Ptr &doc,
                                const CppTools::CppModelManager *cppMM)
{
    static QStringList expectedHeaderPrefixes
            = Utils::HostOsInfo::isMacHost()
            ? QStringList({ QLatin1String("QtQuickTest.framework/Headers"),
                            QLatin1String("QtQuickTest") })
            : QStringList({ QLatin1String("QtQuickTest") });

    const QList<CPlusPlus::Document::Include> includes = doc->resolvedIncludes();

    foreach (const CPlusPlus::Document::Include &inc, includes) {
        if (inc.unresolvedFileName() == QLatin1String("QtQuickTest/quicktest.h")) {
            foreach (const QString &prefix, expectedHeaderPrefixes) {
                if (inc.resolvedFileName().endsWith(
                            QString::fromLatin1("%1/quicktest.h").arg(prefix))) {
                    return true;
                }
            }
        }
    }

    if (cppMM) {
        foreach (const QString &include, cppMM->snapshot().allIncludesForDocument(doc->fileName())) {
            foreach (const QString &prefix, expectedHeaderPrefixes) {
                if (include.endsWith(QString::fromLatin1("%1/quicktest.h").arg(prefix)))
                    return true;
            }
        }
    }
    return false;
}

static bool includesGTest(const CPlusPlus::Document::Ptr &doc,
                          const CppTools::CppModelManager *cppMM)
{
    const QString gtestH = QLatin1String("gtest/gtest.h");
    foreach (const CPlusPlus::Document::Include &inc, doc->resolvedIncludes()) {
        if (inc.resolvedFileName().endsWith(gtestH))
            return true;
    }

    if (cppMM) {
        const CPlusPlus::Snapshot snapshot = cppMM->snapshot();
        foreach (const QString &include, snapshot.allIncludesForDocument(doc->fileName())) {
            if (include.endsWith(gtestH))
                return true;
        }
    }

    return false;
}

static bool qtTestLibDefined(const CppTools::CppModelManager *cppMM,
                             const QString &fileName)
{
    const QList<CppTools::ProjectPart::Ptr> parts = cppMM->projectPart(fileName);
    if (parts.size() > 0)
        return parts.at(0)->projectDefines.contains("#define QT_TESTLIB_LIB");
    return false;
}

static QString quickTestSrcDir(const CppTools::CppModelManager *cppMM,
                               const QString &fileName)
{
    static const QByteArray qtsd(" QUICK_TEST_SOURCE_DIR ");
    const QList<CppTools::ProjectPart::Ptr> parts = cppMM->projectPart(fileName);
    if (parts.size() > 0) {
        QByteArray projDefines(parts.at(0)->projectDefines);
        foreach (const QByteArray &line, projDefines.split('\n')) {
            if (line.contains(qtsd)) {
                QByteArray result = line.mid(line.indexOf(qtsd) + qtsd.length());
                if (result.startsWith('"'))
                    result.remove(result.length() - 1, 1).remove(0, 1);
                if (result.startsWith("\\\""))
                    result.remove(result.length() - 2, 2).remove(0, 2);
                return QLatin1String(result);
            }
        }
    }
    return QString();
}

static QString testClass(const CppTools::CppModelManager *modelManager, const QString &fileName)
{
    const QByteArray &fileContent = getFileContent(fileName);
    CPlusPlus::Document::Ptr document = modelManager->document(fileName);
    if (document.isNull())
        return QString();

    const QList<CPlusPlus::Document::MacroUse> macros = document->macroUses();

    foreach (const CPlusPlus::Document::MacroUse &macro, macros) {
        if (!macro.isFunctionLike())
            continue;
        const QByteArray name = macro.macro().name();
        if (TestUtils::isQTestMacro(name)) {
            const CPlusPlus::Document::Block arg = macro.arguments().at(0);
            return QLatin1String(fileContent.mid(arg.bytesBegin(),
                                                 arg.bytesEnd() - arg.bytesBegin()));
        }
    }
    // check if one has used a self-defined macro or QTest::qExec() directly
    const CPlusPlus::Snapshot snapshot = modelManager->snapshot();
    document = snapshot.preprocessedDocument(fileContent, fileName);
    document->check();
    CPlusPlus::AST *ast = document->translationUnit()->ast();
    TestAstVisitor astVisitor(document);
    astVisitor.accept(ast);
    return astVisitor.className();
}

static QString quickTestName(const CPlusPlus::Document::Ptr &doc)
{
    const QList<CPlusPlus::Document::MacroUse> macros = doc->macroUses();

    foreach (const CPlusPlus::Document::MacroUse &macro, macros) {
        if (!macro.isFunctionLike())
            continue;
        const QByteArray name = macro.macro().name();
        if (TestUtils::isQuickTestMacro(name)) {
            CPlusPlus::Document::Block arg = macro.arguments().at(0);
            return QLatin1String(getFileContent(doc->fileName())
                                 .mid(arg.bytesBegin(), arg.bytesEnd() - arg.bytesBegin()));
        }
    }
    return QString();
}

static bool hasGTestNames(CPlusPlus::Document::Ptr &document)
{
    foreach (const CPlusPlus::Document::MacroUse &macro, document->macroUses()) {
        if (!macro.isFunctionLike())
            continue;
        if (TestUtils::isGTestMacro(QLatin1String(macro.macro().name()))) {
            const QVector<CPlusPlus::Document::Block> args = macro.arguments();
            if (args.size() != 2)
                continue;
            return true;
        }
    }
    return false;
}

static QList<QmlJS::Document::Ptr> scanDirectoryForQuickTestQmlFiles(const QString &srcDir)
{
    QStringList dirs(srcDir);
    QmlJS::ModelManagerInterface *qmlJsMM = QmlJSTools::Internal::ModelManager::instance();
    // make sure even files not listed in pro file are available inside the snapshot
    QFutureInterface<void> future;
    QmlJS::PathsAndLanguages paths;
    paths.maybeInsert(Utils::FileName::fromString(srcDir), QmlJS::Dialect::Qml);
    const bool emitDocumentChanges = false;
    const bool onlyTheLib = false;
    QmlJS::ModelManagerInterface::importScan(future, qmlJsMM->workingCopy(), paths, qmlJsMM,
        emitDocumentChanges, onlyTheLib);

    const QmlJS::Snapshot snapshot = QmlJSTools::Internal::ModelManager::instance()->snapshot();
    QDirIterator it(srcDir, QDir::Dirs | QDir::NoDotAndDotDot, QDirIterator::Subdirectories);
    while (it.hasNext()) {
        it.next();
        QFileInfo fi(it.fileInfo().canonicalFilePath());
        dirs << fi.filePath();
    }
    QList<QmlJS::Document::Ptr> foundDocs;

    foreach (const QString &path, dirs) {
        const QList<QmlJS::Document::Ptr> docs = snapshot.documentsInDirectory(path);
        foreach (const QmlJS::Document::Ptr &doc, docs) {
            const QString fileName(QFileInfo(doc->fileName()).fileName());
            if (fileName.startsWith(QLatin1String("tst_")) && fileName.endsWith(QLatin1String(".qml")))
                foundDocs << doc;
        }
    }

    return foundDocs;
}

static CPlusPlus::Document::Ptr declaringDocument(CPlusPlus::Document::Ptr doc,
                                                  const QString &testCaseName,
                                                  unsigned *line, unsigned *column)
{
    CPlusPlus::Document::Ptr declaringDoc = doc;
    const CppTools::CppModelManager *cppMM = CppTools::CppModelManager::instance();
    CPlusPlus::TypeOfExpression typeOfExpr;
    typeOfExpr.init(doc, cppMM->snapshot());

    QList<CPlusPlus::LookupItem> lookupItems = typeOfExpr(testCaseName.toUtf8(),
                                                          doc->globalNamespace());
    if (lookupItems.size()) {
        if (CPlusPlus::Symbol *symbol = lookupItems.first().declaration()) {
            if (CPlusPlus::Class *toeClass = symbol->asClass()) {
                const QString declFileName = QLatin1String(toeClass->fileId()->chars(),
                                                           toeClass->fileId()->size());
                declaringDoc = cppMM->snapshot().document(declFileName);
                *line = toeClass->line();
                *column = toeClass->column() - 1;
            }
        }
    }
    return declaringDoc;
}

static QSet<QString> filesWithDataFunctionDefinitions(
            const QMap<QString, TestCodeLocationAndType> &testFunctions)
{
    QSet<QString> result;
    QMap<QString, TestCodeLocationAndType>::ConstIterator it = testFunctions.begin();
    const QMap<QString, TestCodeLocationAndType>::ConstIterator end = testFunctions.end();

    for ( ; it != end; ++it) {
        const QString &key = it.key();
        if (key.endsWith(QLatin1String("_data")) && testFunctions.contains(key.left(key.size() - 5)))
            result.insert(it.value().m_name);
    }
    return result;
}

static QMap<QString, TestCodeLocationList> checkForDataTags(const QString &fileName)
{
    const CPlusPlus::Snapshot snapshot = CPlusPlus::CppModelManagerBase::instance()->snapshot();
    const QByteArray fileContent = getFileContent(fileName);
    CPlusPlus::Document::Ptr document = snapshot.preprocessedDocument(fileContent, fileName);
    document->check();
    CPlusPlus::AST *ast = document->translationUnit()->ast();
    TestDataFunctionVisitor visitor(document);
    visitor.accept(ast);
    return visitor.dataTags();
}

/****** end of helpers ******/

static bool checkQmlDocumentForTestCode(QFutureInterface<TestParseResult> futureInterface,
                                        const QmlJS::Document::Ptr &qmlJSDoc,
                                        const QString &proFile = QString())
{
    if (qmlJSDoc.isNull())
        return false;
    QmlJS::AST::Node *ast = qmlJSDoc->ast();
    QTC_ASSERT(ast, return false);
    TestQmlVisitor qmlVisitor(qmlJSDoc);
    QmlJS::AST::Node::accept(ast, &qmlVisitor);

    const QString testCaseName = qmlVisitor.testCaseName();
    const TestCodeLocationAndType tcLocationAndType = qmlVisitor.testCaseLocation();
    const QMap<QString, TestCodeLocationAndType> testFunctions = qmlVisitor.testFunctions();

    TestParseResult parseResult(TestTreeModel::QuickTest);
    parseResult.proFile = proFile;
    parseResult.functions = testFunctions;
    if (!testCaseName.isEmpty()) {
        parseResult.fileName = tcLocationAndType.m_name;
        parseResult.testCaseName = testCaseName;
        parseResult.line = tcLocationAndType.m_line;
        parseResult.column = tcLocationAndType.m_column;
    }
    futureInterface.reportResult(parseResult);
    return true;
}

static bool handleQtTest(QFutureInterface<TestParseResult> futureInterface,
                         CPlusPlus::Document::Ptr document, const QString &oldTestCaseName)
{
    const QString &fileName = document->fileName();
    const CppTools::CppModelManager *modelManager = CppTools::CppModelManager::instance();
    QString testCaseName(testClass(modelManager, fileName));
    // we might be in a reparse without the original entry point with the QTest::qExec()
    if (testCaseName.isEmpty())
        testCaseName = oldTestCaseName;
    if (!testCaseName.isEmpty()) {
        unsigned line = 0;
        unsigned column = 0;
        CPlusPlus::Document::Ptr declaringDoc = declaringDocument(document, testCaseName,
                                                                  &line, &column);
        if (declaringDoc.isNull())
            return false;

        TestVisitor visitor(testCaseName);
        visitor.accept(declaringDoc->globalNamespace());
        if (!visitor.resultValid())
            return false;

        const QMap<QString, TestCodeLocationAndType> testFunctions = visitor.privateSlots();

        QMap<QString, TestCodeLocationList> dataTags =
                checkForDataTags(declaringDoc->fileName(), testFunctions);

        if (declaringDoc->fileName() != fileName)
            dataTags.unite(checkForDataTags(fileName, testFunctions));

        TestParseResult parseResult(TestTreeModel::AutoTest);
        parseResult.fileName = declaringDoc->fileName();
        parseResult.testCaseName = testCaseName;
        parseResult.line = line;
        parseResult.column = column;
        parseResult.functions = testFunctions;
        parseResult.dataTagsOrTestSets = dataTags;
        parseResult.proFile = modelManager->projectPart(fileName).first()->projectFile;

        futureInterface.reportResult(parseResult);
        return true;
    }
    return false;
}

static bool handleQtQuickTest(QFutureInterface<TestParseResult> futureInterface,
                              CPlusPlus::Document::Ptr document)
{
    const CppTools::CppModelManager *modelManager = CppTools::CppModelManager::instance();

    if (quickTestName(document).isEmpty())
        return false;

    const QString cppFileName = document->fileName();
    QList<CppTools::ProjectPart::Ptr> ppList = modelManager->projectPart(cppFileName);
    QTC_ASSERT(!ppList.isEmpty(), return false);
    const QString &proFile = ppList.at(0)->projectFile;

    const QString srcDir = quickTestSrcDir(modelManager, cppFileName);
    if (srcDir.isEmpty())
        return false;

    const QList<QmlJS::Document::Ptr> qmlDocs = scanDirectoryForQuickTestQmlFiles(srcDir);
    bool result = false;
    foreach (const QmlJS::Document::Ptr &qmlJSDoc, qmlDocs)
        result |= checkQmlDocumentForTestCode(futureInterface, qmlJSDoc, proFile);
    return result;
}

static bool handleGTest(QFutureInterface<TestParseResult> futureInterface, const QString &filePath)
{
    const QByteArray &fileContent = getFileContent(filePath);
    const CPlusPlus::Snapshot snapshot = CPlusPlus::CppModelManagerBase::instance()->snapshot();
    CPlusPlus::Document::Ptr document = snapshot.preprocessedDocument(fileContent, filePath);
    document->check();
    CPlusPlus::AST *ast = document->translationUnit()->ast();
    GTestVisitor visitor(document);
    visitor.accept(ast);

    QMap<GTestCaseSpec, TestCodeLocationList> result = visitor.gtestFunctions();
    QString proFile;
    const CppTools::CppModelManager *cppMM = CppTools::CppModelManager::instance();
    QList<CppTools::ProjectPart::Ptr> ppList = cppMM->projectPart(filePath);
    if (ppList.size())
        proFile = ppList.first()->projectFile;

    foreach (const GTestCaseSpec &testSpec, result.keys()) {
        TestParseResult parseResult(TestTreeModel::GoogleTest);
        parseResult.fileName = filePath;
        parseResult.testCaseName = testSpec.testCaseName;
        parseResult.parameterized = testSpec.parameterized;
        parseResult.typed = testSpec.typed;
        parseResult.disabled = testSpec.disabled;
        parseResult.proFile = proFile;
        parseResult.dataTagsOrTestSets.insert(QString(), result.value(testSpec));
        futureInterface.reportResult(parseResult);
    }
    return !result.keys().isEmpty();
}

static void checkDocumentForTestCode(QFutureInterface<TestParseResult> futureInterface,
                                     CPlusPlus::Document::Ptr document,
                                     QHash<QString, QString> testCaseNames)
{
    const QString fileName = document->fileName();
    const CppTools::CppModelManager *modelManager = CppTools::CppModelManager::instance();

    QList<CppTools::ProjectPart::Ptr> projParts = modelManager->projectPart(fileName);
    if (projParts.size()) {
        if (!projParts.at(0)->selectedForBuilding)
            return;
    }

    const QString &oldTestCaseName = testCaseNames.value(fileName);

    if (includesQtQuickTest(document, modelManager)) {
        if (handleQtQuickTest(futureInterface, document))
            return;
    }
    if (!oldTestCaseName.isEmpty() // if we do a reparse
               || (includesQtTest(document, modelManager)
                   && qtTestLibDefined(modelManager, fileName))) {
<<<<<<< HEAD
        if (handleQtTest(futureInterface, document, oldTestCaseName))
            return;
    }
    if (includesGTest(document, modelManager) && hasGTestNames(document)) {
        if (handleGTest(futureInterface, document->fileName()))
            return;
=======
        QString testCaseName(testClass(modelManager, fileName));
        // we might be in a reparse without the original entry point with the QTest::qExec()
        if (testCaseName.isEmpty())
            testCaseName = testCaseNames.value(fileName);
        if (!testCaseName.isEmpty()) {
            unsigned line = 0;
            unsigned column = 0;
            CPlusPlus::Document::Ptr declaringDoc = declaringDocument(document, testCaseName,
                                                                      &line, &column);
            if (declaringDoc.isNull())
                return;

            TestVisitor visitor(testCaseName);
            visitor.accept(declaringDoc->globalNamespace());

            if (!visitor.resultValid())
                return;

            const QMap<QString, TestCodeLocationAndType> testFunctions = visitor.privateSlots();
            const QSet<QString> &files = filesWithDataFunctionDefinitions(testFunctions);

            QMap<QString, TestCodeLocationList> dataTags;
            foreach (const QString &file, files)
                dataTags.unite(checkForDataTags(file));

            TestParseResult parseResult(TestTreeModel::AutoTest);
            parseResult.fileName = declaringDoc->fileName();
            parseResult.testCaseName = testCaseName;
            parseResult.line = line;
            parseResult.column = column;
            parseResult.functions = testFunctions;
            parseResult.dataTagsOrTestSets = dataTags;
            parseResult.proFile = projParts.first()->projectFile;

            futureInterface.reportResult(parseResult);
        }
    } else if (includesGTest(document, modelManager)) {
        if (hasGTestNames(document))
            handleGTest(futureInterface, document->fileName());
>>>>>>> 605ea627
    }
}

// used internally to indicate a parse that failed due to having triggered a parse for a file that
// is not (yet) part of the CppModelManager's snapshot
static bool parsingHasFailed;

static void performParse(QFutureInterface<TestParseResult> &futureInterface,
                         const QStringList &list, const QHash<QString, QString> testCaseNames)
{
    int progressValue = 0;
    futureInterface.setProgressRange(0, list.size());
    futureInterface.setProgressValue(progressValue);
    CppTools::CppModelManager *cppMM = CppTools::CppModelManager::instance();
    CPlusPlus::Snapshot snapshot = cppMM->snapshot();
    QmlJS::Snapshot qmlSnapshot = QmlJSTools::Internal::ModelManager::instance()->snapshot();

    foreach (const QString &file, list) {
        if (futureInterface.isCanceled())
            return;
        if (file.endsWith(QLatin1String(".qml"))) {
            checkQmlDocumentForTestCode(futureInterface, qmlSnapshot.document(file));
        } else if (snapshot.contains(file)) {
            CPlusPlus::Document::Ptr doc = snapshot.find(file).value();
            futureInterface.setProgressValue(++progressValue);
            checkDocumentForTestCode(futureInterface, doc, testCaseNames);
        } else {
            parsingHasFailed |= (CppTools::ProjectFile::classify(file)
                                 != CppTools::ProjectFile::Unclassified);
        }
    }
    futureInterface.setProgressValue(list.size());
}

/****** threaded parsing stuff *******/

void TestCodeParser::onCppDocumentUpdated(const CPlusPlus::Document::Ptr &document)
{
    if (m_codeModelParsing) {
        if (!m_fullUpdatePostponed) {
            m_partialUpdatePostponed = true;
            m_postponedFiles.insert(document->fileName());
        }
        return;
    }

    ProjectExplorer::Project *project = ProjectExplorer::SessionManager::startupProject();
    if (!project)
        return;
    const QString fileName = document->fileName();
    if (!project->files(ProjectExplorer::Project::AllFiles).contains(fileName))
        return;

    qCDebug(LOG) << "calling scanForTests (onCppDocumentUpdated)";
    scanForTests(QStringList(fileName));
}

void TestCodeParser::onQmlDocumentUpdated(const QmlJS::Document::Ptr &document)
{
    const QString &fileName = document->fileName();
    if (m_codeModelParsing) {
        if (!m_fullUpdatePostponed) {
            m_partialUpdatePostponed = true;
            m_postponedFiles.insert(fileName);
        }
        return;
    }

    ProjectExplorer::Project *project = ProjectExplorer::SessionManager::startupProject();
    if (!project)
        return;
    if (!project->files(ProjectExplorer::Project::AllFiles).contains(fileName)) {
        // what if the file is not listed inside the pro file, but will be used anyway?
        return;
    }

    scanForTests(QStringList(fileName));
}

void TestCodeParser::onStartupProjectChanged(ProjectExplorer::Project *project)
{
    if (m_parserState == FullParse || m_parserState == PartialParse)
        Core::ProgressManager::instance()->cancelTasks(Constants::TASK_PARSE);
    else if (project)
        emitUpdateTestTree();
}

void TestCodeParser::onProjectPartsUpdated(ProjectExplorer::Project *project)
{
    if (project != ProjectExplorer::SessionManager::startupProject())
        return;
    if (m_codeModelParsing || m_parserState == Disabled)
        m_fullUpdatePostponed = true;
    else
        emitUpdateTestTree();
}

bool TestCodeParser::postponed(const QStringList &fileList)
{
    switch (m_parserState) {
    case Idle:
        return false;
    case PartialParse:
    case FullParse:
        // parse is running, postponing a full parse
        if (fileList.isEmpty()) {
            m_partialUpdatePostponed = false;
            m_postponedFiles.clear();
            m_fullUpdatePostponed = true;
            Core::ProgressManager::instance()->cancelTasks(Constants::TASK_PARSE);
        } else {
            // partial parse triggered, but full parse is postponed already, ignoring this
            if (m_fullUpdatePostponed)
                return true;
            // partial parse triggered, postpone or add current files to already postponed partial
            foreach (const QString &file, fileList)
                m_postponedFiles.insert(file);
            m_partialUpdatePostponed = true;
        }
        return true;
    case Disabled:
        break;
    }
    QTC_ASSERT(false, return false); // should not happen at all
}

void TestCodeParser::scanForTests(const QStringList &fileList)
{
    if (m_parserState == Disabled) {
        m_dirty = true;
        if (fileList.isEmpty()) {
            m_fullUpdatePostponed = true;
            m_partialUpdatePostponed = false;
            m_postponedFiles.clear();
        } else if (!m_fullUpdatePostponed) {
            m_partialUpdatePostponed = true;
            foreach (const QString &file, fileList)
                m_postponedFiles.insert(file);
        }
        return;
    }

    if (postponed(fileList))
        return;

    m_postponedFiles.clear();
    bool isFullParse = fileList.isEmpty();
    QStringList list;
    if (isFullParse) {
        list = ProjectExplorer::SessionManager::startupProject()->files(ProjectExplorer::Project::AllFiles);
        if (list.isEmpty())
            return;
        qCDebug(LOG) << "setting state to FullParse (scanForTests)";
        m_parserState = FullParse;
    } else {
        list << fileList;
        qCDebug(LOG) << "setting state to PartialParse (scanForTests)";
        m_parserState = PartialParse;
    }

    parsingHasFailed = false;

    QHash<QString, QString> testCaseNames;
    if (isFullParse) {
        // remove qml files as they will be found automatically by the referencing cpp file
        list = Utils::filtered(list, [] (const QString &fn) {
            return !fn.endsWith(QLatin1String(".qml"));
        });
        m_model->markAllForRemoval();
    } else {
        testCaseNames = m_model->testCaseNamesForFiles(list);
        foreach (const QString &filePath, list)
            m_model->markForRemoval(filePath);
    }

    QFuture<TestParseResult> future = Utils::runAsync(&performParse, list, testCaseNames);
    m_futureWatcher.setFuture(future);
    if (list.size() > 5) {
        Core::ProgressManager::addTask(future, tr("Scanning for Tests"),
                                       Autotest::Constants::TASK_PARSE);
    }
}

void TestCodeParser::onTaskStarted(Core::Id type)
{
    if (type == CppTools::Constants::TASK_INDEX)
        m_codeModelParsing = true;
}

void TestCodeParser::onAllTasksFinished(Core::Id type)
{
    // only CPP parsing is relevant as we trigger Qml parsing internally anyway
    if (type != CppTools::Constants::TASK_INDEX)
        return;
    m_codeModelParsing = false;

    // avoid illegal parser state if respective widgets became hidden while parsing
    setState(Idle);
}

void TestCodeParser::onFinished()
{
    switch (m_parserState) {
    case PartialParse:
        qCDebug(LOG) << "setting state to Idle (onFinished, PartialParse)";
        m_parserState = Idle;
        onPartialParsingFinished();
        break;
    case FullParse:
        qCDebug(LOG) << "setting state to Idle (onFinished, FullParse)";
        m_parserState = Idle;
        m_dirty = parsingHasFailed;
        if (m_partialUpdatePostponed || m_fullUpdatePostponed || parsingHasFailed) {
            onPartialParsingFinished();
        } else {
            qCDebug(LOG) << "emitting parsingFinished"
                         << "(onFinished, FullParse, nothing postponed, parsing succeeded)";
            emit parsingFinished();
        }
        m_dirty = false;
        break;
    case Disabled: // can happen if all Test related widgets become hidden while parsing
        qCDebug(LOG) << "emitting parsingFinished (onFinished, Disabled)";
        emit parsingFinished();
        break;
    default:
        qWarning("I should not be here... State: %d", m_parserState);
        break;
    }
}

void TestCodeParser::onPartialParsingFinished()
{
    QTC_ASSERT(m_fullUpdatePostponed != m_partialUpdatePostponed
            || ((m_fullUpdatePostponed || m_partialUpdatePostponed) == false),
               m_partialUpdatePostponed = false;m_postponedFiles.clear(););
    if (m_fullUpdatePostponed) {
        m_fullUpdatePostponed = false;
        qCDebug(LOG) << "calling updateTestTree (onPartialParsingFinished)";
        updateTestTree();
    } else if (m_partialUpdatePostponed) {
        m_partialUpdatePostponed = false;
        qCDebug(LOG) << "calling scanForTests with postponed files (onPartialParsingFinished)";
        scanForTests(m_postponedFiles.toList());
    } else {
        m_dirty |= m_codeModelParsing;
        if (m_dirty) {
            emit parsingFailed();
        } else if (!m_singleShotScheduled) {
            qCDebug(LOG) << "emitting parsingFinished"
                         << "(onPartialParsingFinished, nothing postponed, not dirty)";
            emit parsingFinished();
        } else {
            qCDebug(LOG) << "not emitting parsingFinished"
                         << "(on PartialParsingFinished, singleshot scheduled)";
        }
    }
}

} // namespace Internal
} // namespace Autotest<|MERGE_RESOLUTION|>--- conflicted
+++ resolved
@@ -491,12 +491,11 @@
             return false;
 
         const QMap<QString, TestCodeLocationAndType> testFunctions = visitor.privateSlots();
-
-        QMap<QString, TestCodeLocationList> dataTags =
-                checkForDataTags(declaringDoc->fileName(), testFunctions);
-
-        if (declaringDoc->fileName() != fileName)
-            dataTags.unite(checkForDataTags(fileName, testFunctions));
+        const QSet<QString> &files = filesWithDataFunctionDefinitions(testFunctions);
+
+        QMap<QString, TestCodeLocationList> dataTags;
+        foreach (const QString &file, files)
+            dataTags.unite(checkForDataTags(file));
 
         TestParseResult parseResult(TestTreeModel::AutoTest);
         parseResult.fileName = declaringDoc->fileName();
@@ -590,54 +589,12 @@
     if (!oldTestCaseName.isEmpty() // if we do a reparse
                || (includesQtTest(document, modelManager)
                    && qtTestLibDefined(modelManager, fileName))) {
-<<<<<<< HEAD
         if (handleQtTest(futureInterface, document, oldTestCaseName))
             return;
     }
     if (includesGTest(document, modelManager) && hasGTestNames(document)) {
         if (handleGTest(futureInterface, document->fileName()))
             return;
-=======
-        QString testCaseName(testClass(modelManager, fileName));
-        // we might be in a reparse without the original entry point with the QTest::qExec()
-        if (testCaseName.isEmpty())
-            testCaseName = testCaseNames.value(fileName);
-        if (!testCaseName.isEmpty()) {
-            unsigned line = 0;
-            unsigned column = 0;
-            CPlusPlus::Document::Ptr declaringDoc = declaringDocument(document, testCaseName,
-                                                                      &line, &column);
-            if (declaringDoc.isNull())
-                return;
-
-            TestVisitor visitor(testCaseName);
-            visitor.accept(declaringDoc->globalNamespace());
-
-            if (!visitor.resultValid())
-                return;
-
-            const QMap<QString, TestCodeLocationAndType> testFunctions = visitor.privateSlots();
-            const QSet<QString> &files = filesWithDataFunctionDefinitions(testFunctions);
-
-            QMap<QString, TestCodeLocationList> dataTags;
-            foreach (const QString &file, files)
-                dataTags.unite(checkForDataTags(file));
-
-            TestParseResult parseResult(TestTreeModel::AutoTest);
-            parseResult.fileName = declaringDoc->fileName();
-            parseResult.testCaseName = testCaseName;
-            parseResult.line = line;
-            parseResult.column = column;
-            parseResult.functions = testFunctions;
-            parseResult.dataTagsOrTestSets = dataTags;
-            parseResult.proFile = projParts.first()->projectFile;
-
-            futureInterface.reportResult(parseResult);
-        }
-    } else if (includesGTest(document, modelManager)) {
-        if (hasGTestNames(document))
-            handleGTest(futureInterface, document->fileName());
->>>>>>> 605ea627
     }
 }
 
