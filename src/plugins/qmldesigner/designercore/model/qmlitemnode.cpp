--- conflicted
+++ resolved
@@ -279,8 +279,7 @@
     return !modelNode().hasBindingProperty("width")
             && !modelNode().hasBindingProperty("height")
             && itemIsResizable(modelNode())
-            && !modelIsInLayout()
-            && !isFlowItem();
+            && !modelIsInLayout();
 }
 
 bool QmlItemNode::modelIsInLayout() const
@@ -557,6 +556,203 @@
     if (modelNode().isValid() && modelNode().hasParentProperty())
         return modelNode().parentProperty().parentModelNode();
     return QmlFlowViewNode({});
+}
+
+bool QmlFlowActionAreaNode::isValid() const
+{
+     return isValidQmlFlowActionAreaNode(modelNode());
+}
+
+bool QmlFlowActionAreaNode::isValidQmlFlowActionAreaNode(const ModelNode &modelNode)
+{
+    return isValidQmlObjectNode(modelNode) && modelNode.metaInfo().isValid()
+           && modelNode.metaInfo().isSubclassOf("FlowView.FlowActionArea");
+}
+
+ModelNode QmlFlowActionAreaNode::targetTransition() const
+{
+    if (!modelNode().hasBindingProperty("target"))
+        return {};
+
+    return modelNode().bindingProperty("target").resolveToModelNode();
+}
+
+void QmlFlowActionAreaNode::assignTargetFlowItem(const QmlFlowTargetNode &flowItem)
+{
+     QTC_ASSERT(isValid(), return);
+     QTC_ASSERT(flowItem.isValid(), return);
+
+     QmlFlowViewNode flowView = flowItem.flowView();
+
+     QTC_ASSERT(flowView.isValid(), return);
+
+     QmlFlowItemNode flowParent = flowItemParent();
+
+     QTC_ASSERT(flowParent.isValid(), return);
+
+     destroyTarget();
+
+     ModelNode transition = flowView.addTransition(flowParent.modelNode(),
+                                                   flowItem.modelNode());
+
+     modelNode().bindingProperty("target").setExpression(transition.validId());
+}
+
+QmlFlowItemNode QmlFlowActionAreaNode::flowItemParent() const
+{
+    QTC_ASSERT(modelNode().hasParentProperty(), return QmlFlowItemNode({}));
+    return modelNode().parentProperty().parentModelNode();
+}
+
+void QmlFlowActionAreaNode::destroyTarget()
+{
+    QTC_ASSERT(isValid(), return);
+
+    if (targetTransition().isValid()) {
+        QmlObjectNode(targetTransition()).destroy();
+        modelNode().removeProperty("target");
+    }
+}
+
+bool QmlFlowViewNode::isValid() const
+{
+    return isValidQmlFlowViewNode(modelNode());
+}
+
+bool QmlFlowViewNode::isValidQmlFlowViewNode(const ModelNode &modelNode)
+{
+    return isValidQmlObjectNode(modelNode) && modelNode.metaInfo().isValid()
+           && modelNode.metaInfo().isSubclassOf("FlowView.FlowView");
+}
+
+QList<QmlFlowItemNode> QmlFlowViewNode::flowItems() const
+{
+    QList<QmlFlowItemNode> list;
+    for (const ModelNode &node : allDirectSubModelNodes())
+        if (QmlFlowItemNode::isValidQmlFlowItemNode(node)
+                || QmlVisualNode::isFlowDecision(node)
+                || QmlVisualNode::isFlowWildcard(node))
+            list.append(node);
+
+    return list;
+}
+
+ModelNode QmlFlowViewNode::addTransition(const QmlFlowTargetNode &from, const QmlFlowTargetNode &to)
+{
+    ModelNode transition = createTransition();
+
+    QmlFlowTargetNode f = from;
+    QmlFlowTargetNode t = to;
+
+    if (f.isValid())
+        transition.bindingProperty("from").setExpression(f.validId());
+    transition.bindingProperty("to").setExpression(t.validId());
+
+    return transition;
+}
+
+const QList<ModelNode> QmlFlowViewNode::transitions() const
+{
+    if (modelNode().nodeListProperty("flowTransitions").isValid())
+        return modelNode().nodeListProperty("flowTransitions").toModelNodeList();
+
+    return {};
+}
+
+const QList<ModelNode> QmlFlowViewNode::wildcards() const
+{
+    if (modelNode().nodeListProperty("flowWildcards").isValid())
+        return modelNode().nodeListProperty("flowWildcards").toModelNodeList();
+
+    return {};
+}
+
+const QList<ModelNode> QmlFlowViewNode::decicions() const
+{
+    if (modelNode().nodeListProperty("flowDecisions").isValid())
+        return modelNode().nodeListProperty("flowDecisions").toModelNodeList();
+
+    return {};
+}
+
+QList<ModelNode> QmlFlowViewNode::transitionsForTarget(const ModelNode &modelNode)
+{
+    return transitionsForProperty("to", modelNode);
+}
+
+QList<ModelNode> QmlFlowViewNode::transitionsForSource(const ModelNode &modelNode)
+{
+    return transitionsForProperty("from", modelNode);
+}
+
+void QmlFlowViewNode::removeDanglingTransitions()
+{
+    for (const ModelNode &transition : transitions()) {
+        if (!transition.hasBindingProperty("to"))
+            QmlObjectNode(transition).destroy();
+    }
+}
+
+bool QmlFlowTargetNode::isValid() const
+{
+     return isFlowEditorTarget(modelNode());
+}
+
+void QmlFlowTargetNode::assignTargetItem(const QmlFlowTargetNode &node)
+{
+    if (QmlFlowActionAreaNode::isValidQmlFlowActionAreaNode(modelNode())) {
+        QmlFlowActionAreaNode(modelNode()).assignTargetFlowItem(node);
+
+    } else if (isFlowItem()) {
+        flowView().addTransition(modelNode(), node);
+    } else if (isFlowWildcard()) {
+        destroyTargets();
+        ModelNode transition = flowView().addTransition(ModelNode(),
+                                                        node);
+        modelNode().bindingProperty("target").setExpression(transition.validId());
+    } else if (isFlowDecision()) {
+        ModelNode sourceNode = modelNode();
+
+        if (QmlVisualNode::isFlowDecision(sourceNode))
+            sourceNode = findSourceForDecisionNode();
+
+        if (sourceNode.isValid()) {
+            ModelNode transition = flowView().addTransition(sourceNode,
+                                                            node);
+            modelNode().bindingProperty("targets").addModelNodeToArray(transition);
+        }
+    }
+}
+
+void QmlFlowTargetNode::destroyTargets()
+{
+    QTC_ASSERT(isValid(), return);
+
+    if (targetTransition().isValid()) {
+        QmlObjectNode(targetTransition()).destroy();
+        modelNode().removeProperty("target");
+    }
+
+    if (hasBindingProperty("targets")) {
+        for (ModelNode &node : modelNode().bindingProperty("targets").resolveToModelNodeList()) {
+            QmlObjectNode(node).destroy();
+        }
+        modelNode().removeProperty("targets");
+    }
+
+}
+
+ModelNode QmlFlowTargetNode::targetTransition() const
+{
+    if (!modelNode().hasBindingProperty("target"))
+        return {};
+
+    return modelNode().bindingProperty("target").resolveToModelNode();
+}
+
+QmlFlowViewNode QmlFlowTargetNode::flowView() const
+{
+    return view()->rootModelNode();
 }
 
 ModelNode QmlFlowItemNode::decisionNodeForTransition(const ModelNode &transition)
@@ -585,238 +781,12 @@
     return {};
 }
 
-bool QmlFlowActionAreaNode::isValid() const
-{
-     return isValidQmlFlowActionAreaNode(modelNode());
-}
-
-bool QmlFlowActionAreaNode::isValidQmlFlowActionAreaNode(const ModelNode &modelNode)
-{
-    return isValidQmlObjectNode(modelNode) && modelNode.metaInfo().isValid()
-           && modelNode.metaInfo().isSubclassOf("FlowView.FlowActionArea");
-}
-
-ModelNode QmlFlowActionAreaNode::targetTransition() const
-{
-    if (!modelNode().hasBindingProperty("target"))
-        return {};
-
-    return modelNode().bindingProperty("target").resolveToModelNode();
-}
-
-void QmlFlowActionAreaNode::assignTargetFlowItem(const QmlFlowTargetNode &flowItem)
-{
-     QTC_ASSERT(isValid(), return);
-     QTC_ASSERT(flowItem.isValid(), return);
-
-     QmlFlowViewNode flowView = flowItem.flowView();
-
-     QTC_ASSERT(flowView.isValid(), return);
-
-     QmlFlowItemNode flowParent = flowItemParent();
-
-     QTC_ASSERT(flowParent.isValid(), return);
-
-     destroyTarget();
-
-     ModelNode transition = flowView.addTransition(flowParent.modelNode(),
-                                                   flowItem.modelNode());
-
-     modelNode().bindingProperty("target").setExpression(transition.validId());
-}
-
-QmlFlowItemNode QmlFlowActionAreaNode::flowItemParent() const
-{
-    QTC_ASSERT(modelNode().hasParentProperty(), return QmlFlowItemNode({}));
-    return modelNode().parentProperty().parentModelNode();
-}
-
-void QmlFlowActionAreaNode::destroyTarget()
-{
-    QTC_ASSERT(isValid(), return);
-
-    if (targetTransition().isValid()) {
-        QmlObjectNode(targetTransition()).destroy();
-        modelNode().removeProperty("target");
-    }
-}
-
-<<<<<<< HEAD
-ModelNode QmlFlowActionAreaNode::decisionNodeForTransition(const ModelNode &transition) const
-{
-    ModelNode target = targetTransition();
-
-    if (target.isValid() && target.hasMetaInfo() && QmlVisualNode::isFlowTransition(target)) {
-
-        ModelNode finalTarget = target.bindingProperty("to").resolveToModelNode();
-
-        if (finalTarget.isValid() && finalTarget.hasMetaInfo() && QmlVisualNode::isFlowDecision(finalTarget)) {
-            if (finalTarget.hasBindingProperty("targets")
-                    && finalTarget.bindingProperty("targets").resolveToModelNodeList().contains(transition))
-                return finalTarget;
-        }
-        QmlFlowViewNode flowView(view()->rootModelNode());
-        if (flowView.isValid()) {
-            for (const ModelNode &target : flowView.decicions()) {
-                if (target.hasBindingProperty("targets")
-                        && target.bindingProperty("targets").resolveToModelNodeList().contains(transition))
-                    return target;
-            }
-        }
-    }
-
-    return {};
-}
-
-=======
->>>>>>> 5a06305f
-bool QmlFlowViewNode::isValid() const
-{
-    return isValidQmlFlowViewNode(modelNode());
-}
-
-bool QmlFlowViewNode::isValidQmlFlowViewNode(const ModelNode &modelNode)
-{
-    return isValidQmlObjectNode(modelNode) && modelNode.metaInfo().isValid()
-           && modelNode.metaInfo().isSubclassOf("FlowView.FlowView");
-}
-
-QList<QmlFlowItemNode> QmlFlowViewNode::flowItems() const
-{
-    QList<QmlFlowItemNode> list;
-    for (const ModelNode &node : allDirectSubModelNodes())
-        if (QmlFlowItemNode::isValidQmlFlowItemNode(node)
-                || QmlVisualNode::isFlowDecision(node)
-                || QmlVisualNode::isFlowWildcard(node))
-            list.append(node);
-
-    return list;
-}
-
-ModelNode QmlFlowViewNode::addTransition(const QmlFlowTargetNode &from, const QmlFlowTargetNode &to)
-{
-    ModelNode transition = createTransition();
-
-    QmlFlowTargetNode f = from;
-    QmlFlowTargetNode t = to;
-
-    if (f.isValid())
-        transition.bindingProperty("from").setExpression(f.validId());
-    transition.bindingProperty("to").setExpression(t.validId());
-
-    return transition;
-}
-
-const QList<ModelNode> QmlFlowViewNode::transitions() const
-{
-    if (modelNode().nodeListProperty("flowTransitions").isValid())
-        return modelNode().nodeListProperty("flowTransitions").toModelNodeList();
-
-    return {};
-}
-
-const QList<ModelNode> QmlFlowViewNode::wildcards() const
-{
-    if (modelNode().nodeListProperty("flowWildcards").isValid())
-        return modelNode().nodeListProperty("flowWildcards").toModelNodeList();
-
-    return {};
-}
-
-const QList<ModelNode> QmlFlowViewNode::decicions() const
-{
-    if (modelNode().nodeListProperty("flowDecisions").isValid())
-        return modelNode().nodeListProperty("flowDecisions").toModelNodeList();
-
-    return {};
-}
-
-QList<ModelNode> QmlFlowViewNode::transitionsForTarget(const ModelNode &modelNode)
-{
-    return transitionsForProperty("to", modelNode);
-}
-
-QList<ModelNode> QmlFlowViewNode::transitionsForSource(const ModelNode &modelNode)
-{
-    return transitionsForProperty("from", modelNode);
-}
-
-void QmlFlowViewNode::removeDanglingTransitions()
-{
-    for (const ModelNode &transition : transitions()) {
-        if (!transition.hasBindingProperty("to"))
-            QmlObjectNode(transition).destroy();
-    }
-}
-
-bool QmlFlowTargetNode::isValid() const
-{
-     return isFlowEditorTarget(modelNode());
-}
-
-void QmlFlowTargetNode::assignTargetItem(const QmlFlowTargetNode &node)
-{
-    if (QmlFlowActionAreaNode::isValidQmlFlowActionAreaNode(modelNode())) {
-        QmlFlowActionAreaNode(modelNode()).assignTargetFlowItem(node);
-
-    } else if (isFlowItem()) {
-        flowView().addTransition(modelNode(), node);
-    } else if (isFlowWildcard()) {
-        destroyTargets();
-        ModelNode transition = flowView().addTransition(ModelNode(),
-                                                        node);
-        modelNode().bindingProperty("target").setExpression(transition.validId());
-    } else if (isFlowDecision()) {
-        ModelNode sourceNode = modelNode();
-
-        if (QmlVisualNode::isFlowDecision(sourceNode))
-            sourceNode = findSourceForDecisionNode();
-
-        if (sourceNode.isValid()) {
-            ModelNode transition = flowView().addTransition(sourceNode,
-                                                            node);
-            modelNode().bindingProperty("targets").addModelNodeToArray(transition);
-        }
-    }
-}
-
-void QmlFlowTargetNode::destroyTargets()
-{
-    QTC_ASSERT(isValid(), return);
-
-    if (targetTransition().isValid()) {
-        QmlObjectNode(targetTransition()).destroy();
-        modelNode().removeProperty("target");
-    }
-
-    if (hasBindingProperty("targets")) {
-        for (ModelNode &node : modelNode().bindingProperty("targets").resolveToModelNodeList()) {
-            QmlObjectNode(node).destroy();
-        }
-        modelNode().removeProperty("targets");
-    }
-
-}
-
-ModelNode QmlFlowTargetNode::targetTransition() const
-{
-    if (!modelNode().hasBindingProperty("target"))
-        return {};
-
-    return modelNode().bindingProperty("target").resolveToModelNode();
-}
-
-QmlFlowViewNode QmlFlowTargetNode::flowView() const
-{
-    return view()->rootModelNode();
-}
-
 ModelNode QmlFlowTargetNode::findSourceForDecisionNode() const
 {
     if (!isFlowDecision())
         return {};
 
-    for (const ModelNode &transition : flowView().transitionsForTarget(modelNode())) {
+    for (const ModelNode transition : flowView().transitionsForTarget(modelNode())) {
         if (transition.hasBindingProperty("from")) {
             const ModelNode source = transition.bindingProperty("from").resolveToModelNode();
             if (source.isValid()) {
