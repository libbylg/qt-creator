/****************************************************************************
**
** Copyright (C) 2014 Digia Plc and/or its subsidiary(-ies).
** Contact: http://www.qt-project.org/legal
**
** This file is part of Qt Creator.
**
** Commercial License Usage
** Licensees holding valid commercial Qt licenses may use this file in
** accordance with the commercial license agreement provided with the
** Software or, alternatively, in accordance with the terms contained in
** a written agreement between you and Digia.  For licensing terms and
** conditions see http://qt.digia.com/licensing.  For further information
** use the contact form at http://qt.digia.com/contact-us.
**
** GNU Lesser General Public License Usage
** Alternatively, this file may be used under the terms of the GNU Lesser
** General Public License version 2.1 as published by the Free Software
** Foundation and appearing in the file LICENSE.LGPL included in the
** packaging of this file.  Please review the following information to
** ensure the GNU Lesser General Public License version 2.1 requirements
** will be met: http://www.gnu.org/licenses/old-licenses/lgpl-2.1.html.
**
** In addition, as a special exception, Digia gives you certain additional
** rights.  These rights are described in the Digia Qt LGPL Exception
** version 1.1, included in the file LGPL_EXCEPTION.txt in this package.
**
****************************************************************************/

#include "propertyeditorview.h"

#include "propertyeditorqmlbackend.h"
#include "propertyeditorvalue.h"
#include "propertyeditortransaction.h"

#include <qmldesignerconstants.h>
#include <nodemetainfo.h>

#include <invalididexception.h>
#include <rewritingexception.h>
#include <variantproperty.h>

#include <bindingproperty.h>

#include <nodeabstractproperty.h>
#include <rewriterview.h>

#include <utils/fileutils.h>

#include <QCoreApplication>
#include <QDir>
#include <QFileSystemWatcher>
#include <QFileInfo>
#include <QDebug>
#include <QTimer>
#include <QShortcut>
#include <QMessageBox>
#include <QApplication>

enum {
    debug = false
};

namespace QmlDesigner {

PropertyEditorView::PropertyEditorView(QWidget *parent) :
        AbstractView(parent),
        m_parent(parent),
        m_updateShortcut(0),
        m_timerId(0),
        m_stackedWidget(new PropertyEditorWidget(parent)),
        m_qmlBackEndForCurrentType(0),
        m_locked(false),
        m_setupCompleted(false),
        m_singleShotTimer(new QTimer(this))
{
    m_updateShortcut = new QShortcut(QKeySequence("F3"), m_stackedWidget);
    connect(m_updateShortcut, SIGNAL(activated()), this, SLOT(reloadQml()));

    m_stackedWidget->setStyleSheet(
            QLatin1String(Utils::FileReader::fetchQrc(":/qmldesigner/stylesheet.css")));
    m_stackedWidget->setMinimumWidth(320);
    m_stackedWidget->move(0, 0);
    connect(m_stackedWidget, SIGNAL(resized()), this, SLOT(updateSize()));

    m_stackedWidget->insertWidget(0, new QWidget(m_stackedWidget));

    Quick2PropertyEditorView::registerQmlTypes();
    setQmlDir(PropertyEditorQmlBackend::propertyEditorResourcesPath());
    m_stackedWidget->setWindowTitle(tr("Properties"));
}

PropertyEditorView::~PropertyEditorView()
{
    qDeleteAll(m_qmlBackendHash);
}

void PropertyEditorView::setupPane(const TypeName &typeName)
{
    NodeMetaInfo metaInfo = model()->metaInfo(typeName);

    QUrl qmlFile = PropertyEditorQmlBackend::getQmlFileUrl(QLatin1String("Qt/ItemPane"), metaInfo);
    QUrl qmlSpecificsFile;

    qmlSpecificsFile = PropertyEditorQmlBackend::getQmlFileUrl(typeName + "Specifics", metaInfo);

    PropertyEditorQmlBackend *qmlBackend = m_qmlBackendHash.value(qmlFile.toString());

    if (!qmlBackend) {
        qmlBackend = new PropertyEditorQmlBackend(this);

        qmlBackend->context()->setContextProperty("finishedNotify", QVariant(false) );
        qmlBackend->initialSetup(typeName, qmlSpecificsFile, this);
        qmlBackend->setSource(qmlFile);
        qmlBackend->context()->setContextProperty("finishedNotify", QVariant(true) );

        m_stackedWidget->addWidget(qmlBackend->widget());
        m_qmlBackendHash.insert(qmlFile.toString(), qmlBackend);
    } else {
        qmlBackend->context()->setContextProperty("finishedNotify", QVariant(false) );

        qmlBackend->initialSetup(typeName, qmlSpecificsFile, this);
        qmlBackend->context()->setContextProperty("finishedNotify", QVariant(true) );
    }
}

void PropertyEditorView::changeValue(const QString &name)
{
    PropertyName propertyName = name.toUtf8();

    if (propertyName.isNull())
        return;

    if (m_locked)
        return;

    if (propertyName == "type")
        return;

    if (!m_selectedNode.isValid())
        return;

    if (propertyName == "id") {
        PropertyEditorValue *value = m_qmlBackEndForCurrentType->propertyValueForName(propertyName);
        const QString newId = value->value().toString();

        if (newId == m_selectedNode.id())
            return;

        if (m_selectedNode.isValidId(newId)  && !modelNodeForId(newId).isValid() ) {
            if (m_selectedNode.id().isEmpty() || newId.isEmpty()) { //no id
                try {
                    m_selectedNode.setId(newId);
                } catch (InvalidIdException &e) { //better save then sorry
                    m_locked = true;
                    value->setValue(m_selectedNode.id());
                    m_locked = false;
                    QMessageBox::warning(0, tr("Invalid Id"), e.description());
                }
            } else { //there is already an id, so we refactor
                if (rewriterView())
                    rewriterView()->renameId(m_selectedNode.id(), newId);
            }
        } else {
            m_locked = true;
            value->setValue(m_selectedNode.id());
            m_locked = false;
            if (!m_selectedNode.isValidId(newId))
                QMessageBox::warning(0, tr("Invalid Id"),  tr("%1 is an invalid id.").arg(newId));
            else
                QMessageBox::warning(0, tr("Invalid Id"),  tr("%1 already exists.").arg(newId));
        }
        return;
    }

    //.replace(QLatin1Char('.'), QLatin1Char('_'))
    PropertyName underscoreName(propertyName);
    underscoreName.replace('.', '_');
    PropertyEditorValue *value = m_qmlBackEndForCurrentType->propertyValueForName(underscoreName);

    if (value ==0)
        return;

    QmlObjectNode qmlObjectNode(m_selectedNode);

    QVariant castedValue;

    if (qmlObjectNode.modelNode().metaInfo().isValid() && qmlObjectNode.modelNode().metaInfo().hasProperty(propertyName)) {
        castedValue = qmlObjectNode.modelNode().metaInfo().propertyCastedValue(propertyName, value->value());
    } else {
        qWarning() << "PropertyEditor:" <<propertyName << "cannot be casted (metainfo)";
        return ;
    }

    if (value->value().isValid() && !castedValue.isValid()) {
        qWarning() << "PropertyEditor:" << propertyName << "not properly casted (metainfo)";
        return ;
    }

    if (qmlObjectNode.modelNode().metaInfo().isValid() && qmlObjectNode.modelNode().metaInfo().hasProperty(propertyName))
        if (qmlObjectNode.modelNode().metaInfo().propertyTypeName(propertyName) == "QUrl"
                || qmlObjectNode.modelNode().metaInfo().propertyTypeName(propertyName) == "url") { //turn absolute local file paths into relative paths
            QString filePath = castedValue.toUrl().toString();
        if (QFileInfo(filePath).exists() && QFileInfo(filePath).isAbsolute()) {
            QDir fileDir(QFileInfo(model()->fileUrl().toLocalFile()).absolutePath());
            castedValue = QUrl(fileDir.relativeFilePath(filePath));
        }
    }

        if (castedValue.type() == QVariant::Color) {
            QColor color = castedValue.value<QColor>();
            QColor newColor = QColor(color.name());
            newColor.setAlpha(color.alpha());
            castedValue = QVariant(newColor);
        }

        try {
            if (!value->value().isValid()) { //reset
                qmlObjectNode.removeProperty(propertyName);
            } else {
                if (castedValue.isValid() && !castedValue.isNull()) {
                    m_locked = true;
                    qmlObjectNode.setVariantProperty(propertyName, castedValue);
                    m_locked = false;
                }
            }
        }
        catch (RewritingException &e) {
            QMessageBox::warning(0, "Error", e.description());
        }
}

void PropertyEditorView::changeExpression(const QString &propertyName)
{
    PropertyName name = propertyName.toUtf8();

    if (name.isNull())
        return;

    if (m_locked)
        return;

<<<<<<< HEAD
    RewriterTransaction transaction = beginRewriterTransaction(QByteArrayLiteral("PropertyEditorView::changeExpression"));
=======
    if (!m_selectedNode.isValid())
        return;

    RewriterTransaction transaction = beginRewriterTransaction();
>>>>>>> 8d04b65a

    try {
        PropertyName underscoreName(name);
        underscoreName.replace('.', '_');

        QmlObjectNode qmlObjectNode(m_selectedNode);
        PropertyEditorValue *value = m_qmlBackEndForCurrentType->propertyValueForName(underscoreName);

        if (qmlObjectNode.modelNode().metaInfo().isValid() && qmlObjectNode.modelNode().metaInfo().hasProperty(name)) {
            if (qmlObjectNode.modelNode().metaInfo().propertyTypeName(name) == "QColor") {
                if (QColor(value->expression().remove('"')).isValid()) {
                    qmlObjectNode.setVariantProperty(name, QColor(value->expression().remove('"')));
                    transaction.commit(); //committing in the try block
                    return;
                }
            } else if (qmlObjectNode.modelNode().metaInfo().propertyTypeName(name) == "bool") {
                if (value->expression().compare("false", Qt::CaseInsensitive) == 0 || value->expression().compare("true", Qt::CaseInsensitive) == 0) {
                    if (value->expression().compare("true", Qt::CaseInsensitive) == 0)
                        qmlObjectNode.setVariantProperty(name, true);
                    else
                        qmlObjectNode.setVariantProperty(name, false);
                    transaction.commit(); //committing in the try block
                    return;
                }
            } else if (qmlObjectNode.modelNode().metaInfo().propertyTypeName(name) == "int") {
                bool ok;
                int intValue = value->expression().toInt(&ok);
                if (ok) {
                    qmlObjectNode.setVariantProperty(name, intValue);
                    transaction.commit(); //committing in the try block
                    return;
                }
            } else if (qmlObjectNode.modelNode().metaInfo().propertyTypeName(name) == "qreal") {
                bool ok;
                qreal realValue = value->expression().toFloat(&ok);
                if (ok) {
                    qmlObjectNode.setVariantProperty(name, realValue);
                    transaction.commit(); //committing in the try block
                    return;
                }
            }
        }

        if (!value) {
            qWarning() << "PropertyEditor::changeExpression no value for " << underscoreName;
            return;
        }

        if (value->expression().isEmpty())
            return;

        if (qmlObjectNode.expression(name) != value->expression() || !qmlObjectNode.propertyAffectedByCurrentState(name))
            qmlObjectNode.setBindingProperty(name, value->expression());

        transaction.commit(); //committing in the try block
    }

    catch (RewritingException &e) {
        QMessageBox::warning(0, "Error", e.description());
    }
}

void PropertyEditorView::updateSize()
{
    if (!m_qmlBackEndForCurrentType)
        return;
    QWidget* frame = m_qmlBackEndForCurrentType->widget()->findChild<QWidget*>("propertyEditorFrame");
    if (frame)
        frame->resize(m_stackedWidget->size());
}

void PropertyEditorView::setupPanes()
{
    if (isAttached()) {
        QApplication::setOverrideCursor(QCursor(Qt::WaitCursor));
        setupPane("QtQuick.Item");
        resetView();
        m_setupCompleted = true;
        QApplication::restoreOverrideCursor();
    }
}

void PropertyEditorView::setQmlDir(const QString &qmlDir)
{
    m_qmlDir = qmlDir;


    QFileSystemWatcher *watcher = new QFileSystemWatcher(this);
    watcher->addPath(m_qmlDir);
    connect(watcher, SIGNAL(directoryChanged(QString)), this, SLOT(reloadQml()));
}

void PropertyEditorView::delayedResetView()
{
    if (m_timerId == 0)
        m_timerId = startTimer(100);
}

void PropertyEditorView::timerEvent(QTimerEvent *timerEvent)
{
    if (m_timerId == timerEvent->timerId())
        resetView();
}

void PropertyEditorView::resetView()
{
    if (model() == 0)
        return;

    m_locked = true;

    if (debug)
        qDebug() << "________________ RELOADING PROPERTY EDITOR QML _______________________";

    if (m_timerId)
        killTimer(m_timerId);

    if (m_selectedNode.isValid() && model() != m_selectedNode.model())
        m_selectedNode = ModelNode();

    setupQmlBackend();

    m_locked = false;

    if (m_timerId)
        m_timerId = 0;

    updateSize();
}


void PropertyEditorView::setupQmlBackend()
{
    TypeName specificsClassName;
    QUrl qmlFile(PropertyEditorQmlBackend::getQmlUrlForModelNode(m_selectedNode, specificsClassName));
    QUrl qmlSpecificsFile;

    TypeName diffClassName;
    if (m_selectedNode.isValid()) {
        diffClassName = m_selectedNode.metaInfo().typeName();
        QList<NodeMetaInfo> hierarchy;
        hierarchy << m_selectedNode.metaInfo();
        hierarchy << m_selectedNode.metaInfo().superClasses();

        foreach (const NodeMetaInfo &metaInfo, hierarchy) {
            if (PropertyEditorQmlBackend::checkIfUrlExists(qmlSpecificsFile))
                break;
            qmlSpecificsFile = PropertyEditorQmlBackend::getQmlFileUrl(metaInfo.typeName() + QLatin1String("Specifics"), metaInfo);
            diffClassName = metaInfo.typeName();
        }
    }

    if (!PropertyEditorQmlBackend::checkIfUrlExists(qmlSpecificsFile))
        diffClassName = specificsClassName;

    QString specificQmlData;

    if (m_selectedNode.isValid() && m_selectedNode.metaInfo().isValid() && diffClassName != m_selectedNode.type())
        specificQmlData = PropertyEditorQmlBackend::templateGeneration(m_selectedNode.metaInfo(), model()->metaInfo(diffClassName), m_selectedNode);

    PropertyEditorQmlBackend *currentQmlBackend = m_qmlBackendHash.value(qmlFile.toString());

    QString currentStateName = currentState().isBaseState() ? currentState().name() : QLatin1String("invalid state");

    if (!currentQmlBackend) {
        currentQmlBackend = new PropertyEditorQmlBackend(this);

        m_stackedWidget->addWidget(currentQmlBackend->widget());
        m_qmlBackendHash.insert(qmlFile.toString(), currentQmlBackend);

        QmlObjectNode qmlObjectNode;
        if (m_selectedNode.isValid()) {
            qmlObjectNode = QmlObjectNode(m_selectedNode);
            Q_ASSERT(qmlObjectNode.isValid());
        }
        currentQmlBackend->setup(qmlObjectNode, currentStateName, qmlSpecificsFile, this);
        currentQmlBackend->context()->setContextProperty("finishedNotify", QVariant(false));
        if (specificQmlData.isEmpty())
            currentQmlBackend->contextObject()->setSpecificQmlData(specificQmlData);

        currentQmlBackend->contextObject()->setGlobalBaseUrl(qmlFile);
        currentQmlBackend->contextObject()->setSpecificQmlData(specificQmlData);
        currentQmlBackend->setSource(qmlFile);
        currentQmlBackend->context()->setContextProperty("finishedNotify", QVariant(true));
    } else {
        QmlObjectNode qmlObjectNode;
        if (m_selectedNode.isValid())
            qmlObjectNode = QmlObjectNode(m_selectedNode);

        currentQmlBackend->context()->setContextProperty("finishedNotify", QVariant(false));
        if (specificQmlData.isEmpty())
            currentQmlBackend->contextObject()->setSpecificQmlData(specificQmlData);
        currentQmlBackend->setup(qmlObjectNode, currentStateName, qmlSpecificsFile, this);
        currentQmlBackend->contextObject()->setGlobalBaseUrl(qmlFile);
        currentQmlBackend->contextObject()->setSpecificQmlData(specificQmlData);
    }

    m_stackedWidget->setCurrentWidget(currentQmlBackend->widget());

    currentQmlBackend->context()->setContextProperty("finishedNotify", QVariant(true));

    currentQmlBackend->contextObject()->triggerSelectionChanged();

    m_qmlBackEndForCurrentType = currentQmlBackend;

}

void PropertyEditorView::selectedNodesChanged(const QList<ModelNode> &selectedNodeList,
                                          const QList<ModelNode> &lastSelectedNodeList)
{
    Q_UNUSED(lastSelectedNodeList);

    if (selectedNodeList.isEmpty() || selectedNodeList.count() > 1)
        select(ModelNode());
    else if (m_selectedNode != selectedNodeList.first())
        select(selectedNodeList.first());
}

void PropertyEditorView::nodeAboutToBeRemoved(const ModelNode &removedNode)
{
    if (m_selectedNode.isValid() && removedNode.isValid() && m_selectedNode == removedNode)
        select(m_selectedNode.parentProperty().parentModelNode());
}

void PropertyEditorView::modelAttached(Model *model)
{
    AbstractView::modelAttached(model);

    if (debug)
        qDebug() << Q_FUNC_INFO;

    m_locked = true;

    resetView();
    if (!m_setupCompleted) {
        m_singleShotTimer->setSingleShot(true);
        m_singleShotTimer->setInterval(100);
        connect(m_singleShotTimer, SIGNAL(timeout()), this, SLOT(setupPanes()));
        m_singleShotTimer->start();
    }

    m_locked = false;
}

void PropertyEditorView::modelAboutToBeDetached(Model *model)
{
    AbstractView::modelAboutToBeDetached(model);
    m_qmlBackEndForCurrentType->propertyEditorTransaction()->end();

    resetView();
}

void PropertyEditorView::propertiesRemoved(const QList<AbstractProperty>& propertyList)
{
    if (!m_selectedNode.isValid())
        return;

    if (!QmlObjectNode(m_selectedNode).isValid())
        return;

    foreach (const AbstractProperty &property, propertyList) {
        ModelNode node(property.parentModelNode());
        if (node == m_selectedNode || QmlObjectNode(m_selectedNode).propertyChangeForCurrentState() == node) {
            setValue(m_selectedNode, property.name(), QmlObjectNode(m_selectedNode).instanceValue(property.name()));
            if (property.name().contains("anchor"))
                m_qmlBackEndForCurrentType->backendAnchorBinding().invalidate(m_selectedNode);
        }
    }
}

void PropertyEditorView::variantPropertiesChanged(const QList<VariantProperty>& propertyList, PropertyChangeFlags /*propertyChange*/)
{

    if (!m_selectedNode.isValid())
        return;

    if (!QmlObjectNode(m_selectedNode).isValid())
        return;

    foreach (const VariantProperty &property, propertyList) {
        ModelNode node(property.parentModelNode());

        if (node == m_selectedNode || QmlObjectNode(m_selectedNode).propertyChangeForCurrentState() == node) {
            if ( QmlObjectNode(m_selectedNode).modelNode().property(property.name()).isBindingProperty())
                setValue(m_selectedNode, property.name(), QmlObjectNode(m_selectedNode).instanceValue(property.name()));
            else
                setValue(m_selectedNode, property.name(), QmlObjectNode(m_selectedNode).modelValue(property.name()));
        }
    }
}

void PropertyEditorView::bindingPropertiesChanged(const QList<BindingProperty>& propertyList, PropertyChangeFlags /*propertyChange*/)
{
    if (!m_selectedNode.isValid())
        return;

       if (!QmlObjectNode(m_selectedNode).isValid())
        return;

    foreach (const BindingProperty &property, propertyList) {
        ModelNode node(property.parentModelNode());

        if (node == m_selectedNode || QmlObjectNode(m_selectedNode).propertyChangeForCurrentState() == node) {
            if (property.name().contains("anchor"))
                m_qmlBackEndForCurrentType->backendAnchorBinding().invalidate(m_selectedNode);
            if ( QmlObjectNode(m_selectedNode).modelNode().property(property.name()).isBindingProperty())
                setValue(m_selectedNode, property.name(), QmlObjectNode(m_selectedNode).instanceValue(property.name()));
            else
                setValue(m_selectedNode, property.name(), QmlObjectNode(m_selectedNode).modelValue(property.name()));
        }
    }
}

void PropertyEditorView::signalHandlerPropertiesChanged(const QVector<SignalHandlerProperty> & /*propertyList*/,
                                                    AbstractView::PropertyChangeFlags /*propertyChange*/)
{
}

void PropertyEditorView::instanceInformationsChange(const QMultiHash<ModelNode, InformationName> &informationChangeHash)
{
    if (!m_selectedNode.isValid())
        return;

    m_locked = true;
    QList<InformationName> informationNameList = informationChangeHash.values(m_selectedNode);
    if (informationNameList.contains(Anchor)
            || informationNameList.contains(HasAnchor))
        m_qmlBackEndForCurrentType->backendAnchorBinding().setup(QmlItemNode(m_selectedNode));
    m_locked = false;
}

void PropertyEditorView::nodeIdChanged(const ModelNode& node, const QString& newId, const QString& /*oldId*/)
{
    if (!m_selectedNode.isValid())
        return;

    if (!QmlObjectNode(m_selectedNode).isValid())
        return;

    if (node == m_selectedNode) {

        if (m_qmlBackEndForCurrentType)
            setValue(node, "id", newId);
    }
}

void PropertyEditorView::scriptFunctionsChanged(const ModelNode &/*node*/, const QStringList &/*scriptFunctionList*/)
{
}

void PropertyEditorView::select(const ModelNode &node)
{
    if (QmlObjectNode(node).isValid())
        m_selectedNode = node;
    else
        m_selectedNode = ModelNode();

    delayedResetView();
}

bool PropertyEditorView::hasWidget() const
{
    return true;
}

WidgetInfo PropertyEditorView::widgetInfo()
{
    return createWidgetInfo(m_stackedWidget, 0, QLatin1String("Properties"), WidgetInfo::RightPane, 0);
}

void PropertyEditorView::currentStateChanged(const ModelNode &node)
{
    QmlModelState newQmlModelState(node);
    Q_ASSERT(newQmlModelState.isValid());
    if (debug)
        qDebug() << Q_FUNC_INFO << newQmlModelState.name();
    delayedResetView();
}

void PropertyEditorView::instancePropertyChange(const QList<QPair<ModelNode, PropertyName> > &propertyList)
{
    if (!m_selectedNode.isValid())
        return;
    m_locked = true;

    typedef QPair<ModelNode, PropertyName> ModelNodePropertyPair;
    foreach (const ModelNodePropertyPair &propertyPair, propertyList) {
        const ModelNode modelNode = propertyPair.first;
        const QmlObjectNode qmlObjectNode(modelNode);
        const PropertyName propertyName = propertyPair.second;

        if (qmlObjectNode.isValid() && m_qmlBackEndForCurrentType && modelNode == m_selectedNode && qmlObjectNode.currentState().isValid()) {
            const AbstractProperty property = modelNode.property(propertyName);
            if (modelNode == m_selectedNode || qmlObjectNode.propertyChangeForCurrentState() == qmlObjectNode) {
                if ( !modelNode.hasProperty(propertyName) || modelNode.property(property.name()).isBindingProperty() )
                    setValue(modelNode, property.name(), qmlObjectNode.instanceValue(property.name()));
                else
                    setValue(modelNode, property.name(), qmlObjectNode.modelValue(property.name()));
            }
        }

    }

    m_locked = false;

}

void PropertyEditorView::nodeCreated(const ModelNode &/*createdNode*/)
{

}

void PropertyEditorView::nodeRemoved(const ModelNode &/*removedNode*/, const NodeAbstractProperty &/*parentProperty*/, AbstractView::PropertyChangeFlags /*propertyChange*/)
{

}

void PropertyEditorView::nodeAboutToBeReparented(const ModelNode &/*node*/, const NodeAbstractProperty &/*newPropertyParent*/, const NodeAbstractProperty &/*oldPropertyParent*/, AbstractView::PropertyChangeFlags /*propertyChange*/)
{

}

void PropertyEditorView::nodeReparented(const ModelNode &/*node*/, const NodeAbstractProperty &/*newPropertyParent*/, const NodeAbstractProperty &/*oldPropertyParent*/, AbstractView::PropertyChangeFlags /*propertyChange*/)
{

}

void PropertyEditorView::propertiesAboutToBeRemoved(const QList<AbstractProperty> &/*propertyList*/)
{

}

void PropertyEditorView::rootNodeTypeChanged(const QString &/*type*/, int /*majorVersion*/, int /*minorVersion*/)
{
    // TODO: we should react to this case
}

void PropertyEditorView::instancesCompleted(const QVector<ModelNode> &/*completedNodeList*/)
{

}

void PropertyEditorView::instancesRenderImageChanged(const QVector<ModelNode> &/*nodeList*/)
{

}

void PropertyEditorView::instancesPreviewImageChanged(const QVector<ModelNode> &/*nodeList*/)
{

}

void PropertyEditorView::instancesChildrenChanged(const QVector<ModelNode> &/*nodeList*/)
{

}

void PropertyEditorView::instancesToken(const QString &/*tokenName*/, int /*tokenNumber*/, const QVector<ModelNode> &/*nodeVector*/)
{

}

void PropertyEditorView::nodeSourceChanged(const ModelNode &/*modelNode*/, const QString &/*newNodeSource*/)
{

}

void PropertyEditorView::rewriterBeginTransaction()
{

}

void PropertyEditorView::rewriterEndTransaction()
{

}

void PropertyEditorView::nodeOrderChanged(const NodeListProperty &/*listProperty*/, const ModelNode &/*movedNode*/, int /*oldIndex*/)
{

}

void PropertyEditorView::importsChanged(const QList<Import> &/*addedImports*/, const QList<Import> &/*removedImports*/)
{

}

void PropertyEditorView::setValue(const QmlObjectNode &qmlObjectNode, const PropertyName &name, const QVariant &value)
{
    m_locked = true;
    m_qmlBackEndForCurrentType->setValue(qmlObjectNode, name, value);
    m_locked = false;
}

void PropertyEditorView::reloadQml()
{
    m_qmlBackendHash.clear();
    while (QWidget *widget = m_stackedWidget->widget(0)) {
        m_stackedWidget->removeWidget(widget);
        delete widget;
    }
    m_qmlBackEndForCurrentType = 0;

    delayedResetView();
}


} //QmlDesigner
<|MERGE_RESOLUTION|>--- conflicted
+++ resolved
@@ -240,14 +240,10 @@
     if (m_locked)
         return;
 
-<<<<<<< HEAD
+    if (!m_selectedNode.isValid())
+        return;
+
     RewriterTransaction transaction = beginRewriterTransaction(QByteArrayLiteral("PropertyEditorView::changeExpression"));
-=======
-    if (!m_selectedNode.isValid())
-        return;
-
-    RewriterTransaction transaction = beginRewriterTransaction();
->>>>>>> 8d04b65a
 
     try {
         PropertyName underscoreName(name);
