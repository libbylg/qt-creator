/****************************************************************************
**
** Copyright (C) 2013 Digia Plc and/or its subsidiary(-ies).
** Contact: http://www.qt-project.org/legal
**
** This file is part of Qt Creator.
**
** Commercial License Usage
** Licensees holding valid commercial Qt licenses may use this file in
** accordance with the commercial license agreement provided with the
** Software or, alternatively, in accordance with the terms contained in
** a written agreement between you and Digia.  For licensing terms and
** conditions see http://qt.digia.com/licensing.  For further information
** use the contact form at http://qt.digia.com/contact-us.
**
** GNU Lesser General Public License Usage
** Alternatively, this file may be used under the terms of the GNU Lesser
** General Public License version 2.1 as published by the Free Software
** Foundation and appearing in the file LICENSE.LGPL included in the
** packaging of this file.  Please review the following information to
** ensure the GNU Lesser General Public License version 2.1 requirements
** will be met: http://www.gnu.org/licenses/old-licenses/lgpl-2.1.html.
**
** In addition, as a special exception, Digia gives you certain additional
** rights.  These rights are described in the Digia Qt LGPL Exception
** version 1.1, included in the file LGPL_EXCEPTION.txt in this package.
**
****************************************************************************/

//
// ATTENTION:
//
// 1 Please do not add any direct dependencies to other Qt Creator code here.
//   Instead emit signals and let the FakeVimPlugin channel the information to
//   Qt Creator. The idea is to keep this file here in a "clean" state that
//   allows easy reuse with any QTextEdit or QPlainTextEdit derived class.
//
// 2 There are a few auto tests located in ../../../tests/auto/fakevim.
//   Commands that are covered there are marked as "// tested" below.
//
// 3 Some conventions:
//
//   Use 1 based line numbers and 0 based column numbers. Even though
//   the 1 based line are not nice it matches vim's and QTextEdit's 'line'
//   concepts.
//
//   Do not pass QTextCursor etc around unless really needed. Convert
//   early to  line/column.
//
//   A QTextCursor is always between characters, whereas vi's cursor is always
//   over a character. FakeVim interprets the QTextCursor to be over the character
//   to the right of the QTextCursor's position().
//
//   A current "region of interest"
//   spans between anchor(), (i.e. the character below anchor()), and
//   position(). The character below position() is not included
//   if the last movement command was exclusive (MoveExclusive).
//

#include "fakevimhandler.h"

#include "fakevimactions.h"

#include <utils/hostosinfo.h>
#include <utils/qtcassert.h>

#include <QDebug>
#include <QFile>
#include <QObject>
#include <QPointer>
#include <QProcess>
#include <QRegExp>
#include <QTextStream>
#include <QTimer>
#include <QtAlgorithms>
#include <QStack>

#include <QApplication>
#include <QClipboard>
#include <QInputMethodEvent>
#include <QKeyEvent>
#include <QLineEdit>
#include <QPlainTextEdit>
#include <QScrollBar>
#include <QTextBlock>
#include <QTextCursor>
#include <QTextDocumentFragment>
#include <QTextEdit>
#include <QMimeData>

#include <algorithm>
#include <climits>
#include <ctype.h>

//#define DEBUG_KEY  1
#if DEBUG_KEY
#   define KEY_DEBUG(s) qDebug() << s
#else
#   define KEY_DEBUG(s)
#endif

//#define DEBUG_UNDO  1
#if DEBUG_UNDO
#   define UNDO_DEBUG(s) qDebug() << << revision() << s
#else
#   define UNDO_DEBUG(s)
#endif

using namespace Utils;
#ifdef FAKEVIM_STANDALONE
using namespace FakeVim::Internal::Utils;
#endif

namespace FakeVim {
namespace Internal {

///////////////////////////////////////////////////////////////////////
//
// FakeVimHandler
//
///////////////////////////////////////////////////////////////////////

#define StartOfLine     QTextCursor::StartOfLine
#define EndOfLine       QTextCursor::EndOfLine
#define MoveAnchor      QTextCursor::MoveAnchor
#define KeepAnchor      QTextCursor::KeepAnchor
#define Up              QTextCursor::Up
#define Down            QTextCursor::Down
#define Right           QTextCursor::Right
#define Left            QTextCursor::Left
#define EndOfDocument   QTextCursor::End
#define StartOfDocument QTextCursor::Start
#define NextBlock       QTextCursor::NextBlock

#define ParagraphSeparator QChar::ParagraphSeparator

#define EDITOR(s) (m_textedit ? m_textedit->s : m_plaintextedit->s)

#define MetaModifier     // Use HostOsInfo::controlModifier() instead
#define ControlModifier  // Use HostOsInfo::controlModifier() instead

typedef QLatin1String _;

/* Clipboard MIME types used by Vim. */
static const QString vimMimeText = _("_VIM_TEXT");
static const QString vimMimeTextEncoded = _("_VIMENC_TEXT");

using namespace Qt;

/*! A \e Mode represents one of the basic modes of operation of FakeVim.
*/

enum Mode
{
    InsertMode,
    ReplaceMode,
    CommandMode,
    ExMode
};

/*! A \e SubMode is used for things that require one more data item
    and are 'nested' behind a \l Mode.
*/
enum SubMode
{
    NoSubMode,
    ChangeSubMode,       // Used for c
    DeleteSubMode,       // Used for d
    FilterSubMode,       // Used for !
    IndentSubMode,       // Used for =
    RegisterSubMode,     // Used for "
    ShiftLeftSubMode,    // Used for <
    ShiftRightSubMode,   // Used for >
    InvertCaseSubMode,   // Used for g~
    DownCaseSubMode,     // Used for gu
    UpCaseSubMode,       // Used for gU
    WindowSubMode,       // Used for Ctrl-w
    YankSubMode,         // Used for y
    ZSubMode,            // Used for z
    CapitalZSubMode,     // Used for Z
    ReplaceSubMode,      // Used for r
    MacroRecordSubMode,  // Used for q
    MacroExecuteSubMode  // Used for @
};

/*! A \e SubSubMode is used for things that require one more data item
    and are 'nested' behind a \l SubMode.
*/
enum SubSubMode
{
    NoSubSubMode,
    FtSubSubMode,          // Used for f, F, t, T.
    MarkSubSubMode,        // Used for m.
    BackTickSubSubMode,    // Used for `.
    TickSubSubMode,        // Used for '.
    TextObjectSubSubMode,  // Used for thing like iw, aW, as etc.
    ZSubSubMode,           // Used for zj, zk
    OpenSquareSubSubMode,  // Used for [{, {(, [z
    CloseSquareSubSubMode, // Used for ]}, ]), ]z
    SearchSubSubMode
};

enum VisualMode
{
    NoVisualMode,
    VisualCharMode,
    VisualLineMode,
    VisualBlockMode
};

enum MoveType
{
    MoveExclusive,
    MoveInclusive,
    MoveLineWise
};

/*!
    \enum RangeMode

    The \e RangeMode serves as a means to define how the "Range" between
    the \l cursor and the \l anchor position is to be interpreted.

    \value RangeCharMode   Entered by pressing \key v. The range includes
                           all characters between cursor and anchor.
    \value RangeLineMode   Entered by pressing \key V. The range includes
                           all lines between the line of the cursor and
                           the line of the anchor.
    \value RangeLineModeExclusice Like \l RangeLineMode, but keeps one
                           newline when deleting.
    \value RangeBlockMode  Entered by pressing \key Ctrl-v. The range includes
                           all characters with line and column coordinates
                           between line and columns coordinates of cursor and
                           anchor.
    \value RangeBlockAndTailMode Like \l RangeBlockMode, but also includes
                           all characters in the affected lines up to the end
                           of these lines.
*/

enum EventResult
{
    EventHandled,
    EventUnhandled,
    EventCancelled, // Event is handled but a sub mode was cancelled.
    EventPassedToCore
};

struct CursorPosition
{
    CursorPosition() : line(-1), column(-1) {}
    CursorPosition(int block, int column) : line(block), column(column) {}
    explicit CursorPosition(const QTextCursor &tc)
        : line(tc.block().blockNumber()), column(tc.positionInBlock()) {}
    CursorPosition(const QTextDocument *document, int position)
    {
        QTextBlock block = document->findBlock(position);
        line = block.blockNumber();
        column = position - block.position();
    }
    bool isValid() const { return line >= 0 && column >= 0; }
    bool operator>(const CursorPosition &other) const
        { return line > other.line || column > other.column; }
    bool operator==(const CursorPosition &other) const
        { return line == other.line && column == other.column; }
    bool operator!=(const CursorPosition &other) const { return !operator==(other); }

    int line; // Line in document (from 0, folded lines included).
    int column; // Position on line.
};

struct Mark
{
    Mark(const CursorPosition &pos = CursorPosition(), const QString &fileName = QString())
        : position(pos), fileName(fileName) {}

    bool isValid() const { return position.isValid(); }

    bool isLocal(const QString &localFileName) const
    {
        return fileName.isEmpty() || fileName == localFileName;
    }

    CursorPosition position;
    QString fileName;
};
typedef QHash<QChar, Mark> Marks;
typedef QHashIterator<QChar, Mark> MarksIterator;

struct State
{
    State() : revision(-1), position(), marks(), lastVisualMode(NoVisualMode),
        lastVisualModeInverted(false) {}
    State(int revision, const CursorPosition &position, const Marks &marks,
        VisualMode lastVisualMode, bool lastVisualModeInverted) : revision(revision),
        position(position), marks(marks), lastVisualMode(lastVisualMode),
        lastVisualModeInverted(lastVisualModeInverted) {}

    int revision;
    CursorPosition position;
    Marks marks;
    VisualMode lastVisualMode;
    bool lastVisualModeInverted;
};

struct Column
{
    Column(int p, int l) : physical(p), logical(l) {}
    int physical; // Number of characters in the data.
    int logical; // Column on screen.
};

QDebug operator<<(QDebug ts, const Column &col)
{
    return ts << "(p: " << col.physical << ", l: " << col.logical << ")";
}

struct Register
{
    Register() : rangemode(RangeCharMode) {}
    Register(const QString &c) : contents(c), rangemode(RangeCharMode) {}
    Register(const QString &c, RangeMode m) : contents(c), rangemode(m) {}
    QString contents;
    RangeMode rangemode;
};

QDebug operator<<(QDebug ts, const Register &reg)
{
    return ts << reg.contents;
}

struct SearchData
{
    SearchData()
    {
        forward = true;
        highlightMatches = true;
    }

    QString needle;
    bool forward;
    bool highlightMatches;
};

// If string begins with given prefix remove it with trailing spaces and return true.
static bool eatString(const char *prefix, QString *str)
{
    if (!str->startsWith(_(prefix)))
        return false;
    *str = str->mid(strlen(prefix)).trimmed();
    return true;
}

static QRegExp vimPatternToQtPattern(QString needle, bool ignoreCaseOption, bool smartCaseOption)
{
    /* Transformations (Vim regexp -> QRegExp):
     *   \a -> [A-Za-z]
     *   \A -> [^A-Za-z]
     *   \h -> [A-Za-z_]
     *   \H -> [^A-Za-z_]
     *   \l -> [a-z]
     *   \L -> [^a-z]
     *   \o -> [0-7]
     *   \O -> [^0-7]
     *   \u -> [A-Z]
     *   \U -> [^A-Z]
     *   \x -> [0-9A-Fa-f]
     *   \X -> [^0-9A-Fa-f]
     *
     *   \< -> \b
     *   \> -> \b
     *   [] -> \[\]
     *   \= -> ?
     *
     *   (...)  <-> \(...\)
     *   {...}  <-> \{...\}
     *   |      <-> \|
     *   ?      <-> \?
     *   +      <-> \+
     *   \{...} -> {...}
     *
     *   \c - set ignorecase for rest
     *   \C - set noignorecase for rest
     */
    // FIXME: Option smartcase should be used only if search was typed by user.
    bool ignorecase = ignoreCaseOption
        && !(smartCaseOption && needle.contains(QRegExp(_("[A-Z]"))));
    QString pattern;
    pattern.reserve(2 * needle.size());

    bool escape = false;
    bool brace = false;
    bool embraced = false;
    bool range = false;
    bool curly = false;
    foreach (const QChar &c, needle) {
        if (brace) {
            brace = false;
            if (c == QLatin1Char(']')) {
                pattern.append(_("\\[\\]"));
                continue;
            }
            pattern.append(QLatin1Char('['));
            escape = true;
            embraced = true;
        }
        if (embraced) {
            if (range) {
                QChar c2 = pattern[pattern.size() - 2];
                pattern.remove(pattern.size() - 2, 2);
                pattern.append(c2.toUpper() + QLatin1Char('-') + c.toUpper());
                pattern.append(c2.toLower() + QLatin1Char('-') + c.toLower());
                range = false;
            } else if (escape) {
                escape = false;
                pattern.append(c);
            } else if (c == QLatin1Char('\\')) {
                escape = true;
            } else if (c == QLatin1Char(']')) {
                pattern.append(QLatin1Char(']'));
                embraced = false;
            } else if (c == QLatin1Char('-')) {
                range = ignorecase && pattern[pattern.size() - 1].isLetter();
                pattern.append(QLatin1Char('-'));
            } else if (c.isLetter() && ignorecase) {
                pattern.append(c.toLower()).append(c.toUpper());
            } else {
                pattern.append(c);
            }
        } else if (QString::fromLatin1("(){}+|?").indexOf(c) != -1) {
            if (c == QLatin1Char('{')) {
                curly = escape;
            } else if (c == QLatin1Char('}') && curly) {
                curly = false;
                escape = true;
            }

            if (escape)
                escape = false;
            else
                pattern.append(QLatin1Char('\\'));
            pattern.append(c);
        } else if (escape) {
            // escape expression
            escape = false;
            if (c == QLatin1Char('<') || c == QLatin1Char('>'))
                pattern.append(_("\\b"));
            else if (c == QLatin1Char('a'))
                pattern.append(_("[a-zA-Z]"));
            else if (c == QLatin1Char('A'))
                pattern.append(_("[^a-zA-Z]"));
            else if (c == QLatin1Char('h'))
                pattern.append(_("[A-Za-z_]"));
            else if (c == QLatin1Char('H'))
                pattern.append(_("[^A-Za-z_]"));
            else if (c == QLatin1Char('c') || c == QLatin1Char('C'))
                ignorecase = (c == QLatin1Char('c'));
            else if (c == QLatin1Char('l'))
                pattern.append(_("[a-z]"));
            else if (c == QLatin1Char('L'))
                pattern.append(_("[^a-z]"));
            else if (c == QLatin1Char('o'))
                pattern.append(_("[0-7]"));
            else if (c == QLatin1Char('O'))
                pattern.append(_("[^0-7]"));
            else if (c == QLatin1Char('u'))
                pattern.append(_("[A-Z]"));
            else if (c == QLatin1Char('U'))
                pattern.append(_("[^A-Z]"));
            else if (c == QLatin1Char('x'))
                pattern.append(_("[0-9A-Fa-f]"));
            else if (c == QLatin1Char('X'))
                pattern.append(_("[^0-9A-Fa-f]"));
            else if (c == QLatin1Char('='))
                pattern.append(_("?"));
            else
                pattern.append(QLatin1Char('\\') + c);
        } else {
            // unescaped expression
            if (c == QLatin1Char('\\'))
                escape = true;
            else if (c == QLatin1Char('['))
                brace = true;
            else if (c.isLetter() && ignorecase)
                pattern.append(QLatin1Char('[') + c.toLower() + c.toUpper() + QLatin1Char(']'));
            else
                pattern.append(c);
        }
    }
    if (escape)
        pattern.append(QLatin1Char('\\'));
    else if (brace)
        pattern.append(QLatin1Char('['));

    return QRegExp(pattern);
}

static bool afterEndOfLine(const QTextDocument *doc, int position)
{
    return doc->characterAt(position) == ParagraphSeparator
        && doc->findBlock(position).length() > 1;
}

static void searchForward(QTextCursor *tc, QRegExp &needleExp, int *repeat)
{
    const QTextDocument *doc = tc->document();
    const int startPos = tc->position();

    // Search from beginning of line so that matched text is the same.
    tc->movePosition(StartOfLine);

    // forward to current position
    *tc = doc->find(needleExp, *tc);
    while (!tc->isNull() && tc->anchor() < startPos) {
        if (!tc->hasSelection())
            tc->movePosition(Right);
        if (tc->atBlockEnd())
            tc->movePosition(NextBlock);
        *tc = doc->find(needleExp, *tc);
    }

    if (tc->isNull())
        return;

    --*repeat;

    while (*repeat > 0) {
        if (!tc->hasSelection())
            tc->movePosition(Right);
        if (tc->atBlockEnd())
            tc->movePosition(NextBlock);
        *tc = doc->find(needleExp, *tc);
        if (tc->isNull())
            return;
        --*repeat;
    }

    if (!tc->isNull() && afterEndOfLine(doc, tc->anchor()))
        tc->movePosition(Left);
}

static void searchBackward(QTextCursor *tc, QRegExp &needleExp, int *repeat)
{
    // Search from beginning of line so that matched text is the same.
    QTextBlock block = tc->block();
    QString line = block.text();

    int i = line.indexOf(needleExp, 0);
    while (i != -1 && i < tc->positionInBlock()) {
        --*repeat;
        i = line.indexOf(needleExp, i + qMax(1, needleExp.matchedLength()));
        if (i == line.size())
            i = -1;
    }

    if (i == tc->positionInBlock())
        --*repeat;

    while (*repeat > 0) {
        block = block.previous();
        if (!block.isValid())
            break;
        line = block.text();
        i = line.indexOf(needleExp, 0);
        while (i != -1) {
            --*repeat;
            i = line.indexOf(needleExp, i + qMax(1, needleExp.matchedLength()));
            if (i == line.size())
                i = -1;
        }
    }

    if (!block.isValid()) {
        *tc = QTextCursor();
        return;
    }

    i = line.indexOf(needleExp, 0);
    while (*repeat < 0) {
        i = line.indexOf(needleExp, i + qMax(1, needleExp.matchedLength()));
        ++*repeat;
    }
    tc->setPosition(block.position() + i);
}

static bool substituteText(QString *text, QRegExp &pattern, const QString &replacement,
    bool global)
{
    bool substituted = false;
    int pos = 0;
    while (true) {
        pos = pattern.indexIn(*text, pos, QRegExp::CaretAtZero);
        if (pos == -1)
            break;
        substituted = true;
        QString matched = text->mid(pos, pattern.cap(0).size());
        QString repl;
        bool escape = false;
        // insert captured texts
        for (int i = 0; i < replacement.size(); ++i) {
            const QChar &c = replacement[i];
            if (escape) {
                escape = false;
                if (c.isDigit()) {
                    if (c.digitValue() <= pattern.captureCount())
                        repl += pattern.cap(c.digitValue());
                } else {
                    repl += c;
                }
            } else {
                if (c == QLatin1Char('\\'))
                    escape = true;
                else if (c == QLatin1Char('&'))
                    repl += pattern.cap(0);
                else
                    repl += c;
            }
        }
        text->replace(pos, matched.size(), repl);
        pos += qMax(1, repl.size());

        if (pos >= text->size() || !global)
            break;
    }

    return substituted;
}

static int findUnescaped(QChar c, const QString &line, int from)
{
    for (int i = from; i < line.size(); ++i) {
        if (line.at(i) == c && (i == 0 || line.at(i - 1) != QLatin1Char('\\')))
            return i;
    }
    return -1;
}

static void setClipboardData(const QString &content, RangeMode mode,
    QClipboard::Mode clipboardMode)
{
    QClipboard *clipboard = QApplication::clipboard();
    char vimRangeMode = mode;

    QByteArray bytes1;
    bytes1.append(vimRangeMode);
    bytes1.append(content.toUtf8());

    QByteArray bytes2;
    bytes2.append(vimRangeMode);
    bytes2.append("utf-8");
    bytes2.append('\0');
    bytes2.append(content.toUtf8());

    QMimeData *data = new QMimeData;
    data->setText(content);
    data->setData(vimMimeText, bytes1);
    data->setData(vimMimeTextEncoded, bytes2);
    clipboard->setMimeData(data, clipboardMode);
}

static const QMap<QString, int> &vimKeyNames()
{
    static QMap<QString, int> k;
    if (!k.isEmpty())
        return k;

    // FIXME: Should be value of mapleader.
    k.insert(_("LEADER"), Key_Backslash);

    k.insert(_("SPACE"), Key_Space);
    k.insert(_("TAB"), Key_Tab);
    k.insert(_("NL"), Key_Return);
    k.insert(_("NEWLINE"), Key_Return);
    k.insert(_("LINEFEED"), Key_Return);
    k.insert(_("LF"), Key_Return);
    k.insert(_("CR"), Key_Return);
    k.insert(_("RETURN"), Key_Return);
    k.insert(_("ENTER"), Key_Return);
    k.insert(_("BS"), Key_Backspace);
    k.insert(_("BACKSPACE"), Key_Backspace);
    k.insert(_("ESC"), Key_Escape);
    k.insert(_("BAR"), Key_Bar);
    k.insert(_("BSLASH"), Key_Backslash);
    k.insert(_("DEL"), Key_Delete);
    k.insert(_("DELETE"), Key_Delete);
    k.insert(_("KDEL"), Key_Delete);
    k.insert(_("UP"), Key_Up);
    k.insert(_("DOWN"), Key_Down);
    k.insert(_("LEFT"), Key_Left);
    k.insert(_("RIGHT"), Key_Right);

    k.insert(_("LT"), Key_Less);

    k.insert(_("F1"), Key_F1);
    k.insert(_("F2"), Key_F2);
    k.insert(_("F3"), Key_F3);
    k.insert(_("F4"), Key_F4);
    k.insert(_("F5"), Key_F5);
    k.insert(_("F6"), Key_F6);
    k.insert(_("F7"), Key_F7);
    k.insert(_("F8"), Key_F8);
    k.insert(_("F9"), Key_F9);
    k.insert(_("F10"), Key_F10);

    k.insert(_("F11"), Key_F11);
    k.insert(_("F12"), Key_F12);
    k.insert(_("F13"), Key_F13);
    k.insert(_("F14"), Key_F14);
    k.insert(_("F15"), Key_F15);
    k.insert(_("F16"), Key_F16);
    k.insert(_("F17"), Key_F17);
    k.insert(_("F18"), Key_F18);
    k.insert(_("F19"), Key_F19);
    k.insert(_("F20"), Key_F20);

    k.insert(_("F21"), Key_F21);
    k.insert(_("F22"), Key_F22);
    k.insert(_("F23"), Key_F23);
    k.insert(_("F24"), Key_F24);
    k.insert(_("F25"), Key_F25);
    k.insert(_("F26"), Key_F26);
    k.insert(_("F27"), Key_F27);
    k.insert(_("F28"), Key_F28);
    k.insert(_("F29"), Key_F29);
    k.insert(_("F30"), Key_F30);

    k.insert(_("F31"), Key_F31);
    k.insert(_("F32"), Key_F32);
    k.insert(_("F33"), Key_F33);
    k.insert(_("F34"), Key_F34);
    k.insert(_("F35"), Key_F35);

    k.insert(_("INSERT"), Key_Insert);
    k.insert(_("INS"), Key_Insert);
    k.insert(_("KINSERT"), Key_Insert);
    k.insert(_("HOME"), Key_Home);
    k.insert(_("END"), Key_End);
    k.insert(_("PAGEUP"), Key_PageUp);
    k.insert(_("PAGEDOWN"), Key_PageDown);

    k.insert(_("KPLUS"), Key_Plus);
    k.insert(_("KMINUS"), Key_Minus);
    k.insert(_("KDIVIDE"), Key_Slash);
    k.insert(_("KMULTIPLY"), Key_Asterisk);
    k.insert(_("KENTER"), Key_Enter);
    k.insert(_("KPOINT"), Key_Period);

    return k;
}


Range::Range()
    : beginPos(-1), endPos(-1), rangemode(RangeCharMode)
{}

Range::Range(int b, int e, RangeMode m)
    : beginPos(qMin(b, e)), endPos(qMax(b, e)), rangemode(m)
{}

QString Range::toString() const
{
    return QString::fromLatin1("%1-%2 (mode: %3)").arg(beginPos).arg(endPos)
        .arg(rangemode);
}

QDebug operator<<(QDebug ts, const Range &range)
{
    return ts << '[' << range.beginPos << ',' << range.endPos << ']';
}


ExCommand::ExCommand(const QString &c, const QString &a, const Range &r)
    : cmd(c), hasBang(false), args(a), range(r), count(1)
{}

bool ExCommand::matches(const QString &min, const QString &full) const
{
    return cmd.startsWith(min) && full.startsWith(cmd);
}

QDebug operator<<(QDebug ts, const ExCommand &cmd)
{
    return ts << cmd.cmd << ' ' << cmd.args << ' ' << cmd.range;
}

QDebug operator<<(QDebug ts, const QList<QTextEdit::ExtraSelection> &sels)
{
    foreach (const QTextEdit::ExtraSelection &sel, sels)
        ts << "SEL: " << sel.cursor.anchor() << sel.cursor.position();
    return ts;
}

QString quoteUnprintable(const QString &ba)
{
    QString res;
    for (int i = 0, n = ba.size(); i != n; ++i) {
        const QChar c = ba.at(i);
        const int cc = c.unicode();
        if (c.isPrint())
            res += c;
        else if (cc == QLatin1Char('\n'))
            res += _("<CR>");
        else
            res += QString::fromLatin1("\\x%1").arg(c.unicode(), 2, 16, QLatin1Char('0'));
    }
    return res;
}

static bool startsWithWhitespace(const QString &str, int col)
{
    QTC_ASSERT(str.size() >= col, return false);
    for (int i = 0; i < col; ++i) {
        uint u = str.at(i).unicode();
        if (u != QLatin1Char(' ') && u != QLatin1Char('\t'))
            return false;
    }
    return true;
}

inline QString msgMarkNotSet(const QString &text)
{
    return FakeVimHandler::tr("Mark '%1' not set.").arg(text);
}

class Input
{
public:
    // Remove some extra "information" on Mac.
    static int cleanModifier(int m)  { return m & ~Qt::KeypadModifier; }

    Input()
        : m_key(0), m_xkey(0), m_modifiers(0) {}

    explicit Input(QChar x)
        : m_key(x.unicode()), m_xkey(x.unicode()), m_modifiers(0), m_text(x)
    {
        if (x.isUpper())
            m_modifiers = Qt::ShiftModifier;
        else if (x.isLower())
            m_key = x.toUpper().unicode();
    }

    Input(int k, int m, const QString &t = QString())
        : m_key(k), m_modifiers(cleanModifier(m)), m_text(t)
    {
        if (m_text.size() == 1) {
            QChar x = m_text.at(0);

            // On Mac, QKeyEvent::text() returns non-empty strings for
            // cursor keys. This breaks some of the logic later on
            // relying on text() being empty for "special" keys.
            // FIXME: Check the real conditions.
            if (x.unicode() < ' ')
                m_text.clear();
            else if (x.isLetter())
                m_key = x.toUpper().unicode();
        }

        // Set text only if input is ascii key without control modifier.
<<<<<<< HEAD
        if (m_text.isEmpty() && k <= 0x7f && (m & (HostOsInfo::controlModifier())) == 0) {
            QChar c = QChar::fromLatin1(k);
=======
        if (m_text.isEmpty() && k >= 0 && k <= 0x7f && (m & (HostOsInfo::controlModifier())) == 0) {
            QChar c = QChar::fromAscii(k);
>>>>>>> bb13b8d6
            m_text = QString((m & ShiftModifier) != 0 ? c.toUpper() : c.toLower());
        }

        // m_xkey is only a cache.
        m_xkey = (m_text.size() == 1 ? m_text.at(0).unicode() : m_key);
    }

    bool isValid() const
    {
        return m_key != 0 || !m_text.isNull();
    }

    bool isDigit() const
    {
        return m_xkey >= '0' && m_xkey <= '9';
    }

    bool isKey(int c) const
    {
        return !m_modifiers && m_key == c;
    }

    bool isBackspace() const
    {
        return m_key == Key_Backspace || isControl('h');
    }

    bool isReturn() const
    {
        return m_key == QLatin1Char('\n') || m_key == Key_Return || m_key == Key_Enter;
    }

    bool isEscape() const
    {
        return isKey(Key_Escape) || isKey(27) || isControl('c')
            || isControl(Key_BracketLeft);
    }

    bool is(int c) const
    {
        return m_xkey == c && m_modifiers != int(HostOsInfo::controlModifier());
    }

    bool isControl() const
    {
        return m_modifiers & HostOsInfo::controlModifier();
    }

    bool isControl(int c) const
    {
        return isControl()
            && (m_xkey == c || m_xkey + 32 == c || m_xkey + 64 == c || m_xkey + 96 == c);
    }

    bool isShift() const
    {
        return m_modifiers & Qt::ShiftModifier;
    }

    bool isShift(int c) const
    {
        return isShift() && m_xkey == c;
    }

    bool operator<(const Input &a) const
    {
        if (m_key != a.m_key)
            return m_key < a.m_key;
        // Text for some mapped key cannot be determined (e.g. <C-J>) so if text is not set for
        // one of compared keys ignore it.
        if (!m_text.isEmpty() && !a.m_text.isEmpty())
            return m_text < a.m_text;
        return m_modifiers < a.m_modifiers;
    }

    bool operator==(const Input &a) const
    {
        return !(*this < a || a < *this);
    }

    bool operator!=(const Input &a) const { return !operator==(a); }

    QString text() const { return m_text; }

    QChar asChar() const
    {
        return (m_text.size() == 1 ? m_text.at(0) : QChar());
    }

    int key() const { return m_key; }

    int modifiers() const { return m_modifiers; }

    // Return raw character for macro recording or dot command.
    QChar raw() const
    {
        if (m_key == Key_Tab)
            return QLatin1Char('\t');
        if (m_key == Key_Return)
            return QLatin1Char('\n');
        if (m_key == Key_Escape)
            return QChar(27);
        return m_xkey;
    }

    QString toString() const
    {
        QString key = vimKeyNames().key(m_key);

        if (key.isEmpty()) {
            if (m_xkey == '<')
                key = _("<LT>");
            else
                key = QChar(m_xkey);
        } else {
            if (isShift())
                key.prepend(_("S-"));
            if (isControl())
                key.prepend(_("C-"));
            key.prepend(QLatin1Char('<'));
            key.append(QLatin1Char('>'));
        }

        return key;
    }

    QDebug dump(QDebug ts) const
    {
        return ts << m_key << '-' << m_modifiers << '-'
            << quoteUnprintable(m_text);
    }
private:
    int m_key;
    int m_xkey;
    int m_modifiers;
    QString m_text;
};

// mapping to <Nop> (do nothing)
static const Input Nop(-1, -1, QString());

QDebug operator<<(QDebug ts, const Input &input) { return input.dump(ts); }

class Inputs : public QVector<Input>
{
public:
    Inputs() : m_noremap(true), m_silent(false) {}

    explicit Inputs(const QString &str, bool noremap = true, bool silent = false)
        : m_noremap(noremap), m_silent(silent)
    {
        parseFrom(str);
        squeeze();
    }

    bool noremap() const { return m_noremap; }

    bool silent() const { return m_silent; }

private:
    void parseFrom(const QString &str);

    bool m_noremap;
    bool m_silent;
};

static Input parseVimKeyName(const QString &keyName)
{
    if (keyName.length() == 1)
        return Input(keyName.at(0));

    const QStringList keys = keyName.split(QLatin1Char('-'));
    const int len = keys.length();

    if (len == 1 && keys.at(0) == _("nop"))
        return Nop;

    int mods = NoModifier;
    for (int i = 0; i < len - 1; ++i) {
        const QString &key = keys[i].toUpper();
        if (key == _("S"))
            mods |= Qt::ShiftModifier;
        else if (key == _("C"))
            mods |= HostOsInfo::controlModifier();
        else
            return Input();
    }

    if (!keys.isEmpty()) {
        const QString key = keys.last();
        if (key.length() == 1) {
            // simple character
            QChar c = key.at(0).toUpper();
            return Input(c.unicode(), mods);
        }

        // find key name
        QMap<QString, int>::ConstIterator it = vimKeyNames().constFind(key.toUpper());
        if (it != vimKeyNames().end())
            return Input(*it, mods);
    }

    return Input();
}

void Inputs::parseFrom(const QString &str)
{
    const int n = str.size();
    for (int i = 0; i < n; ++i) {
        ushort c = str.at(i).unicode();
        if (c == '<') {
            int j = str.indexOf(QLatin1Char('>'), i);
            Input input;
            if (j != -1) {
                const QString key = str.mid(i+1, j - i - 1);
                if (!key.contains(QLatin1Char('<')))
                    input = parseVimKeyName(key);
            }
            if (input.isValid()) {
                append(input);
                i = j;
            } else {
                append(Input(c));
            }
        } else {
            append(Input(c));
        }
    }
}

class History
{
public:
    History() : m_items(QString()), m_index(0) {}
    void append(const QString &item);
    const QString &move(const QStringRef &prefix, int skip);
    const QString &current() const { return m_items[m_index]; }
    const QStringList &items() const { return m_items; }
    void restart() { m_index = m_items.size() - 1; }

private:
    // Last item is always empty or current search prefix.
    QStringList m_items;
    int m_index;
};

void History::append(const QString &item)
{
    if (item.isEmpty())
        return;
    m_items.pop_back();
    m_items.removeAll(item);
    m_items << item << QString();
    restart();
}

const QString &History::move(const QStringRef &prefix, int skip)
{
    if (!current().startsWith(prefix))
        restart();

    if (m_items.last() != prefix)
        m_items[m_items.size() - 1] = prefix.toString();

    int i = m_index + skip;
    if (!prefix.isEmpty())
        for (; i >= 0 && i < m_items.size() && !m_items[i].startsWith(prefix); i += skip)
            ;
    if (i >= 0 && i < m_items.size())
        m_index = i;

    return current();
}

// Command line buffer with prompt (i.e. :, / or ? characters), text contents and cursor position.
class CommandBuffer
{
public:
    CommandBuffer() : m_pos(0), m_anchor(0), m_userPos(0), m_historyAutoSave(true) {}

    void setPrompt(const QChar &prompt) { m_prompt = prompt; }
    void setContents(const QString &s) { m_buffer = s; m_anchor = m_pos = s.size(); }

    void setContents(const QString &s, int pos, int anchor = -1)
    {
        m_buffer = s; m_pos = m_userPos = pos; m_anchor = anchor >= 0 ? anchor : pos;
    }

    QStringRef userContents() const { return m_buffer.leftRef(m_userPos); }
    const QChar &prompt() const { return m_prompt; }
    const QString &contents() const { return m_buffer; }
    bool isEmpty() const { return m_buffer.isEmpty(); }
    int cursorPos() const { return m_pos; }
    int anchorPos() const { return m_anchor; }
    bool hasSelection() const { return m_pos != m_anchor; }

    void insertChar(QChar c) { m_buffer.insert(m_pos++, c); m_anchor = m_userPos = m_pos; }
    void insertText(const QString &s)
    {
        m_buffer.insert(m_pos, s); m_anchor = m_userPos = m_pos = m_pos + s.size();
    }
    void deleteChar() { if (m_pos) m_buffer.remove(--m_pos, 1); m_anchor = m_userPos = m_pos; }

    void moveLeft() { if (m_pos) m_userPos = --m_pos; }
    void moveRight() { if (m_pos < m_buffer.size()) m_userPos = ++m_pos; }
    void moveStart() { m_userPos = m_pos = 0; }
    void moveEnd() { m_userPos = m_pos = m_buffer.size(); }

    void setHistoryAutoSave(bool autoSave) { m_historyAutoSave = autoSave; }
    void historyDown() { setContents(m_history.move(userContents(), 1)); }
    void historyUp() { setContents(m_history.move(userContents(), -1)); }
    const QStringList &historyItems() const { return m_history.items(); }
    void historyPush(const QString &item = QString())
    {
        m_history.append(item.isNull() ? contents() : item);
    }

    void clear()
    {
        if (m_historyAutoSave)
            historyPush();
        m_buffer.clear();
        m_anchor = m_userPos = m_pos = 0;
    }

    QString display() const
    {
        QString msg(m_prompt);
        for (int i = 0; i != m_buffer.size(); ++i) {
            const QChar c = m_buffer.at(i);
            if (c.unicode() < 32) {
                msg += QLatin1Char('^');
                msg += QChar(c.unicode() + 64);
            } else {
                msg += c;
            }
        }
        return msg;
    }

    void deleteSelected()
    {
        if (m_pos < m_anchor) {
            m_buffer.remove(m_pos, m_anchor - m_pos);
            m_anchor = m_pos;
        } else {
            m_buffer.remove(m_anchor, m_pos - m_anchor);
            m_pos = m_anchor;
        }
    }

    bool handleInput(const Input &input)
    {
        if (input.isShift(Key_Left)) {
            moveLeft();
        } else if (input.isShift(Key_Right)) {
            moveRight();
        } else if (input.isShift(Key_Home)) {
            moveStart();
        } else if (input.isShift(Key_End)) {
            moveEnd();
        } else if (input.isKey(Key_Left)) {
            moveLeft();
            m_anchor = m_pos;
        } else if (input.isKey(Key_Right)) {
            moveRight();
            m_anchor = m_pos;
        } else if (input.isKey(Key_Home)) {
            moveStart();
            m_anchor = m_pos;
        } else if (input.isKey(Key_End)) {
            moveEnd();
            m_anchor = m_pos;
        } else if (input.isKey(Key_Up) || input.isKey(Key_PageUp)) {
            historyUp();
        } else if (input.isKey(Key_Down) || input.isKey(Key_PageDown)) {
            historyDown();
        } else if (input.isKey(Key_Delete)) {
            if (hasSelection()) {
                deleteSelected();
            } else {
                if (m_pos < m_buffer.size())
                    m_buffer.remove(m_pos, 1);
                else
                    deleteChar();
            }
        } else if (!input.text().isEmpty()) {
            if (hasSelection())
                deleteSelected();
            insertText(input.text());
        } else {
            return false;
        }
        return true;
    }

private:
    QString m_buffer;
    QChar m_prompt;
    History m_history;
    int m_pos;
    int m_anchor;
    int m_userPos; // last position of inserted text (for retrieving history items)
    bool m_historyAutoSave; // store items to history on clear()?
};

// Mappings for a specific mode (trie structure)
class ModeMapping : public QMap<Input, ModeMapping>
{
public:
    const Inputs &value() const { return m_value; }
    void setValue(const Inputs &value) { m_value = value; }
private:
    Inputs m_value;
};

// Mappings for all modes
typedef QHash<char, ModeMapping> Mappings;

// Iterator for mappings
class MappingsIterator : public QVector<ModeMapping::Iterator>
{
public:
    MappingsIterator(Mappings *mappings, char mode = -1, const Inputs &inputs = Inputs())
        : m_parent(mappings)
        , m_lastValid(-1)
        , m_mode(0)
    {
        reset(mode);
        walk(inputs);
    }

    // Reset iterator state. Keep previous mode if 0.
    void reset(char mode = 0)
    {
        clear();
        m_lastValid = -1;
        m_currentInputs.clear();
        if (mode != 0) {
            m_mode = mode;
            if (mode != -1)
                m_modeMapping = m_parent->find(mode);
        }
    }

    bool isValid() const { return !empty(); }

    // Return true if mapping can be extended.
    bool canExtend() const { return isValid() && !last()->empty(); }

    // Return true if this mapping can be used.
    bool isComplete() const { return m_lastValid != -1; }

    // Return size of current map.
    int mapLength() const { return m_lastValid + 1; }

    bool walk(const Input &input)
    {
        m_currentInputs.append(input);

        if (m_modeMapping == m_parent->end())
            return false;

        ModeMapping::Iterator it;
        if (isValid()) {
            it = last()->find(input);
            if (it == last()->end())
                return false;
        } else {
            it = m_modeMapping->find(input);
            if (it == m_modeMapping->end())
                return false;
        }

        if (!it->value().isEmpty())
            m_lastValid = size();
        append(it);

        return true;
    }

    bool walk(const Inputs &inputs)
    {
        foreach (const Input &input, inputs) {
            if (!walk(input))
                return false;
        }
        return true;
    }

    // Return current mapped value. Iterator must be valid.
    const Inputs &inputs() const
    {
        return at(m_lastValid)->value();
    }

    void remove()
    {
        if (isValid()) {
            if (canExtend()) {
                last()->setValue(Inputs());
            } else {
                if (size() > 1) {
                    while (last()->empty()) {
                        at(size() - 2)->erase(last());
                        pop_back();
                        if (size() == 1 || !last()->value().isEmpty())
                            break;
                    }
                    if (last()->empty() && last()->value().isEmpty())
                        m_modeMapping->erase(last());
                } else if (last()->empty() && !last()->value().isEmpty()) {
                    m_modeMapping->erase(last());
                }
            }
        }
    }

    void setInputs(const Inputs &key, const Inputs &inputs, bool unique = false)
    {
        ModeMapping *current = &(*m_parent)[m_mode];
        foreach (const Input &input, key)
            current = &(*current)[input];
        if (!unique || current->value().isEmpty())
            current->setValue(inputs);
    }

    const Inputs &currentInputs() const { return m_currentInputs; }

private:
    Mappings *m_parent;
    Mappings::Iterator m_modeMapping;
    int m_lastValid;
    char m_mode;
    Inputs m_currentInputs;
};

// state of current mapping
struct MappingState {
    MappingState()
        : noremap(false), silent(false) {}
    MappingState(bool noremap, bool silent)
        : noremap(noremap), silent(silent) {}
    bool noremap;
    bool silent;
};

class FakeVimHandler::Private : public QObject
{
    Q_OBJECT

public:
    Private(FakeVimHandler *parent, QWidget *widget);

    EventResult handleEvent(QKeyEvent *ev);
    bool wantsOverride(QKeyEvent *ev);
    bool parseExCommmand(QString *line, ExCommand *cmd);
    bool parseLineRange(QString *line, ExCommand *cmd);
    int parseLineAddress(QString *cmd);
    void parseRangeCount(const QString &line, Range *range) const;
    void handleCommand(const QString &cmd); // Sets m_tc + handleExCommand
    void handleExCommand(const QString &cmd);

    void installEventFilter();
    void removeEventFilter();
    void passShortcuts(bool enable);
    void setupWidget();
    void restoreWidget(int tabSize);

    friend class FakeVimHandler;

    void init();
    void focus();

    void enterFakeVim(); // Call before any FakeVim processing (import cursor position from editor)
    void leaveFakeVim(); // Call after any FakeVim processing (export cursor position to editor)

    EventResult handleKey(const Input &input);
    EventResult handleDefaultKey(const Input &input);
    EventResult handleCurrentMapAsDefault();
    void prependInputs(const QVector<Input> &inputs); // Handle inputs.
    void prependMapping(const Inputs &inputs); // Handle inputs as mapping.
    bool expandCompleteMapping(); // Return false if current mapping is not complete.
    bool extendMapping(const Input &input); // Return false if no suitable mappig found.
    void endMapping();
    bool canHandleMapping();
    void clearPendingInput();
    void waitForMapping();
    EventResult stopWaitForMapping(bool hasInput);
    EventResult handleInsertMode(const Input &);
    EventResult handleReplaceMode(const Input &);

    EventResult handleCommandMode(const Input &);

    // return true only if input in current mode and sub-mode was correctly handled
    bool handleEscape();
    bool handleNoSubMode(const Input &);
    bool handleChangeDeleteSubModes(const Input &);
    bool handleReplaceSubMode(const Input &);
    bool handleFilterSubMode(const Input &);
    bool handleRegisterSubMode(const Input &);
    bool handleShiftSubMode(const Input &);
    bool handleChangeCaseSubMode(const Input &);
    bool handleWindowSubMode(const Input &);
    bool handleYankSubMode(const Input &);
    bool handleZSubMode(const Input &);
    bool handleCapitalZSubMode(const Input &);
    bool handleMacroRecordSubMode(const Input &);
    bool handleMacroExecuteSubMode(const Input &);

    bool handleCount(const Input &); // Handle count for commands (return false if input isn't count).
    bool handleMovement(const Input &);

    EventResult handleExMode(const Input &);
    EventResult handleSearchSubSubMode(const Input &);
    bool handleCommandSubSubMode(const Input &);
    void fixSelection(); // Fix selection according to current range, move and command modes.
    void finishMovement(const QString &dotCommandMovement = QString());
    void finishMovement(const QString &dotCommandMovement, int count);
    void resetCommandMode();
    void clearCommandMode();
    QTextCursor search(const SearchData &sd, int startPos, int count, bool showMessages);
    void search(const SearchData &sd, bool showMessages = true);
    void searchNext(bool forward = true);
    void searchBalanced(bool forward, QChar needle, QChar other);
    void highlightMatches(const QString &needle);
    void stopIncrementalFind();
    void updateFind(bool isComplete);

    bool isInputCount(const Input &) const; // Return true if input can be used as count for commands.
    int mvCount() const { return m_mvcount.isEmpty() ? 1 : m_mvcount.toInt(); }
    int opCount() const { return m_opcount.isEmpty() ? 1 : m_opcount.toInt(); }
    int count() const { return mvCount() * opCount(); }
    QTextBlock block() const { return cursor().block(); }
    int leftDist() const { return position() - block().position(); }
    int rightDist() const { return block().length() - leftDist() - 1; }
    bool atBlockStart() const { return cursor().atBlockStart(); }
    bool atBlockEnd() const { return cursor().atBlockEnd(); }
    bool atEndOfLine() const { return atBlockEnd() && block().length() > 1; }
    bool atDocumentEnd() const { return position() >= lastPositionInDocument(); }
    bool atDocumentStart() const { return cursor().atStart(); }

    bool atEmptyLine(const QTextCursor &tc = QTextCursor()) const;
    bool atBoundary(bool end, bool simple, bool onlyWords = false,
        const QTextCursor &tc = QTextCursor()) const;
    bool atWordBoundary(bool end, bool simple, const QTextCursor &tc = QTextCursor()) const;
    bool atWordStart(bool simple, const QTextCursor &tc = QTextCursor()) const;
    bool atWordEnd(bool simple, const QTextCursor &tc = QTextCursor()) const;
    bool isFirstNonBlankOnLine(int pos);

    int lastPositionInDocument(bool ignoreMode = false) const; // Returns last valid position in doc.
    int firstPositionInLine(int line, bool onlyVisibleLines = true) const; // 1 based line, 0 based pos
    int lastPositionInLine(int line, bool onlyVisibleLines = true) const; // 1 based line, 0 based pos
    int lineForPosition(int pos) const;  // 1 based line, 0 based pos
    QString lineContents(int line) const; // 1 based line
    void setLineContents(int line, const QString &contents); // 1 based line
    int blockBoundary(const QString &left, const QString &right,
        bool end, int count) const; // end or start position of current code block
    int lineNumber(const QTextBlock &block) const;

    int linesOnScreen() const;
    int columnsOnScreen() const;
    int linesInDocument() const;

    // The following use all zero-based counting.
    int cursorLineOnScreen() const;
    int cursorLine() const;
    int cursorBlockNumber() const; // "." address
    int physicalCursorColumn() const; // as stored in the data
    int logicalCursorColumn() const; // as visible on screen
    int physicalToLogicalColumn(int physical, const QString &text) const;
    int logicalToPhysicalColumn(int logical, const QString &text) const;
    int windowScrollOffset() const; // return scrolloffset but max half the current window height
    Column cursorColumn() const; // as visible on screen
    int firstVisibleLine() const;
    void setScrollBarValue(int line);
    void scrollToLine(int line);
    void scrollUp(int count);
    void scrollDown(int count) { scrollUp(-count); }
    void updateScrollOffset();
    void alignViewportToCursor(Qt::AlignmentFlag align, int line = -1,
        bool moveToNonBlank = false);

    void setCursorPosition(const CursorPosition &p);
    void setCursorPosition(QTextCursor *tc, const CursorPosition &p);

    // Helper functions for indenting/
    bool isElectricCharacter(QChar c) const;
    void indentSelectedText(QChar lastTyped = QChar());
    void indentText(const Range &range, QChar lastTyped = QChar());
    void shiftRegionLeft(int repeat = 1);
    void shiftRegionRight(int repeat = 1);

    void moveToFirstNonBlankOnLine();
    void moveToFirstNonBlankOnLine(QTextCursor *tc);
    void moveToTargetColumn();
    void setTargetColumn() {
        m_targetColumn = logicalCursorColumn();
        m_visualTargetColumn = m_targetColumn;
        //qDebug() << "TARGET: " << m_targetColumn;
    }
    void moveToMatchingParanthesis();
    void moveToBoundary(bool simple, bool forward = true);
    void moveToNextBoundary(bool end, int count, bool simple, bool forward);
    void moveToNextBoundaryStart(int count, bool simple, bool forward = true);
    void moveToNextBoundaryEnd(int count, bool simple, bool forward = true);
    void moveToBoundaryStart(int count, bool simple, bool forward = true);
    void moveToBoundaryEnd(int count, bool simple, bool forward = true);
    void moveToNextWord(bool end, int count, bool simple, bool forward, bool emptyLines);
    void moveToNextWordStart(int count, bool simple, bool forward = true, bool emptyLines = true);
    void moveToNextWordEnd(int count, bool simple, bool forward = true, bool emptyLines = true);
    void moveToWordStart(int count, bool simple, bool forward = true, bool emptyLines = true);
    void moveToWordEnd(int count, bool simple, bool forward = true, bool emptyLines = true);

    // Convenience wrappers to reduce line noise.
    void moveToStartOfLine();
    void moveToEndOfLine();
    void moveBehindEndOfLine();
    void moveUp(int n = 1) { moveDown(-n); }
    void moveDown(int n = 1);
    void movePageDown(int count);
    void movePageUp(int count) { movePageDown(-count); }
    void dump(const char *msg) const {
        qDebug() << msg << "POS: " << anchor() << position()
            << "EXT: " << m_oldExternalAnchor << m_oldExternalPosition
            << "INT: " << m_oldInternalAnchor << m_oldInternalPosition
            << "VISUAL: " << m_visualMode;
    }
    void moveRight(int n = 1) {
        //dump("RIGHT 1");
        QTextCursor tc = cursor();
        tc.movePosition(Right, KeepAnchor, n);
        setCursor(tc);
        if (atEndOfLine())
            emit q->fold(1, false);
        //dump("RIGHT 2");
    }
    void moveLeft(int n = 1) {
        QTextCursor tc = cursor();
        tc.movePosition(Left, KeepAnchor, n);
        setCursor(tc);
    }
    void setAnchor() {
        QTextCursor tc = cursor();
        tc.setPosition(tc.position(), MoveAnchor);
        setCursor(tc);
    }
    void setAnchor(int position) {
        QTextCursor tc = cursor();
        tc.setPosition(tc.anchor(), MoveAnchor);
        tc.setPosition(position, KeepAnchor);
        setCursor(tc);
    }
    void setPosition(int position) {
        QTextCursor tc = cursor();
        tc.setPosition(position, KeepAnchor);
        setCursor(tc);
    }
    void setAnchorAndPosition(int anchor, int position) {
        QTextCursor tc = cursor();
        tc.setPosition(anchor, MoveAnchor);
        tc.setPosition(position, KeepAnchor);
        setCursor(tc);
    }

    // Workaround for occational crash when setting text cursor while in edit block.
    QTextCursor m_cursor;

    QTextCursor cursor() const {
        if (m_editBlockLevel > 0)
            return m_cursor;
        return EDITOR(textCursor());
    }

    void setCursor(const QTextCursor &tc) {
        m_cursor = tc;
        if (m_editBlockLevel == 0)
            EDITOR(setTextCursor(tc));
    }

    bool moveToPreviousParagraph(int count) { return moveToNextParagraph(-count); }
    bool moveToNextParagraph(int count);

    bool handleFfTt(QString key);

    void enterInsertMode();
    void initVisualBlockInsertMode(QChar command);
    void enterReplaceMode();
    void enterCommandMode(Mode returnToMode = CommandMode);
    void enterExMode(const QString &contents = QString());
    void showMessage(MessageLevel level, const QString &msg);
    void clearMessage() { showMessage(MessageInfo, QString()); }
    void notImplementedYet();
    void updateMiniBuffer();
    void updateSelection();
    void updateHighlights();
    void updateCursorShape();
    QWidget *editor() const;
    QTextDocument *document() const { return EDITOR(document()); }
    QChar characterAtCursor() const
        { return document()->characterAt(position()); }

    int m_editBlockLevel; // current level of edit blocks
    int m_largeEditBlockRevision; // current level of large edit block
    void joinPreviousEditBlock();
    void beginEditBlock(bool largeEditBlock = false);
    void beginLargeEditBlock() { beginEditBlock(true); }
    void endEditBlock();
    void breakEditBlock() { m_breakEditBlock = true; }
    Q_SLOT void onContentsChanged();

    bool isVisualMode() const { return m_visualMode != NoVisualMode; }
    bool isNoVisualMode() const { return m_visualMode == NoVisualMode; }
    bool isVisualCharMode() const { return m_visualMode == VisualCharMode; }
    bool isVisualLineMode() const { return m_visualMode == VisualLineMode; }
    bool isVisualBlockMode() const { return m_visualMode == VisualBlockMode; }
    char currentModeCode() const;
    void updateEditor();

    void selectTextObject(bool simple, bool inner);
    void selectWordTextObject(bool inner);
    void selectWORDTextObject(bool inner);
    void selectSentenceTextObject(bool inner);
    void selectParagraphTextObject(bool inner);
    bool changeNumberTextObject(int count);
    // return true only if cursor is in a block delimited with correct characters
    bool selectBlockTextObject(bool inner, char left, char right);
    bool selectQuotedStringTextObject(bool inner, const QString &quote);

    Q_SLOT void importSelection();
    void exportSelection();
    void recordInsertion(const QString &insert = QString());
    void ensureCursorVisible();
    void insertInInsertMode(const QString &text);

    // Macro recording
    bool startRecording(const Input &input);
    void record(const Input &input);
    void stopRecording();
    bool executeRegister(int register);

public:
    QTextEdit *m_textedit;
    QPlainTextEdit *m_plaintextedit;
    bool m_wasReadOnly; // saves read-only state of document

    FakeVimHandler *q;
    Mode m_mode;
    bool m_passing; // let the core see the next event
    SubMode m_submode;
    SubSubMode m_subsubmode;
    Input m_subsubdata;
    int m_oldExternalPosition; // copy from last event to check for external changes
    int m_oldExternalAnchor;
    int m_oldInternalPosition; // copy from last event to check for external changes
    int m_oldInternalAnchor;
    int m_oldPosition; // FIXME: Merge with above.
    int m_oldDocumentLength;
    int m_register;
    QString m_mvcount;
    QString m_opcount;
    MoveType m_movetype;
    RangeMode m_rangemode;
    bool m_visualBlockInsert;

    bool m_fakeEnd;
    bool m_anchorPastEnd;
    bool m_positionPastEnd; // '$' & 'l' in visual mode can move past eol

    int m_gflag;  // whether current command started with 'g'

    QString m_currentFileName;

    int m_findStartPosition;
    QString m_lastInsertion;

    bool m_breakEditBlock;

    int anchor() const { return cursor().anchor(); }
    int position() const { return cursor().position(); }

    struct TransformationData
    {
        TransformationData(const QString &s, const QVariant &d)
            : from(s), extraData(d) {}
        QString from;
        QString to;
        QVariant extraData;
    };
    typedef void (Private::*Transformation)(TransformationData *td);
    void transformText(const Range &range, Transformation transformation,
        const QVariant &extraData = QVariant());

    void insertText(QTextCursor &tc, const QString &text);
    void insertText(const Register &reg);
    void removeText(const Range &range);
    void removeTransform(TransformationData *td);

    void invertCase(const Range &range);
    void invertCaseTransform(TransformationData *td);

    void upCase(const Range &range);
    void upCaseTransform(TransformationData *td);

    void downCase(const Range &range);
    void downCaseTransform(TransformationData *td);

    void replaceText(const Range &range, const QString &str);
    void replaceByStringTransform(TransformationData *td);
    void replaceByCharTransform(TransformationData *td);

    QString selectText(const Range &range) const;
    void setCurrentRange(const Range &range);
    Range currentRange() const { return Range(position(), anchor(), m_rangemode); }

    void yankText(const Range &range, int toregister = '"');

    void pasteText(bool afterCursor);

    void joinLines(int count, bool preserveSpace = false);

    void insertNewLine();

    bool handleInsertInEditor(const Input &input, QString *insert);
    bool passEventToEditor(QEvent &event); // Pass event to editor widget without filtering. Returns true if event was processed.
    // Guess insert command for text modification which happened externally (e.g. code-completion).
    QString guessInsertCommand(int pos1, int pos2, int len1, int len2);

    // undo handling
    int revision() const { return document()->availableUndoSteps(); }
    int lastUndoRevision() const { return m_undo.empty() ? -1 : m_undo.top().revision; }
    void undoRedo(bool undo);
    void undo();
    void redo();
    void pushUndoState(bool overwrite = true);
    // revision -> state
    QStack<State> m_undo;
    QStack<State> m_redo;

    // extra data for '.'
    void replay(const QString &text);
    void setDotCommand(const QString &cmd) { g.dotCommand = cmd; }
    void setDotCommand(const QString &cmd, int n) { g.dotCommand = cmd.arg(n); }
    QString visualDotCommand() const;

    // extra data for ';'
    QString m_semicolonCount;
    Input m_semicolonType;  // 'f', 'F', 't', 'T'
    QString m_semicolonKey;

    // visual modes
    void toggleVisualMode(VisualMode visualMode);
    void leaveVisualMode();
    VisualMode m_visualMode;
    VisualMode m_lastVisualMode;
    bool m_lastVisualModeInverted;

    // marks
    Mark mark(QChar code) const;
    void setMark(QChar code, CursorPosition position);
    // jump to valid mark return true if mark is valid and local
    bool jumpToMark(QChar mark, bool backTickMode);
    // update marks on undo/redo
    void updateMarks(const Marks &newMarks);
    Marks m_marks; // local marks

    // vi style configuration
    QVariant config(int code) const { return theFakeVimSetting(code)->value(); }
    bool hasConfig(int code) const { return config(code).toBool(); }
    bool hasConfig(int code, const char *value) const // FIXME
        { return config(code).toString().contains(_(value)); }

    int m_targetColumn; // -1 if past end of line
    int m_visualTargetColumn; // 'l' can move past eol in visual mode only

    // auto-indent
    QString tabExpand(int len) const;
    Column indentation(const QString &line) const;
    void insertAutomaticIndentation(bool goingDown, bool forceAutoIndent = false);
    bool removeAutomaticIndentation(); // true if something removed
    // number of autoindented characters
    int m_justAutoIndented;
    void handleStartOfLine();

    // register handling
    QString registerContents(int reg) const;
    void setRegister(int reg, const QString &contents, RangeMode mode);
    RangeMode registerRangeMode(int reg) const;
    void getRegisterType(int reg, bool *isClipboard, bool *isSelection) const;

    void recordJump(int position = -1);
    void jump(int distance);
    QStack<CursorPosition> m_jumpListUndo;
    QStack<CursorPosition> m_jumpListRedo;
    CursorPosition m_lastChangePosition;

    QList<QTextEdit::ExtraSelection> m_extraSelections;
    QTextCursor m_searchCursor;
    int m_searchStartPosition;
    int m_searchFromScreenLine;
    QString m_oldNeedle;

    bool handleExCommandHelper(ExCommand &cmd); // Returns success.
    bool handleExPluginCommand(const ExCommand &cmd); // Handled by plugin?
    bool handleExBangCommand(const ExCommand &cmd);
    bool handleExYankDeleteCommand(const ExCommand &cmd);
    bool handleExChangeCommand(const ExCommand &cmd);
    bool handleExMoveCommand(const ExCommand &cmd);
    bool handleExJoinCommand(const ExCommand &cmd);
    bool handleExGotoCommand(const ExCommand &cmd);
    bool handleExHistoryCommand(const ExCommand &cmd);
    bool handleExRegisterCommand(const ExCommand &cmd);
    bool handleExMapCommand(const ExCommand &cmd);
    bool handleExNohlsearchCommand(const ExCommand &cmd);
    bool handleExNormalCommand(const ExCommand &cmd);
    bool handleExReadCommand(const ExCommand &cmd);
    bool handleExUndoRedoCommand(const ExCommand &cmd);
    bool handleExSetCommand(const ExCommand &cmd);
    bool handleExShiftCommand(const ExCommand &cmd);
    bool handleExSourceCommand(const ExCommand &cmd);
    bool handleExSubstituteCommand(const ExCommand &cmd);
    bool handleExWriteCommand(const ExCommand &cmd);
    bool handleExEchoCommand(const ExCommand &cmd);

    void timerEvent(QTimerEvent *ev);

    void setupCharClass();
    int charClass(QChar c, bool simple) const;
    signed char m_charClass[256];
    bool m_ctrlVActive;

    void miniBufferTextEdited(const QString &text, int cursorPos, int anchorPos);

    static struct GlobalData
    {
        GlobalData()
            : mappings(), currentMap(&mappings), inputTimer(-1), mapDepth(0),
              currentMessageLevel(MessageInfo), lastSearchForward(false), findPending(false),
              returnToMode(CommandMode), currentRegister(0), lastExecutedRegister(0)
        {
            commandBuffer.setPrompt(QLatin1Char(':'));
        }

        // Repetition.
        QString dotCommand;

        QHash<int, Register> registers;

        // All mappings.
        Mappings mappings;

        // Input.
        QList<Input> pendingInput;
        MappingsIterator currentMap;
        int inputTimer;
        QStack<MappingState> mapStates;
        int mapDepth;

        // Command line buffers.
        CommandBuffer commandBuffer;
        CommandBuffer searchBuffer;

        // Current mini buffer message.
        QString currentMessage;
        MessageLevel currentMessageLevel;
        QString currentCommand;

        // Search state.
        QString lastSearch;
        bool lastSearchForward;
        bool findPending;

        // Last substitution command.
        QString lastSubstituteFlags;
        QString lastSubstitutePattern;
        QString lastSubstituteReplacement;

        // Global marks.
        Marks marks;

        // Return to insert/replace mode after single command (<C-O>).
        Mode returnToMode;

        // Currently recorded macro (not recording if null string).
        QString recording;
        int currentRegister;
        int lastExecutedRegister;
    } g;
};

FakeVimHandler::Private::GlobalData FakeVimHandler::Private::g;

FakeVimHandler::Private::Private(FakeVimHandler *parent, QWidget *widget)
{
    //static PythonHighlighterRules pythonRules;
    q = parent;
    m_textedit = qobject_cast<QTextEdit *>(widget);
    m_plaintextedit = qobject_cast<QPlainTextEdit *>(widget);
    if (editor())
        connect(EDITOR(document()), SIGNAL(contentsChanged()), SLOT(onContentsChanged()));
    //new Highlighter(document(), &pythonRules);
    init();
}

void FakeVimHandler::Private::init()
{
    m_mode = CommandMode;
    m_submode = NoSubMode;
    m_subsubmode = NoSubSubMode;
    m_passing = false;
    g.findPending = false;
    m_findStartPosition = -1;
    m_visualBlockInsert = false;
    m_fakeEnd = false;
    m_positionPastEnd = false;
    m_anchorPastEnd = false;
    g.lastSearchForward = true;
    m_register = '"';
    m_gflag = false;
    m_visualMode = NoVisualMode;
    m_lastVisualMode = NoVisualMode;
    m_lastVisualModeInverted = false;
    m_targetColumn = 0;
    m_visualTargetColumn = 0;
    m_movetype = MoveInclusive;
    m_justAutoIndented = 0;
    m_rangemode = RangeCharMode;
    m_ctrlVActive = false;
    m_oldInternalAnchor = -1;
    m_oldInternalPosition = -1;
    m_oldExternalAnchor = -1;
    m_oldExternalPosition = -1;
    m_oldPosition = -1;
    m_oldDocumentLength = -1;
    m_breakEditBlock = false;
    m_searchStartPosition = 0;
    m_searchFromScreenLine = 0;
    m_editBlockLevel = 0;
    m_largeEditBlockRevision = -1;

    setupCharClass();
}

void FakeVimHandler::Private::focus()
{
    stopIncrementalFind();
    if (m_mode == CommandMode && g.returnToMode != CommandMode && g.currentCommand.isEmpty()) {
        // Return to insert mode.
        resetCommandMode();
        updateMiniBuffer();
        updateCursorShape();
    }
}

void FakeVimHandler::Private::enterFakeVim()
{
    importSelection();

    QTextCursor tc = cursor();

    // Position changed externally, e.g. by code completion.
    if (tc.position() != m_oldPosition) {
        // record external jump to different line
        if (m_oldPosition != -1 && lineForPosition(m_oldPosition) != lineForPosition(tc.position()))
            recordJump(m_oldPosition);
        setTargetColumn();
        if (atEndOfLine() && !isVisualMode() && m_mode != InsertMode && m_mode != ReplaceMode)
            moveLeft();
    }

    tc.setVisualNavigation(true);
    setCursor(tc);

    if (m_fakeEnd)
        moveRight();
}

void FakeVimHandler::Private::leaveFakeVim()
{
    // The command might have destroyed the editor.
    if (m_textedit || m_plaintextedit) {
        // We fake vi-style end-of-line behaviour
        m_fakeEnd = atEndOfLine() && m_mode == CommandMode && !isVisualBlockMode();

        //QTC_ASSERT(m_mode == InsertMode || m_mode == ReplaceMode
        //        || !atBlockEnd() || block().length() <= 1,
        //    qDebug() << "Cursor at EOL after key handler");
        if (m_fakeEnd)
            moveLeft();

        m_oldPosition = position();
        if (hasConfig(ConfigShowMarks))
            updateSelection();

        exportSelection();
        updateCursorShape();
    }
}

bool FakeVimHandler::Private::wantsOverride(QKeyEvent *ev)
{
    const int key = ev->key();
    const int mods = ev->modifiers();
    KEY_DEBUG("SHORTCUT OVERRIDE" << key << "  PASSING: " << m_passing);

    if (key == Key_Escape) {
        if (m_subsubmode == SearchSubSubMode)
            return true;
        // Not sure this feels good. People often hit Esc several times.
        if (isNoVisualMode()
                && m_mode == CommandMode
                && m_submode == NoSubMode
                && g.currentCommand.isEmpty()
                && g.returnToMode == CommandMode)
            return false;
        return true;
    }

    // We are interested in overriding most Ctrl key combinations.
    if (mods == int(HostOsInfo::controlModifier())
            && !config(ConfigPassControlKey).toBool()
            && ((key >= Key_A && key <= Key_Z && key != Key_K)
                || key == Key_BracketLeft || key == Key_BracketRight)) {
        // Ctrl-K is special as it is the Core's default notion of Locator
        if (m_passing) {
            KEY_DEBUG(" PASSING CTRL KEY");
            // We get called twice on the same key
            //m_passing = false;
            return false;
        }
        KEY_DEBUG(" NOT PASSING CTRL KEY");
        //updateMiniBuffer();
        return true;
    }

    // Let other shortcuts trigger.
    return false;
}

EventResult FakeVimHandler::Private::handleEvent(QKeyEvent *ev)
{
    const int key = ev->key();
    const int mods = ev->modifiers();

    if (key == Key_Shift || key == Key_Alt || key == Key_Control
            || key == Key_Alt || key == Key_AltGr || key == Key_Meta)
    {
        KEY_DEBUG("PLAIN MODIFIER");
        return EventUnhandled;
    }

    if (m_passing) {
        passShortcuts(false);
        KEY_DEBUG("PASSING PLAIN KEY..." << ev->key() << ev->text());
        //if (input.is(',')) { // use ',,' to leave, too.
        //    qDebug() << "FINISHED...";
        //    return EventHandled;
        //}
        m_passing = false;
        updateMiniBuffer();
        KEY_DEBUG("   PASS TO CORE");
        return EventPassedToCore;
    }

#ifndef FAKEVIM_STANDALONE
    bool inSnippetMode = false;
    QMetaObject::invokeMethod(editor(),
        "inSnippetMode", Q_ARG(bool *, &inSnippetMode));

    if (inSnippetMode)
        return EventPassedToCore;
#endif

    // Fake "End of line"
    //m_tc = cursor();

    //bool hasBlock = false;
    //emit q->requestHasBlockSelection(&hasBlock);
    //qDebug() << "IMPORT BLOCK 2:" << hasBlock;

    //if (0 && hasBlock) {
    //    (pos > anc) ? --pos : --anc;

    //if ((mods & RealControlModifier) != 0) {
    //    if (key >= Key_A && key <= Key_Z)
    //        key = shift(key); // make it lower case
    //    key = control(key);
    //} else if (key >= Key_A && key <= Key_Z && (mods & Qt::ShiftModifier) == 0) {
    //    key = shift(key);
    //}

    //QTC_ASSERT(m_mode == InsertMode || m_mode == ReplaceMode
    //        || !atBlockEnd() || block().length() <= 1,
    //    qDebug() << "Cursor at EOL before key handler");

    enterFakeVim();
    EventResult result = handleKey(Input(key, mods, ev->text()));
    leaveFakeVim();

    return result;
}

void FakeVimHandler::Private::installEventFilter()
{
    EDITOR(viewport()->installEventFilter(q));
    EDITOR(installEventFilter(q));
}

void FakeVimHandler::Private::removeEventFilter()
{
    EDITOR(viewport()->removeEventFilter(q));
    EDITOR(removeEventFilter(q));
}

void FakeVimHandler::Private::setupWidget()
{
    m_mode = CommandMode;
    resetCommandMode();
    if (m_textedit)
        m_textedit->setLineWrapMode(QTextEdit::NoWrap);
    else if (m_plaintextedit)
        m_plaintextedit->setLineWrapMode(QPlainTextEdit::NoWrap);
    m_wasReadOnly = EDITOR(isReadOnly());

    updateEditor();
    importSelection();
    updateMiniBuffer();
    updateCursorShape();

    recordJump();
    setTargetColumn();
    if (atEndOfLine() && !isVisualMode() && m_mode != InsertMode && m_mode != ReplaceMode)
        moveLeft();
}

void FakeVimHandler::Private::exportSelection()
{
    int pos = position();
    int anc = isVisualMode() ? anchor() : position();

    m_oldInternalPosition = pos;
    m_oldInternalAnchor = anc;

    if (isVisualMode()) {
        bool visualBlockInverted;
        if (m_visualMode == VisualBlockMode) {
            const int col1 = anc - document()->findBlock(anc).position();
            const int col2 = pos - document()->findBlock(pos).position();
            visualBlockInverted = col1 > col2;
        } else {
            visualBlockInverted = anc > pos;
        }
        if (visualBlockInverted)
            setAnchorAndPosition(anc + 1, pos);
        else
            setAnchorAndPosition(anc, pos + 1);

        if (m_visualMode == VisualBlockMode) {
            emit q->requestSetBlockSelection(false);
            emit q->requestSetBlockSelection(true);
        } else if (m_visualMode == VisualLineMode) {
            const int posLine = lineForPosition(pos);
            const int ancLine = lineForPosition(anc);
            if (anc < pos) {
                pos = lastPositionInLine(posLine);
                anc = firstPositionInLine(ancLine);
            } else {
                pos = firstPositionInLine(posLine);
                anc = lastPositionInLine(ancLine);
            }
            // putting cursor on folded line will unfold the line, so move the cursor a bit
            if (!document()->findBlock(pos).isVisible())
                ++pos;
            setAnchorAndPosition(anc, pos);
        } else if (m_visualMode == VisualCharMode) {
            /* Nothing */
        } else {
            QTC_CHECK(false);
        }

        setMark(QLatin1Char('<'), mark(QLatin1Char('<')).position);
        setMark(QLatin1Char('>'), mark(QLatin1Char('>')).position);
    } else {
        if (m_subsubmode == SearchSubSubMode && !m_searchCursor.isNull())
            setCursor(m_searchCursor);
        else
            setAnchorAndPosition(pos, pos);
    }
    m_oldExternalPosition = position();
    m_oldExternalAnchor = anchor();
}

void FakeVimHandler::Private::recordInsertion(const QString &insert)
{
    const int pos = position();

    if (insert.isNull()) {
        const int dist = pos - m_oldPosition;

        if (dist > 0) {
            Range range(m_oldPosition, pos);
            QString text = selectText(range);
            // escape text like <ESC>
            text.replace(_("<"), _("<LT>"));
            m_lastInsertion.append(text);
        } else if (dist < 0) {
            m_lastInsertion.resize(m_lastInsertion.size() + dist);
        }
    } else {
        m_lastInsertion += insert;
    }

    if (m_oldPosition != pos) {
        m_oldPosition = pos;
        setTargetColumn();
    }
    m_oldDocumentLength = document()->characterCount();
}

void FakeVimHandler::Private::ensureCursorVisible()
{
    int pos = position();
    int anc = isVisualMode() ? anchor() : position();

    // fix selection so it is outside folded block
    int start = qMin(pos, anc);
    int end = qMax(pos, anc) + 1;
    QTextBlock block = document()->findBlock(start);
    QTextBlock block2 = document()->findBlock(end);
    if (!block.isVisible() || !block2.isVisible()) {
        // FIXME: Moving cursor left/right or unfolding block immediately after block is folded
        //        should restore cursor position inside block.
        // Changing cursor position after folding is not Vim behavior so at least record the jump.
        if (block.isValid() && !block.isVisible())
            recordJump();

        pos = start;
        while (block.isValid() && !block.isVisible())
            block = block.previous();
        if (block.isValid())
            pos = block.position() + qMin(m_targetColumn, block.length() - 2);

        if (isVisualMode()) {
            anc = end;
            while (block2.isValid() && !block2.isVisible()) {
                anc = block2.position() + block2.length() - 2;
                block2 = block2.next();
            }
        }

        setAnchorAndPosition(anc, pos);
    }
}

void FakeVimHandler::Private::importSelection()
{
    bool hasBlock = false;
    emit q->requestHasBlockSelection(&hasBlock);

    if (position() == m_oldExternalPosition
            && anchor() == m_oldExternalAnchor) {
        // Undo drawing correction.
        setAnchorAndPosition(m_oldInternalAnchor, m_oldInternalPosition);
    } else {
        // Import new selection.
        Qt::KeyboardModifiers mods = QApplication::keyboardModifiers();
        if (cursor().hasSelection()) {
            if (mods & HostOsInfo::controlModifier())
                m_visualMode = VisualBlockMode;
            else if (mods & Qt::AltModifier)
                m_visualMode = VisualBlockMode;
            else if (mods & Qt::ShiftModifier)
                m_visualMode = VisualLineMode;
            else
                m_visualMode = VisualCharMode;
            m_lastVisualMode = m_visualMode;
        } else {
            m_visualMode = NoVisualMode;
        }
    }
}

void FakeVimHandler::Private::updateEditor()
{
    const int charWidth = QFontMetrics(EDITOR(font())).width(QLatin1Char(' '));
    EDITOR(setTabStopWidth(charWidth * config(ConfigTabStop).toInt()));
    setupCharClass();
}

void FakeVimHandler::Private::restoreWidget(int tabSize)
{
    //clearMessage();
    //updateMiniBuffer();
    //EDITOR(removeEventFilter(q));
    //EDITOR(setReadOnly(m_wasReadOnly));
    const int charWidth = QFontMetrics(EDITOR(font())).width(QLatin1Char(' '));
    EDITOR(setTabStopWidth(charWidth * tabSize));
    m_visualMode = NoVisualMode;
    // Force "ordinary" cursor.
    m_mode = InsertMode;
    m_submode = NoSubMode;
    m_subsubmode = NoSubSubMode;
    updateCursorShape();
    updateSelection();
    updateHighlights();
}

EventResult FakeVimHandler::Private::handleKey(const Input &input)
{
    KEY_DEBUG("HANDLE INPUT: " << input << " MODE: " << mode);

    bool hasInput = input.isValid();

    // Waiting on input to complete mapping?
    EventResult r = stopWaitForMapping(hasInput);

    if (hasInput) {
        record(input);
        g.pendingInput.append(input);
    }

    // Process pending input.
    // Note: Pending input is global state and can be extended by:
    //         1. handling a user input (though handleKey() is not called recursively),
    //         2. expanding a user mapping or
    //         3. executing a register.
    while (!g.pendingInput.isEmpty() && r == EventHandled) {
        const Input in = g.pendingInput.takeFirst();

        // invalid input is used to pop mapping state
        if (!in.isValid()) {
            endMapping();
        } else {
            // Handle user mapping.
            if (canHandleMapping()) {
                if (extendMapping(in)) {
                    if (!hasInput || !g.currentMap.canExtend())
                        expandCompleteMapping();
                } else if (!expandCompleteMapping()) {
                    r = handleCurrentMapAsDefault();
                }
            } else {
                r = handleDefaultKey(in);
            }
        }
    }

    if (g.currentMap.canExtend()) {
        waitForMapping();
        return EventHandled;
    }

    if (r != EventHandled)
        clearPendingInput();

    return r;
}

EventResult FakeVimHandler::Private::handleDefaultKey(const Input &input)
{
    if (input == Nop)
        return EventHandled;
    else if (m_subsubmode == SearchSubSubMode)
        return handleSearchSubSubMode(input);
    else if (m_mode == CommandMode)
        return handleCommandMode(input);
    else if (m_mode == InsertMode)
        return handleInsertMode(input);
    else if (m_mode == ReplaceMode)
        return handleReplaceMode(input);
    else if (m_mode == ExMode)
        return handleExMode(input);
    return EventUnhandled;
}

EventResult FakeVimHandler::Private::handleCurrentMapAsDefault()
{
    // If mapping has failed take the first input from it and try default command.
    const Inputs &inputs = g.currentMap.currentInputs();

    Input in = inputs.front();
    if (inputs.size() > 1)
        prependInputs(inputs.mid(1));
    g.currentMap.reset();

    return handleDefaultKey(in);
}

void FakeVimHandler::Private::prependInputs(const QVector<Input> &inputs)
{
    for (int i = inputs.size() - 1; i >= 0; --i)
        g.pendingInput.prepend(inputs[i]);
}

void FakeVimHandler::Private::prependMapping(const Inputs &inputs)
{
    // FIXME: Implement Vim option maxmapdepth (default value is 1000).
    if (g.mapDepth >= 1000) {
        const int i = qMax(0, g.pendingInput.lastIndexOf(Input()));
        QList<Input> inputs = g.pendingInput.mid(i);
        clearPendingInput();
        g.pendingInput.append(inputs);
        showMessage(MessageError, tr("Recursive mapping"));
        updateMiniBuffer();
        return;
    }

    ++g.mapDepth;
    g.pendingInput.prepend(Input());
    prependInputs(inputs);
    g.mapStates << MappingState(inputs.noremap(), inputs.silent());
    g.commandBuffer.setHistoryAutoSave(false);
    beginLargeEditBlock();
}

bool FakeVimHandler::Private::expandCompleteMapping()
{
    if (!g.currentMap.isComplete())
        return false;

    const Inputs &inputs = g.currentMap.inputs();
    int usedInputs = g.currentMap.mapLength();
    prependInputs(g.currentMap.currentInputs().mid(usedInputs));
    prependMapping(inputs);
    g.currentMap.reset();

    return true;
}

bool FakeVimHandler::Private::extendMapping(const Input &input)
{
    if (!g.currentMap.isValid())
        g.currentMap.reset(currentModeCode());
    return g.currentMap.walk(input);
}

void FakeVimHandler::Private::endMapping()
{
    if (!g.currentMap.canExtend())
        --g.mapDepth;
    if (g.mapStates.isEmpty())
        return;
    g.mapStates.pop_back();
    endEditBlock();
    if (g.mapStates.isEmpty())
        g.commandBuffer.setHistoryAutoSave(true);
    updateMiniBuffer();
}

bool FakeVimHandler::Private::canHandleMapping()
{
    // Don't handle user mapping in sub-modes that cannot be followed by movement and in "noremap".
    return m_subsubmode == NoSubSubMode
        && m_submode != RegisterSubMode
        && m_submode != WindowSubMode
        && m_submode != ZSubMode
        && m_submode != CapitalZSubMode
        && m_submode != ReplaceSubMode
        && m_submode != MacroRecordSubMode
        && m_submode != MacroExecuteSubMode
        && (g.mapStates.isEmpty() || !g.mapStates.last().noremap);
}

void FakeVimHandler::Private::clearPendingInput()
{
    // Clear pending input on interrupt or bad mapping.
    g.pendingInput.clear();
    g.mapStates.clear();
    g.mapDepth = 0;

    // Clear all started edit blocks.
    while (m_editBlockLevel > 0)
        endEditBlock();
}

void FakeVimHandler::Private::waitForMapping()
{
    g.currentCommand.clear();
    foreach (const Input &input, g.currentMap.currentInputs())
        g.currentCommand.append(input.toString());
    updateMiniBuffer();

    // wait for user to press any key or trigger complete mapping after interval
    g.inputTimer = startTimer(1000);
}

EventResult FakeVimHandler::Private::stopWaitForMapping(bool hasInput)
{
    if (g.inputTimer != -1) {
        killTimer(g.inputTimer);
        g.inputTimer = -1;
        g.currentCommand.clear();
        if (!hasInput && !expandCompleteMapping()) {
            // Cannot complete mapping so handle the first input from it as default command.
            return handleCurrentMapAsDefault();
        }
    }

    return EventHandled;
}

void FakeVimHandler::Private::timerEvent(QTimerEvent *ev)
{
    if (ev->timerId() == g.inputTimer) {
        enterFakeVim();
        handleKey(Input());
        leaveFakeVim();
    }
}

void FakeVimHandler::Private::stopIncrementalFind()
{
    if (g.findPending) {
        g.findPending = false;
        QTextCursor tc = cursor();
        setAnchorAndPosition(m_findStartPosition, tc.selectionStart());
        finishMovement();
        setAnchor();
    }
}

void FakeVimHandler::Private::updateFind(bool isComplete)
{
    if (!isComplete && !hasConfig(ConfigIncSearch))
        return;

    g.currentMessage.clear();

    const QString &needle = g.searchBuffer.contents();
    SearchData sd;
    sd.needle = needle;
    sd.forward = g.lastSearchForward;
    sd.highlightMatches = isComplete;
    if (isComplete) {
        setPosition(m_searchStartPosition);
        recordJump();
    }
    search(sd, isComplete);
}

bool FakeVimHandler::Private::isInputCount(const Input &input) const
{
    return input.isDigit() && (!input.is('0') || !m_mvcount.isEmpty());
}

bool FakeVimHandler::Private::atEmptyLine(const QTextCursor &tc) const
{
    if (tc.isNull())
        return atEmptyLine(cursor());
    return tc.block().length() == 1;
}

bool FakeVimHandler::Private::atBoundary(bool end, bool simple, bool onlyWords,
    const QTextCursor &tc) const
{
    if (tc.isNull())
        return atBoundary(end, simple, onlyWords, cursor());
    if (atEmptyLine(tc))
        return true;
    int pos = tc.position();
    QChar c1 = document()->characterAt(pos);
    QChar c2 = document()->characterAt(pos + (end ? 1 : -1));
    int thisClass = charClass(c1, simple);
    return (!onlyWords || thisClass != 0)
        && (c2.isNull() || c2 == ParagraphSeparator || thisClass != charClass(c2, simple));
}

bool FakeVimHandler::Private::atWordBoundary(bool end, bool simple, const QTextCursor &tc) const
{
    return atBoundary(end, simple, true, tc);
}

bool FakeVimHandler::Private::atWordStart(bool simple, const QTextCursor &tc) const
{
    return atWordBoundary(false, simple, tc);
}

bool FakeVimHandler::Private::atWordEnd(bool simple, const QTextCursor &tc) const
{
    return atWordBoundary(true, simple, tc);
}

bool FakeVimHandler::Private::isFirstNonBlankOnLine(int pos)
{
    for (int i = document()->findBlock(pos).position(); i < pos; ++i) {
        if (!document()->characterAt(i).isSpace())
            return false;
    }
    return true;
}

void FakeVimHandler::Private::pushUndoState(bool overwrite)
{
    if (m_editBlockLevel != 0 && m_largeEditBlockRevision == -1)
        return; // No need to save undo state for inner edit blocks.

    // Use revision of large edit block if started.
    int rev;
    if (m_largeEditBlockRevision != -1) {
        rev = m_largeEditBlockRevision;
        m_largeEditBlockRevision = -1;
    } else {
        rev = revision();
        if (!overwrite && lastUndoRevision() == rev)
            return;
    }

    while (lastUndoRevision() == rev)
        m_undo.pop();

    int pos = position();
    if (m_mode != InsertMode && m_mode != ReplaceMode) {
        if (isVisualMode() || m_submode == DeleteSubMode) {
            pos = qMin(pos, anchor());
            if (isVisualLineMode())
                pos = firstPositionInLine(lineForPosition(pos));
        } else if (m_movetype == MoveLineWise && hasConfig(ConfigStartOfLine)) {
            QTextCursor tc = cursor();
            if (m_submode == ShiftLeftSubMode || m_submode == ShiftRightSubMode
                || m_submode == IndentSubMode) {
                pos = qMin(pos, anchor());
            }
            tc.setPosition(pos);
            moveToFirstNonBlankOnLine(&tc);
            pos = qMin(pos, tc.position());
        }
    }

    m_redo.clear();
    m_lastChangePosition = CursorPosition(document(), pos);
    if (isVisualMode()) {
        setMark(QLatin1Char('<'), mark(QLatin1Char('<')).position);
        setMark(QLatin1Char('>'), mark(QLatin1Char('>')).position);
    }
    m_undo.push(
        State(rev, m_lastChangePosition, m_marks, m_lastVisualMode, m_lastVisualModeInverted));
}

void FakeVimHandler::Private::moveDown(int n)
{
    QTextBlock block = cursor().block();
    const int col = position() - block.position();
    const int targetLine = qMax(0, lineNumber(block) + n);

    block = document()->findBlockByLineNumber(qMax(0, targetLine - 1));
    if (!block.isValid())
        block = document()->lastBlock();
    setPosition(block.position() + qMax(0, qMin(block.length() - 2, col)));
    moveToTargetColumn();

    updateScrollOffset();
}

void FakeVimHandler::Private::movePageDown(int count)
{
    const int scrollOffset = windowScrollOffset();
    const int screenLines = linesOnScreen();
    const int offset = count > 0 ? scrollOffset - 2 : screenLines - scrollOffset + 2;
    const int value = count * screenLines - cursorLineOnScreen() + offset;
    moveDown(value);

    if (count > 0)
        scrollToLine(cursorLine());
    else
        scrollToLine(qMax(0, cursorLine() - screenLines));
}

bool FakeVimHandler::Private::moveToNextParagraph(int count)
{
    const bool forward = count > 0;
    int repeat = forward ? count : -count;
    QTextBlock block = this->block();

    if (block.isValid() && block.length() == 1)
        ++repeat;

    for (; block.isValid(); block = forward ? block.next() : block.previous()) {
        if (block.length() == 1) {
            if (--repeat == 0)
                break;
            while (block.isValid() && block.length() == 1)
                block = forward ? block.next() : block.previous();
        }
    }

    if (repeat == 0)
        setPosition(block.position());
    else if (repeat == 1)
        setPosition(forward ? lastPositionInDocument() : 0);
    else
        return false;

    setTargetColumn();
    m_movetype = MoveExclusive;

    return true;
}

void FakeVimHandler::Private::moveToEndOfLine()
{
    // Additionally select (in visual mode) or apply current command on hidden lines following
    // the current line.
    bool onlyVisibleLines = isVisualMode() || m_submode != NoSubMode;
    const int id = onlyVisibleLines ? lineNumber(block()) : block().blockNumber() + 1;
    setPosition(lastPositionInLine(id, onlyVisibleLines));
}

void FakeVimHandler::Private::moveBehindEndOfLine()
{
    emit q->fold(1, false);
    int pos = qMin(block().position() + block().length() - 1,
        lastPositionInDocument() + 1);
    setPosition(pos);
}

void FakeVimHandler::Private::moveToStartOfLine()
{
#if 0
    // does not work for "hidden" documents like in the autotests
    tc.movePosition(StartOfLine, MoveAnchor);
#else
    setPosition(block().position());
#endif
}

void FakeVimHandler::Private::fixSelection()
{
    if (m_rangemode == RangeBlockMode)
         return;

    if (m_movetype == MoveExclusive) {
        if (anchor() < position() && atBlockStart()) {
            // Exlusive motion ending at the beginning of line
            // becomes inclusive and end is moved to end of previous line.
            m_movetype = MoveInclusive;
            moveToStartOfLine();
            moveLeft();

            // Exclusive motion ending at the beginning of line and
            // starting at or before first non-blank on a line becomes linewise.
            if (anchor() < block().position() && isFirstNonBlankOnLine(anchor()))
                m_movetype = MoveLineWise;
        }
    }

    if (m_movetype == MoveLineWise)
        m_rangemode = (m_submode == ChangeSubMode)
            ? RangeLineModeExclusive
            : RangeLineMode;

    if (m_movetype == MoveInclusive) {
        if (anchor() <= position()) {
            if (!atBlockEnd())
                setPosition(position() + 1); // correction

            // Omit first character in selection if it's line break on non-empty line.
            int start = anchor();
            int end = position();
            if (afterEndOfLine(document(), start) && start > 0) {
                start = qMin(start + 1, end);
                if (m_submode == DeleteSubMode && !atDocumentEnd())
                    setAnchorAndPosition(start, end + 1);
                else
                    setAnchorAndPosition(start, end);
            }

            // If more than one line is selected and all are selected completely
            // movement becomes linewise.
            if (start < block().position() && isFirstNonBlankOnLine(start) && atBlockEnd()) {
                if (m_submode != ChangeSubMode) {
                    moveRight();
                    if (atEmptyLine())
                        moveRight();
                }
                m_movetype = MoveLineWise;
            }
        } else if (!m_anchorPastEnd) {
            setAnchorAndPosition(anchor() + 1, position());
        }
    }

    if (m_positionPastEnd) {
        const int anc = anchor();
        moveBehindEndOfLine();
        moveRight();
        setAnchorAndPosition(anc, position());
    }

    if (m_anchorPastEnd)
        setAnchorAndPosition(anchor() + 1, position());
}

void FakeVimHandler::Private::finishMovement(const QString &dotCommandMovement, int count)
{
    finishMovement(dotCommandMovement.arg(count));
}

void FakeVimHandler::Private::finishMovement(const QString &dotCommandMovement)
{
    //dump("FINISH MOVEMENT");
    if (m_submode == FilterSubMode) {
        int beginLine = lineForPosition(anchor());
        int endLine = lineForPosition(position());
        setPosition(qMin(anchor(), position()));
        enterExMode(QString::fromLatin1(".,+%1!").arg(qAbs(endLine - beginLine)));
        return;
    }

    if (m_submode == ChangeSubMode
        || m_submode == DeleteSubMode
        || m_submode == YankSubMode
        || m_submode == InvertCaseSubMode
        || m_submode == DownCaseSubMode
        || m_submode == UpCaseSubMode) {
        if (m_submode != YankSubMode)
            beginEditBlock();

        fixSelection();

        if (m_submode != InvertCaseSubMode
            && m_submode != DownCaseSubMode
            && m_submode != UpCaseSubMode) {
            yankText(currentRange(), m_register);
            if (m_movetype == MoveLineWise)
                setRegister(m_register, registerContents(m_register), RangeLineMode);
        }

        m_positionPastEnd = m_anchorPastEnd = false;
    }

    QString dotCommand;
    if (m_submode == ChangeSubMode) {
        if (m_rangemode != RangeLineModeExclusive)
            pushUndoState();
        removeText(currentRange());
        dotCommand = _("c");
        if (m_movetype == MoveLineWise)
            insertAutomaticIndentation(true);
        endEditBlock();
        setTargetColumn();
        m_lastInsertion.clear();
        g.returnToMode = InsertMode;
    } else if (m_submode == DeleteSubMode) {
        pushUndoState();
        const int pos = position();
        // Always delete something (e.g. 'dw' on an empty line deletes the line).
        if (pos == anchor() && m_movetype == MoveInclusive)
            removeText(Range(pos, pos + 1));
        else
            removeText(currentRange());
        dotCommand = _("d");
        if (m_movetype == MoveLineWise)
            handleStartOfLine();
        if (atEndOfLine())
            moveLeft();
        else
            setTargetColumn();
        endEditBlock();
    } else if (m_submode == YankSubMode) {
        const QTextCursor tc = cursor();
        if (m_rangemode == RangeBlockMode) {
            const int pos1 = tc.block().position();
            const int pos2 = document()->findBlock(tc.anchor()).position();
            const int col = qMin(tc.position() - pos1, tc.anchor() - pos2);
            setPosition(qMin(pos1, pos2) + col);
        } else {
            setPosition(qMin(position(), anchor()));
            if (m_rangemode == RangeLineMode) {
                if (isVisualMode())
                    moveToStartOfLine();
            }
        }
        leaveVisualMode();
        setTargetColumn();
    } else if (m_submode == InvertCaseSubMode
        || m_submode == UpCaseSubMode
        || m_submode == DownCaseSubMode) {
        if (m_submode == InvertCaseSubMode) {
            invertCase(currentRange());
            dotCommand = QString::fromLatin1("g~");
        } else if (m_submode == DownCaseSubMode) {
            downCase(currentRange());
            dotCommand = QString::fromLatin1("gu");
        } else if (m_submode == UpCaseSubMode) {
            upCase(currentRange());
            dotCommand = QString::fromLatin1("gU");
        }
        if (m_movetype == MoveLineWise)
            handleStartOfLine();
        endEditBlock();
    } else if (m_submode == IndentSubMode
        || m_submode == ShiftRightSubMode
        || m_submode == ShiftLeftSubMode) {
        recordJump();
        pushUndoState();
        if (m_submode == IndentSubMode) {
            indentSelectedText();
            dotCommand = _("=");
        } else if (m_submode == ShiftRightSubMode) {
            shiftRegionRight(1);
            dotCommand = _(">");
        } else if (m_submode == ShiftLeftSubMode) {
            shiftRegionLeft(1);
            dotCommand = _("<");
        }
    }

    if (!dotCommand.isEmpty() && !dotCommandMovement.isEmpty())
        setDotCommand(dotCommand + dotCommandMovement);

    resetCommandMode();
}

void FakeVimHandler::Private::resetCommandMode()
{
    clearCommandMode();
    if (g.returnToMode != CommandMode) {
        const QString lastInsertion = m_lastInsertion;
        if (g.returnToMode == InsertMode)
            enterInsertMode();
        else
            enterReplaceMode();
        m_lastInsertion = lastInsertion;
        moveToTargetColumn();
    }
    if (isNoVisualMode())
        setAnchor();
}

void FakeVimHandler::Private::clearCommandMode()
{
    m_submode = NoSubMode;
    m_subsubmode = NoSubSubMode;
    m_movetype = MoveInclusive;
    m_mvcount.clear();
    m_opcount.clear();
    m_gflag = false;
    m_register = '"';
    m_rangemode = RangeCharMode;
    g.currentCommand.clear();
}

void FakeVimHandler::Private::updateSelection()
{
    QList<QTextEdit::ExtraSelection> selections = m_extraSelections;
    if (hasConfig(ConfigShowMarks)) {
        for (MarksIterator it(m_marks); it.hasNext(); ) {
            it.next();
            QTextEdit::ExtraSelection sel;
            sel.cursor = cursor();
            setCursorPosition(&sel.cursor, it.value().position);
            sel.cursor.setPosition(sel.cursor.position(), MoveAnchor);
            sel.cursor.movePosition(Right, KeepAnchor);
            sel.format = cursor().blockCharFormat();
            sel.format.setForeground(Qt::blue);
            sel.format.setBackground(Qt::green);
            selections.append(sel);
        }
    }
    //qDebug() << "SELECTION: " << selections;
    emit q->selectionChanged(selections);
}

void FakeVimHandler::Private::updateHighlights()
{
    if (!hasConfig(ConfigUseCoreSearch))
        emit q->highlightMatches(m_oldNeedle);
}

void FakeVimHandler::Private::updateMiniBuffer()
{
    if (!m_textedit && !m_plaintextedit)
        return;

    QString msg;
    int cursorPos = -1;
    int anchorPos = -1;
    MessageLevel messageLevel = MessageMode;

    if (!g.mapStates.isEmpty() && g.mapStates.last().silent && g.currentMessageLevel < MessageInfo)
        g.currentMessage.clear();

    if (m_passing) {
        msg = _("PASSING");
    } else if (m_subsubmode == SearchSubSubMode) {
        msg = g.searchBuffer.display();
        if (g.mapStates.isEmpty()) {
            cursorPos = g.searchBuffer.cursorPos() + 1;
            anchorPos = g.searchBuffer.anchorPos() + 1;
        }
    } else if (m_mode == ExMode) {
        msg = g.commandBuffer.display();
        if (g.mapStates.isEmpty()) {
            cursorPos = g.commandBuffer.cursorPos() + 1;
            anchorPos = g.commandBuffer.anchorPos() + 1;
        }
    } else if (!g.currentMessage.isEmpty()) {
        msg = g.currentMessage;
        g.currentMessage.clear();
        messageLevel = g.currentMessageLevel;
    } else if (!g.mapStates.isEmpty() && !g.mapStates.last().silent) {
        // Do not reset previous message when after running a mapped command.
        return;
    } else if (m_mode == CommandMode && !g.currentCommand.isEmpty() && hasConfig(ConfigShowCmd)) {
        msg = g.currentCommand;
        messageLevel = MessageShowCmd;
    } else if (m_mode == CommandMode && isVisualMode()) {
        if (isVisualCharMode())
            msg = _("-- VISUAL --");
        else if (isVisualLineMode())
            msg = _("-- VISUAL LINE --");
        else if (isVisualBlockMode())
            msg = _("VISUAL BLOCK");
    } else if (m_mode == InsertMode) {
        msg = _("-- INSERT --");
    } else if (m_mode == ReplaceMode) {
        msg = _("-- REPLACE --");
    } else {
        QTC_CHECK(m_mode == CommandMode && m_subsubmode != SearchSubSubMode);
        if (g.returnToMode == CommandMode)
            msg = _("-- COMMAND --");
        else if (g.returnToMode == InsertMode)
            msg = _("-- (insert) --");
        else
            msg = _("-- (replace) --");
    }

    if (!g.recording.isNull() && msg.startsWith(_("--")))
        msg.append(_("recording"));

    emit q->commandBufferChanged(msg, cursorPos, anchorPos, messageLevel, q);

    int linesInDoc = linesInDocument();
    int l = cursorLine();
    QString status;
    const QString pos = QString::fromLatin1("%1,%2")
        .arg(l + 1).arg(physicalCursorColumn() + 1);
    // FIXME: physical "-" logical
    if (linesInDoc != 0)
        status = FakeVimHandler::tr("%1%2%").arg(pos, -10).arg(l * 100 / linesInDoc, 4);
    else
        status = FakeVimHandler::tr("%1All").arg(pos, -10);
    emit q->statusDataChanged(status);
}

void FakeVimHandler::Private::showMessage(MessageLevel level, const QString &msg)
{
    //qDebug() << "MSG: " << msg;
    g.currentMessage = msg;
    g.currentMessageLevel = level;
}

void FakeVimHandler::Private::notImplementedYet()
{
    qDebug() << "Not implemented in FakeVim";
    showMessage(MessageError, FakeVimHandler::tr("Not implemented in FakeVim."));
}

void FakeVimHandler::Private::passShortcuts(bool enable)
{
    m_passing = enable;
    updateMiniBuffer();
    if (enable)
        QCoreApplication::instance()->installEventFilter(q);
    else
        QCoreApplication::instance()->removeEventFilter(q);
}

bool FakeVimHandler::Private::handleCommandSubSubMode(const Input &input)
{
    //const int key = input.key;
    bool handled = true;
    if (m_subsubmode == FtSubSubMode) {
        m_semicolonType = m_subsubdata;
        m_semicolonKey = input.text();
        bool valid = handleFfTt(m_semicolonKey);
        m_subsubmode = NoSubSubMode;
        if (!valid) {
            m_submode = NoSubMode;
            resetCommandMode();
            handled = false;
        } else {
            finishMovement(QString::fromLatin1("%1%2%3")
                           .arg(count())
                           .arg(m_semicolonType.text())
                           .arg(m_semicolonKey));
        }
    } else if (m_subsubmode == TextObjectSubSubMode) {
        bool ok = true;
        if (input.is('w'))
            selectWordTextObject(m_subsubdata.is('i'));
        else if (input.is('W'))
            selectWORDTextObject(m_subsubdata.is('i'));
        else if (input.is('s'))
            selectSentenceTextObject(m_subsubdata.is('i'));
        else if (input.is('p'))
            selectParagraphTextObject(m_subsubdata.is('i'));
        else if (input.is('[') || input.is(']'))
            ok = selectBlockTextObject(m_subsubdata.is('i'), '[', ']');
        else if (input.is('(') || input.is(')') || input.is('b'))
            ok = selectBlockTextObject(m_subsubdata.is('i'), '(', ')');
        else if (input.is('<') || input.is('>'))
            ok = selectBlockTextObject(m_subsubdata.is('i'), '<', '>');
        else if (input.is('{') || input.is('}') || input.is('B'))
            ok = selectBlockTextObject(m_subsubdata.is('i'), '{', '}');
        else if (input.is('"') || input.is('\'') || input.is('`'))
            ok = selectQuotedStringTextObject(m_subsubdata.is('i'), input.asChar());
        else
            ok = false;
        m_subsubmode = NoSubSubMode;
        if (ok) {
            finishMovement(QString::fromLatin1("%1%2%3")
                           .arg(count())
                           .arg(m_subsubdata.text())
                           .arg(input.text()));
        } else {
            resetCommandMode();
            handled = false;
        }
    } else if (m_subsubmode == MarkSubSubMode) {
        setMark(input.asChar(), CursorPosition(cursor()));
        m_subsubmode = NoSubSubMode;
    } else if (m_subsubmode == BackTickSubSubMode
            || m_subsubmode == TickSubSubMode) {
        if (jumpToMark(input.asChar(), m_subsubmode == BackTickSubSubMode)) {
            finishMovement();
        } else {
            resetCommandMode();
            handled = false;
        }
        m_subsubmode = NoSubSubMode;
    } else if (m_subsubmode == ZSubSubMode) {
        handled = false;
        if (input.is('j') || input.is('k')) {
            int pos = position();
            emit q->foldGoTo(input.is('j') ? count() : -count(), false);
            if (pos != position()) {
                handled = true;
                finishMovement(QString::fromLatin1("%1z%2")
                               .arg(count())
                               .arg(input.text()));
            }
        }
    } else if (m_subsubmode == OpenSquareSubSubMode || CloseSquareSubSubMode) {
        int pos = position();
        if ((input.is('{') && m_subsubmode == OpenSquareSubSubMode))
            searchBalanced(false, QLatin1Char('{'), QLatin1Char('}'));
        else if ((input.is('}') && m_subsubmode == CloseSquareSubSubMode))
            searchBalanced(true, QLatin1Char('}'), QLatin1Char('{'));
        else if ((input.is('(') && m_subsubmode == OpenSquareSubSubMode))
            searchBalanced(false, QLatin1Char('('), QLatin1Char(')'));
        else if ((input.is(')') && m_subsubmode == CloseSquareSubSubMode))
            searchBalanced(true, QLatin1Char(')'), QLatin1Char('('));
        else if (input.is('z'))
            emit q->foldGoTo(m_subsubmode == OpenSquareSubSubMode ? -count() : count(), true);
        handled = pos != position();
        if (handled) {
            finishMovement(QString::fromLatin1("%1%2%3")
                           .arg(count())
                           .arg(m_subsubmode == OpenSquareSubSubMode ? '[' : ']')
                           .arg(input.text()));
        }
    } else {
        handled = false;
    }
    return handled;
}

bool FakeVimHandler::Private::handleCount(const Input &input)
{
    if (!isInputCount(input))
        return false;
    m_mvcount.append(input.text());
    return true;
}

bool FakeVimHandler::Private::handleMovement(const Input &input)
{
    bool handled = true;
    QString movement;
    int count = this->count();

    if (handleCount(input)) {
        return true;
    } else if (input.is('0')) {
        m_movetype = MoveExclusive;
        moveToStartOfLine();
        setTargetColumn();
        count = 1;
    } else if (input.is('a') || input.is('i')) {
        m_subsubmode = TextObjectSubSubMode;
        m_subsubdata = input;
    } else if (input.is('^') || input.is('_')) {
        moveToFirstNonBlankOnLine();
        setTargetColumn();
        m_movetype = MoveExclusive;
    } else if (0 && input.is(',')) {
        // FIXME: fakevim uses ',' by itself, so it is incompatible
        m_subsubmode = FtSubSubMode;
        // HACK: toggle 'f' <-> 'F', 't' <-> 'T'
        //m_subsubdata = m_semicolonType ^ 32;
        handleFfTt(m_semicolonKey);
        m_subsubmode = NoSubSubMode;
    } else if (input.is(';')) {
        m_subsubmode = FtSubSubMode;
        m_subsubdata = m_semicolonType;
        handleFfTt(m_semicolonKey);
        m_subsubmode = NoSubSubMode;
    } else if (input.is('/') || input.is('?')) {
        g.lastSearchForward = input.is('/');
        if (hasConfig(ConfigUseCoreSearch)) {
            // re-use the core dialog.
            g.findPending = true;
            m_findStartPosition = position();
            m_movetype = MoveExclusive;
            setAnchor(); // clear selection: otherwise, search is restricted to selection
            emit q->findRequested(!g.lastSearchForward);
        } else {
            // FIXME: make core find dialog sufficiently flexible to
            // produce the "default vi" behaviour too. For now, roll our own.
            g.currentMessage.clear();
            m_movetype = MoveExclusive;
            m_subsubmode = SearchSubSubMode;
            g.searchBuffer.setPrompt(g.lastSearchForward ? QLatin1Char('/') : QLatin1Char('?'));
            m_searchStartPosition = position();
            m_searchFromScreenLine = firstVisibleLine();
            m_searchCursor = QTextCursor();
            g.searchBuffer.clear();
        }
    } else if (input.is('`')) {
        m_subsubmode = BackTickSubSubMode;
    } else if (input.is('#') || input.is('*')) {
        // FIXME: That's not proper vim behaviour
        QString needle;
        QTextCursor tc = cursor();
        tc.select(QTextCursor::WordUnderCursor);
        needle = QRegExp::escape(tc.selection().toPlainText());
        if (!m_gflag)
            needle = _("\\<") + needle + _("\\>");
        setAnchorAndPosition(tc.position(), tc.anchor());
        g.searchBuffer.historyPush(needle);
        g.lastSearch = needle;
        g.lastSearchForward = input.is('*');
        searchNext();
    } else if (input.is('\'')) {
        m_subsubmode = TickSubSubMode;
        if (m_submode != NoSubMode)
            m_movetype = MoveLineWise;
    } else if (input.is('|')) {
        moveToStartOfLine();
        moveRight(qMin(count, rightDist()) - 1);
        setTargetColumn();
    } else if (input.is('}')) {
        handled = moveToNextParagraph(count);
    } else if (input.is('{')) {
        handled = moveToPreviousParagraph(count);
    } else if (input.isReturn()) {
        moveToStartOfLine();
        moveDown();
        moveToFirstNonBlankOnLine();
        m_movetype = MoveLineWise;
    } else if (input.is('-')) {
        moveToStartOfLine();
        moveUp(count);
        moveToFirstNonBlankOnLine();
        m_movetype = MoveLineWise;
    } else if (input.is('+')) {
        moveToStartOfLine();
        moveDown(count);
        moveToFirstNonBlankOnLine();
        m_movetype = MoveLineWise;
    } else if (input.isKey(Key_Home)) {
        moveToStartOfLine();
        setTargetColumn();
        movement = _("<HOME>");
    } else if (input.is('$') || input.isKey(Key_End)) {
        if (count > 1)
            moveDown(count - 1);
        moveToEndOfLine();
        m_movetype = atEmptyLine() ? MoveExclusive : MoveInclusive;
        setTargetColumn();
        if (m_submode == NoSubMode)
            m_targetColumn = -1;
        if (isVisualMode())
            m_visualTargetColumn = -1;
        movement = _("$");
    } else if (input.is('%')) {
        recordJump();
        if (m_mvcount.isEmpty()) {
            moveToMatchingParanthesis();
            m_movetype = MoveInclusive;
        } else {
            // set cursor position in percentage - formula taken from Vim help
            setPosition(firstPositionInLine((count * linesInDocument() + 99) / 100));
            moveToTargetColumn();
            handleStartOfLine();
            m_movetype = MoveLineWise;
        }
    } else if (input.is('b') || input.isShift(Key_Left)) {
        m_movetype = MoveExclusive;
        moveToNextWordStart(count, false, false);
        setTargetColumn();
        movement = _("b");
    } else if (input.is('B')) {
        m_movetype = MoveExclusive;
        moveToNextWordStart(count, true, false);
        setTargetColumn();
    } else if (input.is('e') && m_gflag) {
        m_movetype = MoveInclusive;
        moveToNextWordEnd(count, false, false);
        setTargetColumn();
    } else if (input.is('e') || input.isShift(Key_Right)) {
        m_movetype = MoveInclusive;
        moveToNextWordEnd(count, false, true, false);
        setTargetColumn();
        movement = _("e");
    } else if (input.is('E') && m_gflag) {
        m_movetype = MoveInclusive;
        moveToNextWordEnd(count, true, false);
        setTargetColumn();
    } else if (input.is('E')) {
        m_movetype = MoveInclusive;
        moveToNextWordEnd(count, true, true, false);
        setTargetColumn();
    } else if (input.isControl('e')) {
        // FIXME: this should use the "scroll" option, and "count"
        if (cursorLineOnScreen() == 0)
            moveDown(1);
        scrollDown(1);
        movement = _("<C-E>");
    } else if (input.is('f')) {
        m_subsubmode = FtSubSubMode;
        m_movetype = MoveInclusive;
        m_subsubdata = input;
    } else if (input.is('F')) {
        m_subsubmode = FtSubSubMode;
        m_movetype = MoveExclusive;
        m_subsubdata = input;
    } else if (!m_gflag && input.is('g')) {
        m_gflag = true;
        return true;
    } else if (input.is('g') || input.is('G')) {
        QString dotCommand = QString::fromLatin1("%1G").arg(count);
        recordJump();
        if (input.is('G') && m_mvcount.isEmpty())
            dotCommand = QString(QLatin1Char('G'));
        int n = (input.is('g')) ? 1 : linesInDocument();
        n = m_mvcount.isEmpty() ? n : count;
        if (m_submode == NoSubMode || m_submode == ZSubMode
                || m_submode == CapitalZSubMode || m_submode == RegisterSubMode) {
            setPosition(firstPositionInLine(n, false));
            handleStartOfLine();
        } else {
            m_movetype = MoveLineWise;
            m_rangemode = RangeLineMode;
            setAnchor();
            setPosition(firstPositionInLine(n, false));
        }
        setTargetColumn();
    } else if (input.is('h') || input.isKey(Key_Left) || input.isBackspace()) {
        m_movetype = MoveExclusive;
        int n = qMin(count, leftDist());
        if (m_fakeEnd && block().length() > 1)
            ++n;
        moveLeft(n);
        setTargetColumn();
        movement = _("h");
    } else if (input.is('H')) {
        setCursor(EDITOR(cursorForPosition(QPoint(0, 0))));
        moveDown(qMax(count - 1, 0));
        handleStartOfLine();
    } else if (input.is('j') || input.isKey(Key_Down)
            || input.isControl('j') || input.isControl('n')) {
        m_movetype = MoveLineWise;
        moveDown(count);
        movement = _("j");
    } else if (input.is('k') || input.isKey(Key_Up) || input.isControl('p')) {
        m_movetype = MoveLineWise;
        moveUp(count);
        movement = _("k");
    } else if (input.is('l') || input.isKey(Key_Right) || input.is(' ')) {
        m_movetype = MoveExclusive;
        bool pastEnd = count >= rightDist() - 1;
        moveRight(qMax(0, qMin(count, rightDist() - (m_submode == NoSubMode))));
        setTargetColumn();
        if (pastEnd && isVisualMode())
            m_visualTargetColumn = -1;
    } else if (input.is('L')) {
        QTextCursor tc = EDITOR(cursorForPosition(QPoint(0, EDITOR(height()))));
        setCursor(tc);
        moveUp(qMax(count, 1));
        handleStartOfLine();
    } else if (m_gflag && input.is('m')) {
        moveToStartOfLine();
        moveRight(qMin(columnsOnScreen() / 2, rightDist()) - 1);
        setTargetColumn();
    } else if (input.is('M')) {
        QTextCursor tc = EDITOR(cursorForPosition(QPoint(0, EDITOR(height()) / 2)));
        setCursor(tc);
        handleStartOfLine();
    } else if (input.is('n') || input.is('N')) {
        if (hasConfig(ConfigUseCoreSearch)) {
            bool forward = (input.is('n')) ? g.lastSearchForward : !g.lastSearchForward;
            int pos = position();
            emit q->findNextRequested(!forward);
            if (forward && pos == cursor().selectionStart()) {
                // if cursor is already positioned at the start of a find result, this is returned
                emit q->findNextRequested(false);
            }
            setPosition(cursor().selectionStart());
        } else {
            searchNext(input.is('n'));
        }
    } else if (input.is('t')) {
        m_movetype = MoveInclusive;
        m_subsubmode = FtSubSubMode;
        m_subsubdata = input;
    } else if (input.is('T')) {
        m_movetype = MoveExclusive;
        m_subsubmode = FtSubSubMode;
        m_subsubdata = input;
    } else if (input.is('w') || input.is('W')) { // tested
        // Special case: "cw" and "cW" work the same as "ce" and "cE" if the
        // cursor is on a non-blank - except if the cursor is on the last
        // character of a word: only the current word will be changed
        bool simple = input.is('W');
        if (m_submode == ChangeSubMode) {
            moveToWordEnd(count, simple, true);
            m_movetype = MoveInclusive;
        } else {
            moveToNextWordStart(count, simple, true);
            m_movetype = MoveExclusive;
        }
        setTargetColumn();
    } else if (input.is('z')) {
        m_movetype =  MoveLineWise;
        m_subsubmode = ZSubSubMode;
    } else if (input.is('[')) {
        m_subsubmode = OpenSquareSubSubMode;
    } else if (input.is(']')) {
        m_subsubmode = CloseSquareSubSubMode;
    } else if (input.isKey(Key_PageDown) || input.isControl('f')) {
        movePageDown(count);
        handleStartOfLine();
        movement = _("f");
    } else if (input.isKey(Key_PageUp) || input.isControl('b')) {
        movePageUp(count);
        handleStartOfLine();
        movement = _("b");
    } else if (input.isKey(Key_BracketLeft) || input.isKey(Key_BracketRight)) {

    } else {
        handled = false;
    }

    if (handled && m_subsubmode == NoSubSubMode) {
        if (m_submode == NoSubMode) {
            resetCommandMode();
        } else {
            // finish movement for sub modes
            const QString dotMovement =
                (count > 1 ? QString::number(count) : QString())
                + _(m_gflag ? "g" : "")
                + (movement.isNull() ? QString(input.asChar()) : movement);
            finishMovement(dotMovement);
            setTargetColumn();
        }
    }

    return handled;
}

EventResult FakeVimHandler::Private::handleCommandMode(const Input &input)
{
    bool handled = false;

    bool clearGflag = m_gflag;
    bool clearRegister = m_submode != RegisterSubMode;
    bool clearCount = m_submode != RegisterSubMode && !isInputCount(input);

    // Process input for a sub-mode.
    if (input.isEscape()) {
        handled = handleEscape();
    } else if (m_subsubmode != NoSubSubMode) {
        handled = handleCommandSubSubMode(input);
    } else if (m_submode == NoSubMode) {
        handled = handleNoSubMode(input);
    } else if (m_submode == ChangeSubMode || m_submode == DeleteSubMode) {
        handled = handleChangeDeleteSubModes(input);
    } else if (m_submode == ReplaceSubMode) {
        handled = handleReplaceSubMode(input);
    } else if (m_submode == FilterSubMode) {
        handled = handleFilterSubMode(input);
    } else if (m_submode == RegisterSubMode) {
        handled = handleRegisterSubMode(input);
    } else if (m_submode == WindowSubMode) {
        handled = handleWindowSubMode(input);
    } else if (m_submode == YankSubMode) {
        handled = handleYankSubMode(input);
    } else if (m_submode == ZSubMode) {
        handled = handleZSubMode(input);
    } else if (m_submode == CapitalZSubMode) {
        handled = handleCapitalZSubMode(input);
    } else if (m_submode == MacroRecordSubMode) {
        handled = handleMacroRecordSubMode(input);
    } else if (m_submode == MacroExecuteSubMode) {
        handled = handleMacroExecuteSubMode(input);
    } else if (m_submode == ShiftLeftSubMode
        || m_submode == ShiftRightSubMode
        || m_submode == IndentSubMode) {
        handled = handleShiftSubMode(input);
    } else if (m_submode == InvertCaseSubMode
        || m_submode == DownCaseSubMode
        || m_submode == UpCaseSubMode) {
        handled = handleChangeCaseSubMode(input);
    }

    // Clear state and display incomplete command if necessary.
    if (handled) {
        bool noMode =
            (m_mode == CommandMode && m_submode == NoSubMode && m_subsubmode == NoSubSubMode);
        clearCount = clearCount && noMode && !m_gflag;
        if (clearCount && clearRegister) {
            resetCommandMode();
        } else {
            // Use gflag only for next input.
            if (clearGflag)
                m_gflag = false;
            // Clear [count] and [register] if its no longer needed.
            if (clearCount) {
                m_mvcount.clear();
                m_opcount.clear();
            }
            // Show or clear current command on minibuffer (showcmd).
            if (input.isEscape() || m_mode != CommandMode || clearCount)
                g.currentCommand.clear();
            else
                g.currentCommand.append(input.toString());
        }
    } else {
        resetCommandMode();
        //qDebug() << "IGNORED IN COMMAND MODE: " << key << text
        //    << " VISUAL: " << m_visualMode;

        // if a key which produces text was pressed, don't mark it as unhandled
        // - otherwise the text would be inserted while being in command mode
        if (input.text().isEmpty())
            handled = EventUnhandled;
    }

    updateMiniBuffer();

    m_positionPastEnd = (m_visualTargetColumn == -1) && isVisualMode() && !atEmptyLine();

    return handled ? EventHandled : EventCancelled;
}

bool FakeVimHandler::Private::handleEscape()
{
    if (isVisualMode())
        leaveVisualMode();
    resetCommandMode();
    return true;
}

bool FakeVimHandler::Private::handleNoSubMode(const Input &input)
{
    bool handled = true;

    if (input.is('&')) {
        handleExCommand(m_gflag ? _("%s//~/&") : _("s"));
    } else if (input.is(':')) {
        enterExMode();
    } else if (input.is('!') && isNoVisualMode()) {
        m_submode = FilterSubMode;
    } else if (input.is('!') && isVisualMode()) {
        enterExMode(QString::fromLatin1("!"));
    } else if (input.is('"')) {
        m_submode = RegisterSubMode;
    } else if (input.is(',')) {
        passShortcuts(true);
    } else if (input.is('.')) {
        //qDebug() << "REPEATING" << quoteUnprintable(g.dotCommand) << count()
        //    << input;
        QString savedCommand = g.dotCommand;
        g.dotCommand.clear();
        beginEditBlock();
        replay(savedCommand);
        endEditBlock();
        resetCommandMode();
        g.dotCommand = savedCommand;
    } else if (input.is('<') || input.is('>') || input.is('=')) {
        if (isNoVisualMode()) {
            if (input.is('<'))
                m_submode = ShiftLeftSubMode;
            else if (input.is('>'))
                m_submode = ShiftRightSubMode;
            else
                m_submode = IndentSubMode;
            setAnchor();
        } else {
            leaveVisualMode();
            const int lines = qAbs(lineForPosition(position()) - lineForPosition(anchor())) + 1;
            const int repeat = count();
            if (input.is('<'))
                shiftRegionLeft(repeat);
            else if (input.is('>'))
                shiftRegionRight(repeat);
            else
                indentSelectedText();
            const QString selectDotCommand =
                    (lines > 1) ? QString::fromLatin1("V%1j").arg(lines - 1): QString();
            setDotCommand(selectDotCommand + QString::fromLatin1("%1%2%2").arg(repeat).arg(input.raw()));
        }
    } else if ((!isVisualMode() && input.is('a')) || (isVisualMode() && input.is('A'))) {
        if (isVisualBlockMode())
            initVisualBlockInsertMode(QLatin1Char('A'));
        else
            setDotCommand(_("%1a"), count());
        if (!atEndOfLine() && !atEmptyLine())
            moveRight();
        breakEditBlock();
        enterInsertMode();
        pushUndoState();
    } else if (input.is('A')) {
        breakEditBlock();
        moveBehindEndOfLine();
        pushUndoState();
        setAnchor();
        enterInsertMode();
        setTargetColumn();
        setDotCommand(_("%1A"), count());
    } else if (input.isControl('a')) {
        if (changeNumberTextObject(count()))
            setDotCommand(_("%1<c-a>"), count());
    } else if ((input.is('c') || input.is('d')) && isNoVisualMode()) {
        setAnchor();
        m_opcount = m_mvcount;
        m_mvcount.clear();
        m_rangemode = RangeCharMode;
        m_movetype = MoveExclusive;
        m_submode = input.is('c') ? ChangeSubMode : DeleteSubMode;
    } else if ((input.is('c') || input.is('C') || input.is('s') || input.is('R'))
          && (isVisualCharMode() || isVisualLineMode())) {
        setDotCommand(visualDotCommand() + input.asChar());
        leaveVisualMode();
        m_submode = ChangeSubMode;
        finishMovement();
    } else if (input.is('C')) {
        setAnchor();
        moveToEndOfLine();
        m_rangemode = RangeCharMode;
        m_submode = ChangeSubMode;
        setDotCommand(QString(QLatin1Char('C')));
        finishMovement();
    } else if (input.isControl('c')) {
        if (isNoVisualMode())
            showMessage(MessageInfo, tr("Type Alt-V, Alt-V to quit FakeVim mode."));
        else
            leaveVisualMode();
    } else if ((input.is('d') || input.is('x') || input.isKey(Key_Delete))
            && isVisualMode()) {
        pushUndoState();
        setDotCommand(visualDotCommand() + QLatin1Char('x'));
        if (isVisualCharMode()) {
            leaveVisualMode();
            m_submode = DeleteSubMode;
            finishMovement();
        } else if (isVisualLineMode()) {
            leaveVisualMode();
            yankText(currentRange(), m_register);
            removeText(currentRange());
            handleStartOfLine();
        } else if (isVisualBlockMode()) {
            leaveVisualMode();
            yankText(currentRange(), m_register);
            removeText(currentRange());
            setPosition(qMin(position(), anchor()));
        }
    } else if (input.is('D') && isNoVisualMode()) {
        pushUndoState();
        if (atEndOfLine())
            moveLeft();
        m_submode = DeleteSubMode;
        m_movetype = MoveInclusive;
        setAnchorAndPosition(position(), lastPositionInLine(cursorLine() + count()));
        setDotCommand(QString(QLatin1Char('D')));
        finishMovement();
        setTargetColumn();
    } else if ((input.is('D') || input.is('X')) &&
         (isVisualCharMode() || isVisualLineMode())) {
        setDotCommand(visualDotCommand() + QLatin1Char('X'));
        leaveVisualMode();
        m_rangemode = RangeLineMode;
        m_submode = NoSubMode;
        yankText(currentRange(), m_register);
        removeText(currentRange());
        moveToFirstNonBlankOnLine();
    } else if ((input.is('D') || input.is('X')) && isVisualBlockMode()) {
        setDotCommand(visualDotCommand() + QLatin1Char('X'));
        leaveVisualMode();
        m_rangemode = RangeBlockAndTailMode;
        yankText(currentRange(), m_register);
        removeText(currentRange());
        setPosition(qMin(position(), anchor()));
    } else if (input.isControl('d')) {
        int sline = cursorLineOnScreen();
        // FIXME: this should use the "scroll" option, and "count"
        moveDown(linesOnScreen() / 2);
        handleStartOfLine();
        scrollToLine(cursorLine() - sline);
    } else if (!m_gflag && input.is('g')) {
        m_gflag = true;
    } else if (!isVisualMode() && (input.is('i') || input.isKey(Key_Insert))) {
        setDotCommand(_("%1i"), count());
        breakEditBlock();
        enterInsertMode();
        if (atEndOfLine())
            moveLeft();
    } else if (input.is('I')) {
        if (isVisualMode()) {
            initVisualBlockInsertMode(QLatin1Char('I'));
        } else {
            setDotCommand(_("%1I"), count());
            if (m_gflag)
                moveToStartOfLine();
            else
                moveToFirstNonBlankOnLine();
            //m_tc.clearSelection();
        }
        pushUndoState();
        breakEditBlock();
        enterInsertMode();
        setTargetColumn();
    } else if (input.isControl('i')) {
        jump(count());
    } else if (input.is('J')) {
        pushUndoState();
        moveBehindEndOfLine();
        beginEditBlock();
        if (m_submode == NoSubMode)
            joinLines(count(), m_gflag);
        endEditBlock();
        setDotCommand(_("%1J"), count());
    } else if (input.isControl('l')) {
        // screen redraw. should not be needed
    } else if (input.is('m')) {
        m_subsubmode = MarkSubSubMode;
    } else if (isVisualMode() && (input.is('o') || input.is('O'))) {
        int pos = position();
        setAnchorAndPosition(pos, anchor());
        std::swap(m_positionPastEnd, m_anchorPastEnd);
        setTargetColumn();
        if (m_positionPastEnd)
            m_visualTargetColumn = -1;
    } else if (input.is('o') || input.is('O')) {
        bool insertAfter = input.is('o');
        setDotCommand(_(insertAfter ? "%1o" : "%1O"), count());
        pushUndoState();

        // Prepend line only if on the first line and command is 'O'.
        bool appendLine = true;
        if (!insertAfter) {
            if (block().blockNumber() == 0)
                appendLine = false;
            else
                moveUp();
        }
        const int line = lineNumber(block());

        enterInsertMode();
        beginEditBlock();
        if (appendLine) {
            setPosition(lastPositionInLine(line));
            setAnchor();
            insertNewLine();
        } else {
            setPosition(firstPositionInLine(line));
            setAnchor();
            insertNewLine();
            moveUp();
        }
        recordInsertion(QString::fromLatin1("\n"));
        setTargetColumn();
        endEditBlock();

        // Close accidentally opened block.
        if (block().blockNumber() > 0) {
            moveUp();
            if (line != lineNumber(block()))
                emit q->fold(1, true);
            moveDown();
        }
    } else if (input.isControl('o')) {
        jump(-count());
    } else if (input.is('p') || input.is('P') || input.isShift(Qt::Key_Insert)) {
        pasteText(!input.is('P'));
        setTargetColumn();
        setDotCommand(_("%1p"), count());
        finishMovement();
    } else if (input.is('q')) {
        if (g.recording.isNull()) {
            // Recording shouldn't work in mapping or while executing register.
            handled = g.mapStates.empty();
            if (handled)
                m_submode = MacroRecordSubMode;
        } else {
            // Stop recording.
            stopRecording();
        }
    } else if (input.is('r')) {
        m_submode = ReplaceSubMode;
    } else if (!isVisualMode() && input.is('R')) {
        pushUndoState();
        breakEditBlock();
        enterReplaceMode();
    } else if (input.isControl('r')) {
        int repeat = count();
        while (--repeat >= 0)
            redo();
    } else if (input.is('s') && isVisualBlockMode()) {
        m_opcount.clear();
        m_mvcount.clear();
        pushUndoState();
        beginEditBlock();
        initVisualBlockInsertMode(QLatin1Char('s'));
        endEditBlock();
        enterInsertMode();
    } else if (input.is('s')) {
        pushUndoState();
        leaveVisualMode();
        if (atEndOfLine())
            moveLeft();
        setAnchor();
        moveRight(qMin(count(), rightDist()));
        setDotCommand(_("%1s"), count());
        m_submode = ChangeSubMode;
        m_movetype = MoveExclusive;
        finishMovement();
    } else if (input.is('S')) {
        m_movetype = MoveLineWise;
        pushUndoState();
        if (!isVisualMode()) {
            const int line = cursorLine() + 1;
            const int anc = firstPositionInLine(line);
            const int pos = lastPositionInLine(line + count() - 1);
            setAnchorAndPosition(anc, pos);
        }
        setDotCommand(_("%1S"), count());
        m_submode = ChangeSubMode;
        finishMovement();
    } else if (m_gflag && input.is('t')) {
        handleExCommand(_("tabnext"));
    } else if (m_gflag && input.is('T')) {
        handleExCommand(_("tabprev"));
    } else if (input.isControl('t')) {
        handleExCommand(_("pop"));
    } else if (!m_gflag && input.is('u') && !isVisualMode()) {
        int repeat = count();
        while (--repeat >= 0)
            undo();
    } else if (input.isControl('u')) {
        int sline = cursorLineOnScreen();
        // FIXME: this should use the "scroll" option, and "count"
        moveUp(linesOnScreen() / 2);
        handleStartOfLine();
        scrollToLine(cursorLine() - sline);
    } else if (m_gflag && input.is('v')) {
        if (m_lastVisualMode != NoVisualMode) {
            CursorPosition from = mark(QLatin1Char('<')).position;
            CursorPosition to = mark(QLatin1Char('>')).position;
            toggleVisualMode(m_lastVisualMode);
            setCursorPosition(m_lastVisualModeInverted ? to : from);
            setAnchor();
            setCursorPosition(m_lastVisualModeInverted ? from : to);
        }
    } else if (input.is('v')) {
        toggleVisualMode(VisualCharMode);
    } else if (input.is('V')) {
        toggleVisualMode(VisualLineMode);
    } else if (input.isControl('v')) {
        toggleVisualMode(VisualBlockMode);
    } else if (input.isControl('w')) {
        m_submode = WindowSubMode;
    } else if (input.is('x') && isNoVisualMode()) { // = _("dl")
        m_movetype = MoveExclusive;
        m_submode = DeleteSubMode;
        const int n = qMin(count(), rightDist());
        setAnchorAndPosition(position(), position() + n);
        setDotCommand(_("%1x"), count());
        finishMovement();
    } else if (input.isControl('x')) {
        if (changeNumberTextObject(-count()))
            setDotCommand(_("%1<c-x>"), count());
    } else if (input.is('X')) {
        if (leftDist() > 0) {
            setAnchor();
            moveLeft(qMin(count(), leftDist()));
            yankText(currentRange(), m_register);
            removeText(currentRange());
        }
    } else if (input.is('Y') && isNoVisualMode())  {
        handleYankSubMode(Input(QLatin1Char('y')));
    } else if (input.isControl('y')) {
        // FIXME: this should use the "scroll" option, and "count"
        if (cursorLineOnScreen() == linesOnScreen() - 1)
            moveUp(1);
        scrollUp(1);
    } else if (input.is('y') && isNoVisualMode()) {
        setAnchor();
        m_rangemode = RangeCharMode;
        m_movetype = MoveExclusive;
        m_submode = YankSubMode;
    } else if (input.is('y') && isVisualCharMode()) {
        m_rangemode = RangeCharMode;
        m_movetype = MoveInclusive;
        m_submode = YankSubMode;
        finishMovement();
    } else if ((input.is('y') && isVisualLineMode())
            || (input.is('Y') && isVisualLineMode())
            || (input.is('Y') && isVisualCharMode())) {
        m_rangemode = RangeLineMode;
        m_movetype = MoveLineWise;
        m_submode = YankSubMode;
        finishMovement();
    } else if ((input.is('y') || input.is('Y')) && isVisualBlockMode()) {
        m_rangemode = RangeBlockMode;
        m_movetype = MoveInclusive;
        m_submode = YankSubMode;
        finishMovement();
    } else if (input.is('z')) {
        m_submode = ZSubMode;
    } else if (input.is('Z')) {
        m_submode = CapitalZSubMode;
    } else if ((input.is('~') || input.is('u') || input.is('U'))) {
        m_movetype = MoveExclusive;
        if (isVisualMode()) {
            if (isVisualLineMode())
                m_rangemode = RangeLineMode;
            else if (isVisualBlockMode())
                m_rangemode = RangeBlockMode;
            leaveVisualMode();
            if (input.is('~'))
                m_submode = InvertCaseSubMode;
            else if (input.is('u'))
                m_submode = DownCaseSubMode;
            else if (input.is('U'))
                m_submode = UpCaseSubMode;
            finishMovement();
        } else if (m_gflag || (input.is('~') && hasConfig(ConfigTildeOp))) {
            pushUndoState();
            if (atEndOfLine())
                moveLeft();
            setAnchor();
            if (input.is('~'))
                m_submode = InvertCaseSubMode;
            else if (input.is('u'))
                m_submode = DownCaseSubMode;
            else if (input.is('U'))
                m_submode = UpCaseSubMode;
        } else {
            beginEditBlock();
            if (atEndOfLine())
                moveLeft();
            setAnchor();
            moveRight(qMin(count(), rightDist()));
            if (input.is('~')) {
                const int pos = position();
                invertCase(currentRange());
                setPosition(pos);
            } else if (input.is('u')) {
                downCase(currentRange());
            } else if (input.is('U')) {
                upCase(currentRange());
            }
            setDotCommand(QString::fromLatin1("%1%2").arg(count()).arg(input.raw()));
            endEditBlock();
        }
    } else if (input.is('@')) {
        m_submode = MacroExecuteSubMode;
    } else if (input.isKey(Key_Delete)) {
        setAnchor();
        moveRight(qMin(1, rightDist()));
        removeText(currentRange());
        if (atEndOfLine())
            moveLeft();
    } else if (input.isControl(Key_BracketRight)) {
        handleExCommand(_("tag"));
    } else if (handleMovement(input)) {
        // movement handled
    } else {
        handled = false;
    }

    return handled;
}

bool FakeVimHandler::Private::handleChangeDeleteSubModes(const Input &input)
{
    bool handled = false;

    if ((m_submode == ChangeSubMode && input.is('c'))
        || (m_submode == DeleteSubMode && input.is('d'))) {
        m_movetype = MoveLineWise;
        pushUndoState();
        const int line = cursorLine() + 1;
        const int anc = firstPositionInLine(line);
        const int pos = lastPositionInLine(line + count() - 1);
        setAnchorAndPosition(anc, pos);
        if (m_submode == ChangeSubMode)
            setDotCommand(_("%1cc"), count());
        else
            setDotCommand(_("%1dd"), count());
        finishMovement();
        m_submode = NoSubMode;
        handled = true;
    } else {
        handled = handleMovement(input);
    }

    return handled;
}

bool FakeVimHandler::Private::handleReplaceSubMode(const Input &input)
{
    bool handled = true;

    setDotCommand(visualDotCommand() + QLatin1Char('r') + input.asChar());
    if (isVisualMode()) {
        pushUndoState();
        if (isVisualLineMode())
            m_rangemode = RangeLineMode;
        else if (isVisualBlockMode())
            m_rangemode = RangeBlockMode;
        else
            m_rangemode = RangeCharMode;
        leaveVisualMode();
        Range range = currentRange();
        if (m_rangemode == RangeCharMode)
            ++range.endPos;
        Transformation tr =
                &FakeVimHandler::Private::replaceByCharTransform;
        transformText(range, tr, input.asChar());
    } else if (count() <= rightDist()) {
        pushUndoState();
        setAnchor();
        moveRight(count());
        Range range = currentRange();
        if (input.isReturn()) {
            beginEditBlock();
            replaceText(range, QString());
            insertText(QString::fromLatin1("\n"));
            endEditBlock();
        } else {
            replaceText(range, QString(count(), input.asChar()));
            moveRight(count() - 1);
        }
        setTargetColumn();
        setDotCommand(_("%1r") + input.text(), count());
    } else {
        handled = false;
    }
    m_submode = NoSubMode;
    finishMovement();

    return handled;
}

bool FakeVimHandler::Private::handleFilterSubMode(const Input &input)
{
    return handleMovement(input);
}

bool FakeVimHandler::Private::handleRegisterSubMode(const Input &input)
{
    bool handled = false;

    QChar reg = input.asChar();
    if (QString::fromLatin1("*+.%#:-\"").contains(reg) || reg.isLetterOrNumber()) {
        m_register = reg.unicode();
        m_rangemode = RangeLineMode;
        handled = true;
    }
    m_submode = NoSubMode;

    return handled;
}

bool FakeVimHandler::Private::handleShiftSubMode(const Input &input)
{
    bool handled = false;
    if ((m_submode == ShiftLeftSubMode && input.is('<'))
        || (m_submode == ShiftRightSubMode && input.is('>'))
        || (m_submode == IndentSubMode && input.is('='))) {
        m_movetype = MoveLineWise;
        pushUndoState();
        moveDown(count() - 1);
        setDotCommand(QString::fromLatin1("%2%1%1").arg(input.asChar()), count());
        finishMovement();
        handled = true;
        m_submode = NoSubMode;
    } else {
        handled = handleMovement(input);
    }
    return handled;
}

bool FakeVimHandler::Private::handleChangeCaseSubMode(const Input &input)
{
    bool handled = false;
    if ((m_submode == InvertCaseSubMode && input.is('~'))
        || (m_submode == DownCaseSubMode && input.is('u'))
        || (m_submode == UpCaseSubMode && input.is('U'))) {
        if (!isFirstNonBlankOnLine(position())) {
            moveToStartOfLine();
            moveToFirstNonBlankOnLine();
        }
        setTargetColumn();
        pushUndoState();
        setAnchor();
        setPosition(lastPositionInLine(cursorLine() + count()) + 1);
        finishMovement(QString::fromLatin1("%1%2").arg(count()).arg(input.raw()));
        handled = true;
        m_submode = NoSubMode;
    } else {
        handled = handleMovement(input);
    }
    return handled;
}

bool FakeVimHandler::Private::handleWindowSubMode(const Input &input)
{
    if (handleCount(input))
        return true;

    for (int i = 0, repeat = count(); i < repeat; ++i)
        emit q->windowCommandRequested(input.key());

    m_submode = NoSubMode;
    return true;
}

bool FakeVimHandler::Private::handleYankSubMode(const Input &input)
{
    bool handled = false;
    if (input.is('y')) {
        m_movetype = MoveLineWise;
        int endPos = firstPositionInLine(lineForPosition(position()) + count() - 1);
        Range range(position(), endPos, RangeLineMode);
        yankText(range, m_register);
        m_submode = NoSubMode;
        handled = true;
    } else {
        handled = handleMovement(input);
    }
    return handled;
}

bool FakeVimHandler::Private::handleZSubMode(const Input &input)
{
    bool handled = true;
    bool foldMaybeClosed = false;
    if (input.isReturn() || input.is('t')
        || input.is('-') || input.is('b')
        || input.is('.') || input.is('z')) {
        // Cursor line to top/center/bottom of window.
        Qt::AlignmentFlag align;
        if (input.isReturn() || input.is('t'))
            align = Qt::AlignTop;
        else if (input.is('.') || input.is('z'))
            align = Qt::AlignVCenter;
        else
            align = Qt::AlignBottom;
        const bool moveToNonBlank = (input.is('.') || input.isReturn() || input.is('-'));
        const int line = m_mvcount.isEmpty() ? -1 : firstPositionInLine(count());
        alignViewportToCursor(align, line, moveToNonBlank);
    } else if (input.is('o') || input.is('c')) {
        // Open/close current fold.
        foldMaybeClosed = input.is('c');
        emit q->fold(count(), foldMaybeClosed);
    } else if (input.is('O') || input.is('C')) {
        // Recursively open/close current fold.
        foldMaybeClosed = input.is('C');
        emit q->fold(-1, foldMaybeClosed);
    } else if (input.is('a') || input.is('A')) {
        // Toggle current fold.
        foldMaybeClosed = true;
        emit q->foldToggle(input.is('a') ? count() : -1);
    } else if (input.is('R') || input.is('M')) {
        // Open/close all folds in document.
        foldMaybeClosed = input.is('M');
        emit q->foldAll(foldMaybeClosed);
    } else if (input.is('j') || input.is('k')) {
        emit q->foldGoTo(input.is('j') ? count() : -count(), false);
    } else {
        handled = false;
    }
    if (foldMaybeClosed)
        ensureCursorVisible();
    m_submode = NoSubMode;
    return handled;
}

bool FakeVimHandler::Private::handleCapitalZSubMode(const Input &input)
{
    // Recognize ZZ and ZQ as aliases for ":x" and ":q!".
    bool handled = true;
    if (input.is('Z'))
        handleExCommand(QString(QLatin1Char('x')));
    else if (input.is('Q'))
        handleExCommand(_("q!"));
    else
        handled = false;
    m_submode = NoSubMode;
    return handled;
}

bool FakeVimHandler::Private::handleMacroRecordSubMode(const Input &input)
{
    m_submode = NoSubMode;
    return startRecording(input);
}

bool FakeVimHandler::Private::handleMacroExecuteSubMode(const Input &input)
{
    m_submode = NoSubMode;

    bool result = true;
    int repeat = count();
    while (result && --repeat >= 0)
        result = executeRegister(input.asChar().unicode());

    return result;
}

EventResult FakeVimHandler::Private::handleReplaceMode(const Input &input)
{
    bool clearLastInsertion = m_breakEditBlock;
    if (m_oldPosition != position()) {
        if (clearLastInsertion) {
            clearLastInsertion = false;
            m_lastInsertion = _("<INSERT>");
        }
        recordInsertion();
    }

    if (input.isEscape()) {
        moveLeft(qMin(1, leftDist()));
        enterCommandMode();
        g.dotCommand += m_lastInsertion;
        g.dotCommand += QChar(27);
    } else if (input.isKey(Key_Left)) {
        breakEditBlock();
        moveLeft(1);
        setTargetColumn();
    } else if (input.isKey(Key_Right)) {
        breakEditBlock();
        moveRight(1);
        setTargetColumn();
    } else if (input.isKey(Key_Up)) {
        breakEditBlock();
        moveUp(1);
    } else if (input.isKey(Key_Down)) {
        breakEditBlock();
        moveDown(1);
    } else if (input.isKey(Key_Insert)) {
        m_mode = InsertMode;
        recordInsertion(_("<INSERT>"));
    } else if (input.isControl('o')) {
        enterCommandMode(ReplaceMode);
    } else {
        if (clearLastInsertion)
            m_lastInsertion = _("<INSERT>");
        joinPreviousEditBlock();
        if (!atEndOfLine()) {
            setAnchor();
            moveRight();
            removeText(currentRange());
        }
        const QString text = input.text();
        setAnchor();
        insertText(text);
        endEditBlock();
        recordInsertion();
    }
    m_oldPosition = position();
    updateMiniBuffer();

    return EventHandled;
}

EventResult FakeVimHandler::Private::handleInsertMode(const Input &input)
{
    bool clearLastInsertion = m_breakEditBlock;
    int pos2 = position();
    int len2 = document()->characterCount();
    if (m_oldPosition != pos2 || m_oldDocumentLength != len2) {
        if (clearLastInsertion) {
            clearLastInsertion = false;
            m_lastInsertion.clear();
        }
        recordInsertion(guessInsertCommand(m_oldPosition, pos2, m_oldDocumentLength, len2));
    }

    QString insert;
    if (input.isEscape()) {
        // Repeat insertion [count] times.
        // One instance was already physically inserted while typing.
        const QString text = m_lastInsertion;
        const int repeat = count();
        m_lastInsertion.clear();
        joinPreviousEditBlock();
        replay(text.repeated(repeat - 1));

        if (m_visualBlockInsert && !text.contains(QLatin1Char('\n'))) {
            const CursorPosition lastAnchor = mark(QLatin1Char('<')).position;
            const CursorPosition lastPosition = mark(QLatin1Char('>')).position;
            CursorPosition startPos(lastAnchor.line, qMin(lastPosition.column, lastAnchor.column));
            CursorPosition pos = startPos;
            if (g.dotCommand.endsWith(QLatin1Char('A')))
                pos.column = qMax(lastPosition.column, lastAnchor.column) + 1;
            while (pos.line < lastPosition.line) {
                ++pos.line;
                QTextCursor tc = cursor();
                setCursorPosition(&tc, pos);
                if (pos.line != tc.blockNumber())
                    break;
                setCursor(tc);
                if (tc.positionInBlock() == pos.column)
                    replay(text.repeated(repeat));
            }

            setCursorPosition(startPos);
        } else {
            moveLeft(qMin(1, leftDist()));
            leaveVisualMode(); // TODO: Remove! Should not be requiered here!
        }

        endEditBlock();
        breakEditBlock();

        m_lastInsertion = text;
        // If command is 'o' or 'O' don't include the first line feed in dot command.
        if (g.dotCommand.endsWith(QLatin1Char('o'), Qt::CaseInsensitive))
            m_lastInsertion.remove(0, 1);
        g.dotCommand += m_lastInsertion + _("<ESC>");
        enterCommandMode();
        setTargetColumn();
        m_ctrlVActive = false;
        m_visualBlockInsert = false;
    } else if (m_ctrlVActive) {
        insertInInsertMode(input.raw());
    } else if (input.isControl('o')) {
        enterCommandMode(InsertMode);
    } else if (input.isControl('v')) {
        m_ctrlVActive = true;
        insert = _("<C-V>");
    } else if (input.isControl('w')) {
        const int blockNumber = cursor().blockNumber();
        const int endPos = position();
        moveToNextWordStart(count(), false, false);
        if (blockNumber != cursor().blockNumber())
            moveToEndOfLine();
        const int beginPos = position();
        Range range(beginPos, endPos, RangeCharMode);
        removeText(range);
        insert = _("<C-W>");
    } else if (input.isKey(Key_Insert)) {
        m_mode = ReplaceMode;
        insert = _("<INSERT>");
    } else if (input.isKey(Key_Left)) {
        moveLeft(count());
        setTargetColumn();
    } else if (input.isControl(Key_Left)) {
        moveToNextWordStart(count(), false, false);
        setTargetColumn();
    } else if (input.isKey(Key_Down)) {
        //removeAutomaticIndentation();
        m_submode = NoSubMode;
        moveDown(count());
    } else if (input.isKey(Key_Up)) {
        //removeAutomaticIndentation();
        m_submode = NoSubMode;
        moveUp(count());
    } else if (input.isKey(Key_Right)) {
        moveRight(count());
        setTargetColumn();
    } else if (input.isControl(Key_Right)) {
        moveToNextWordStart(count(), false, true);
        moveRight(); // we need one more move since we are in insert mode
        setTargetColumn();
    } else if (input.isKey(Key_Home)) {
        moveToStartOfLine();
        setTargetColumn();
    } else if (input.isKey(Key_End)) {
        if (count() > 1)
            moveDown(count() - 1);
        moveBehindEndOfLine();
        setTargetColumn();
        m_targetColumn = -1;
    } else if (input.isReturn() || input.isControl('j') || input.isControl('m')) {
        if (!input.isReturn() || !handleInsertInEditor(input, &insert)) {
            joinPreviousEditBlock();
            m_submode = NoSubMode;
            insertNewLine();
            insert = _("\n");
            endEditBlock();
        }
    } else if (input.isBackspace()) {
        if (!handleInsertInEditor(input, &insert)) {
            joinPreviousEditBlock();
            m_justAutoIndented = 0;
            if (!m_lastInsertion.isEmpty()
                    || hasConfig(ConfigBackspace, "start")
                    || hasConfig(ConfigBackspace, "2")) {
                const int line = cursorLine() + 1;
                const Column col = cursorColumn();
                QString data = lineContents(line);
                const Column ind = indentation(data);
                if (col.logical <= ind.logical && col.logical
                        && startsWithWhitespace(data, col.physical)) {
                    const int ts = config(ConfigTabStop).toInt();
                    const int newl = col.logical - 1 - (col.logical - 1) % ts;
                    const QString prefix = tabExpand(newl);
                    setLineContents(line, prefix + data.mid(col.physical));
                    moveToStartOfLine();
                    moveRight(prefix.size());
                } else {
                    setAnchor();
                    cursor().deletePreviousChar();
                }
            }
            insert = _("<BS>");
            endEditBlock();
        }
    } else if (input.isKey(Key_Delete)) {
        if (!handleInsertInEditor(input, &insert)) {
            joinPreviousEditBlock();
            cursor().deleteChar();
            insert = _("<DELETE>");
            endEditBlock();
        }
    } else if (input.isKey(Key_PageDown) || input.isControl('f')) {
        removeAutomaticIndentation();
        movePageDown(count());
    } else if (input.isKey(Key_PageUp) || input.isControl('b')) {
        removeAutomaticIndentation();
        movePageUp(count());
    } else if (input.isKey(Key_Tab)) {
        m_justAutoIndented = 0;
        if (hasConfig(ConfigExpandTab)) {
            const int ts = config(ConfigTabStop).toInt();
            const int col = logicalCursorColumn();
            QString str = QString(ts - col % ts, QLatin1Char(' '));
            m_lastInsertion.append(str);
            insertText(str);
        } else {
            insertInInsertMode(input.raw());
        }
        insert = _("\t");
    } else if (input.isControl('d')) {
        // remove one level of indentation from the current line
        int shift = config(ConfigShiftWidth).toInt();
        int tab = config(ConfigTabStop).toInt();
        int line = cursorLine() + 1;
        int pos = firstPositionInLine(line);
        QString text = lineContents(line);
        int amount = 0;
        int i = 0;
        for (; i < text.size() && amount < shift; ++i) {
            if (text.at(i) == QLatin1Char(' '))
                ++amount;
            else if (text.at(i) == QLatin1Char('\t'))
                amount += tab; // FIXME: take position into consideration
            else
                break;
        }
        removeText(Range(pos, pos+i));
        insert = _("<C-D>");
    //} else if (key >= control('a') && key <= control('z')) {
    //    // ignore these
    } else if (input.isControl('p') || input.isControl('n')) {
        QTextCursor tc = cursor();
        moveToNextWordStart(count(), false, false);
        QString str = selectText(Range(position(), tc.position()));
        setCursor(tc);
        emit q->simpleCompletionRequested(str, input.isControl('n'));
        if (input.isControl('p'))
            insert = _("<C-P>");
        else
            insert = _("<C-N>");
    } else if (input.isShift(Qt::Key_Insert)) {
        // Insert text from clipboard.
        QClipboard *clipboard = QApplication::clipboard();
        const QMimeData *data = clipboard->mimeData();
        if (data && data->hasText())
            insertInInsertMode(data->text());
        insert = _("<S-INSERT>");
    } else {
        if (!handleInsertInEditor(input, &insert)) {
            insert = input.text();
            if (!insert.isEmpty()) {
                insertInInsertMode(insert);
                insert.replace(_("<"), _("<LT>"));
            } else {
                // We don't want fancy stuff in insert mode.
                return EventHandled;
            }
        }
    }

    if (insert.isNull()) {
        breakEditBlock();
        m_oldPosition = position();
    } else {
        if (clearLastInsertion)
            m_lastInsertion.clear();
        recordInsertion(insert);
    }
    updateMiniBuffer();

    return EventHandled;
}

void FakeVimHandler::Private::insertInInsertMode(const QString &text)
{
    joinPreviousEditBlock();
    m_justAutoIndented = 0;
    insertText(text);
    if (hasConfig(ConfigSmartIndent) && isElectricCharacter(text.at(0))) {
        const QString leftText = block().text()
               .left(position() - 1 - block().position());
        if (leftText.simplified().isEmpty()) {
            Range range(position(), position(), m_rangemode);
            indentText(range, text.at(0));
        }
    }
    setTargetColumn();
    endEditBlock();
    m_ctrlVActive = false;
}

bool FakeVimHandler::Private::startRecording(const Input &input)
{
    QChar reg = input.asChar();
    if (reg == QLatin1Char('"') || reg.isLetterOrNumber()) {
        g.currentRegister = reg.unicode();
        g.recording = QLatin1String("");
        return true;
    }

    return false;
}

void FakeVimHandler::Private::record(const Input &input)
{
    if ( !g.recording.isNull() )
        g.recording.append(input.toString());
}

void FakeVimHandler::Private::stopRecording()
{
    // Remove q from end (stop recording command).
    g.recording.remove(g.recording.size() - 1, 1);
    setRegister(g.currentRegister, g.recording, m_rangemode);
    g.currentRegister = 0;
    g.recording = QString();
}

bool FakeVimHandler::Private::executeRegister(int reg)
{
    QChar regChar(reg);

    // TODO: Prompt for an expression to execute if register is '='.
    if (reg == '@' && g.lastExecutedRegister != 0)
        reg = g.lastExecutedRegister;
    else if (QString::fromLatin1("\".*+").contains(regChar) || regChar.isLetterOrNumber())
        g.lastExecutedRegister = reg;
    else
        return false;

    // FIXME: In Vim it's possible to interrupt recursive macro with <C-c>.
    //        One solution may be to call QApplication::processEvents() and check if <C-c> was
    //        used when a mapping is active.
    // According to Vim, register is executed like mapping.
    prependMapping(Inputs(registerContents(reg), false, false));

    return true;
}

EventResult FakeVimHandler::Private::handleExMode(const Input &input)
{
    if (input.isEscape()) {
        g.commandBuffer.clear();
        enterCommandMode(g.returnToMode);
        resetCommandMode();
        m_ctrlVActive = false;
    } else if (m_ctrlVActive) {
        g.commandBuffer.insertChar(input.raw());
        m_ctrlVActive = false;
    } else if (input.isControl('v')) {
        m_ctrlVActive = true;
        return EventHandled;
    } else if (input.isBackspace()) {
        if (g.commandBuffer.isEmpty()) {
            enterCommandMode(g.returnToMode);
            resetCommandMode();
        } else if (g.commandBuffer.hasSelection()) {
            g.commandBuffer.deleteSelected();
        } else {
            g.commandBuffer.deleteChar();
        }
    } else if (input.isKey(Key_Tab)) {
        // FIXME: Complete actual commands.
        g.commandBuffer.historyUp();
    } else if (input.isReturn()) {
        showMessage(MessageCommand, g.commandBuffer.display());
        handleExCommand(g.commandBuffer.contents());
        g.commandBuffer.clear();
        if (m_textedit || m_plaintextedit)
            leaveVisualMode();
    } else if (!g.commandBuffer.handleInput(input)) {
        qDebug() << "IGNORED IN EX-MODE: " << input.key() << input.text();
        return EventUnhandled;
    }
    updateMiniBuffer();
    return EventHandled;
}

EventResult FakeVimHandler::Private::handleSearchSubSubMode(const Input &input)
{
    EventResult handled = EventHandled;

    if (input.isEscape()) {
        g.currentMessage.clear();
        g.searchBuffer.clear();
        setAnchorAndPosition(m_searchStartPosition, m_searchStartPosition);
        scrollToLine(m_searchFromScreenLine);
        enterCommandMode(g.returnToMode);
        resetCommandMode();
    } else if (input.isBackspace()) {
        if (g.searchBuffer.isEmpty())
            resetCommandMode();
        else
            g.searchBuffer.deleteChar();
    } else if (input.isReturn()) {
        const QString &needle = g.searchBuffer.contents();
        if (!needle.isEmpty())
            g.lastSearch = needle;
        else
            g.searchBuffer.setContents(g.lastSearch);
        if (!g.lastSearch.isEmpty()) {
            updateFind(true);
            finishMovement(g.searchBuffer.prompt() + g.lastSearch + QLatin1Char('\n'));
        } else {
            finishMovement();
        }
        if (g.currentMessage.isEmpty())
            showMessage(MessageCommand, g.searchBuffer.display());
        else
            handled = EventCancelled;
        enterCommandMode(g.returnToMode);
        resetCommandMode();
        g.searchBuffer.clear();
    } else if (input.isKey(Key_Tab)) {
        g.searchBuffer.insertChar(QChar(9));
    } else if (!g.searchBuffer.handleInput(input)) {
        //qDebug() << "IGNORED IN SEARCH MODE: " << input.key() << input.text();
        return EventUnhandled;
    }

    updateMiniBuffer();

    if (!input.isReturn() && !input.isEscape())
        updateFind(false);

    return handled;
}

// This uses 0 based line counting (hidden lines included).
int FakeVimHandler::Private::parseLineAddress(QString *cmd)
{
    //qDebug() << "CMD: " << cmd;
    if (cmd->isEmpty())
        return -1;

    int result = -1;
    QChar c = cmd->at(0);
    if (c == QLatin1Char('.')) { // current line
        result = cursorBlockNumber();
        cmd->remove(0, 1);
    } else if (c == QLatin1Char('$')) { // last line
        result = document()->blockCount() - 1;
        cmd->remove(0, 1);
    } else if (c == QLatin1Char('\'')) { // mark
        cmd->remove(0, 1);
        if (cmd->isEmpty()) {
            showMessage(MessageError, msgMarkNotSet(QString()));
            return -1;
        }
        c = cmd->at(0);
        Mark m = mark(c);
        if (!m.isValid() || !m.isLocal(m_currentFileName)) {
            showMessage(MessageError, msgMarkNotSet(c));
            return -1;
        }
        cmd->remove(0, 1);
        result = m.position.line;
    } else if (c.isDigit()) { // line with given number
        result = 0;
    } else if (c == QLatin1Char('-') || c == QLatin1Char('+')) { // add or subtract from current line number
        result = cursorBlockNumber();
    } else if (c == QLatin1Char('/') || c == QLatin1Char('?')
        || (c == QLatin1Char('\\') && cmd->size() > 1 && QString::fromLatin1("/?&").contains(cmd->at(1)))) {
        // search for expression
        SearchData sd;
        if (c == QLatin1Char('/') || c == QLatin1Char('?')) {
            const int end = findUnescaped(c, *cmd, 1);
            if (end == -1)
                return -1;
            sd.needle = cmd->mid(1, end - 1);
            cmd->remove(0, end + 1);
        } else {
            c = cmd->at(1);
            cmd->remove(0, 2);
            sd.needle = (c == QLatin1Char('&')) ? g.lastSubstitutePattern : g.lastSearch;
        }
        sd.forward = (c != QLatin1Char('?'));
        const QTextBlock b = block();
        const int pos = b.position() + (sd.forward ? b.length() - 1 : 0);
        QTextCursor tc = search(sd, pos, 1, true);
        g.lastSearch = sd.needle;
        if (tc.isNull())
            return -1;
        result = tc.block().blockNumber();
    } else {
        return cursorBlockNumber();
    }

    // basic arithmetic ("-3+5" or "++" means "+2" etc.)
    int n = 0;
    bool add = true;
    int i = 0;
    for (; i < cmd->size(); ++i) {
        c = cmd->at(i);
        if (c == QLatin1Char('-') || c == QLatin1Char('+')) {
            if (n != 0)
                result = result + (add ? n - 1 : -(n - 1));
            add = c == QLatin1Char('+');
            result = result + (add ? 1 : -1);
            n = 0;
        } else if (c.isDigit()) {
            n = n * 10 + c.digitValue();
        } else if (!c.isSpace()) {
            break;
        }
    }
    if (n != 0)
        result = result + (add ? n - 1 : -(n - 1));
    *cmd = cmd->mid(i).trimmed();

    return result;
}

void FakeVimHandler::Private::setCurrentRange(const Range &range)
{
    setAnchorAndPosition(range.beginPos, range.endPos);
    m_rangemode = range.rangemode;
}

bool FakeVimHandler::Private::parseExCommmand(QString *line, ExCommand *cmd)
{
    *cmd = ExCommand();
    if (line->isEmpty())
        return false;

    // remove leading colons and spaces
    line->remove(QRegExp(_("^\\s*(:+\\s*)*")));

    // parse range first
    if (!parseLineRange(line, cmd))
        return false;

    // get first command from command line
    QChar close;
    bool subst = false;
    int i = 0;
    for (; i < line->size(); ++i) {
        const QChar &c = line->at(i);
        if (c == QLatin1Char('\\')) {
            ++i; // skip escaped character
        } else if (close.isNull()) {
            if (c == QLatin1Char('|')) {
                // split on |
                break;
            } else if (c == QLatin1Char('/')) {
                subst = i > 0 && (line->at(i - 1) == QLatin1Char('s'));
                close = c;
            } else if (c == QLatin1Char('"') || c == QLatin1Char('\'')) {
                close = c;
            }
        } else if (c == close) {
            if (subst)
                subst = false;
            else
                close = QChar();
        }
    }

    cmd->cmd = line->mid(0, i).trimmed();

    // command arguments starts with first non-letter character
    cmd->args = cmd->cmd.section(QRegExp(_("(?=[^a-zA-Z])")), 1);
    if (!cmd->args.isEmpty()) {
        cmd->cmd.chop(cmd->args.size());
        cmd->args = cmd->args.trimmed();

        // '!' at the end of command
        cmd->hasBang = cmd->args.startsWith(QLatin1Char('!'));
        if (cmd->hasBang)
            cmd->args = cmd->args.mid(1).trimmed();
    }

    // remove the first command from command line
    line->remove(0, i + 1);

    return true;
}

bool FakeVimHandler::Private::parseLineRange(QString *line, ExCommand *cmd)
{
    // FIXME: that seems to be different for %w and %s
    if (line->startsWith(QLatin1Char('%')))
        line->replace(0, 1, _("1,$"));

    int beginLine = parseLineAddress(line);
    int endLine;
    if (line->startsWith(QLatin1Char(','))) {
        *line = line->mid(1).trimmed();
        endLine = parseLineAddress(line);
    } else {
        endLine = beginLine;
    }
    if (beginLine == -1 || endLine == -1)
        return false;

    const int beginPos = firstPositionInLine(qMin(beginLine, endLine) + 1, false);
    const int endPos = lastPositionInLine(qMax(beginLine, endLine) + 1, false);
    cmd->range = Range(beginPos, endPos, RangeLineMode);
    cmd->count = beginLine;

    return true;
}

void FakeVimHandler::Private::parseRangeCount(const QString &line, Range *range) const
{
    bool ok;
    const int count = qAbs(line.trimmed().toInt(&ok));
    if (ok) {
        const int beginLine = document()->findBlock(range->endPos).blockNumber() + 1;
        const int endLine = qMin(beginLine + count - 1, document()->blockCount());
        range->beginPos = firstPositionInLine(beginLine, false);
        range->endPos = lastPositionInLine(endLine, false);
    }
}

// use handleExCommand for invoking commands that might move the cursor
void FakeVimHandler::Private::handleCommand(const QString &cmd)
{
    handleExCommand(cmd);
}

bool FakeVimHandler::Private::handleExSubstituteCommand(const ExCommand &cmd)
{
    // :substitute
    if (!cmd.matches(_("s"), _("substitute"))
        && !(cmd.cmd.isEmpty() && !cmd.args.isEmpty() && QString::fromLatin1("&~").contains(cmd.args[0]))) {
        return false;
    }

    int count = 1;
    QString line = cmd.args;
    const int countIndex = line.lastIndexOf(QRegExp(_("\\d+$")));
    if (countIndex != -1) {
        count = line.mid(countIndex).toInt();
        line = line.mid(0, countIndex).trimmed();
    }

    if (cmd.cmd.isEmpty()) {
        // keep previous substitution flags on '&&' and '~&'
        if (line.size() > 1 && line[1] == QLatin1Char('&'))
            g.lastSubstituteFlags += line.mid(2);
        else
            g.lastSubstituteFlags = line.mid(1);
        if (line[0] == QLatin1Char('~'))
            g.lastSubstitutePattern = g.lastSearch;
    } else {
        if (line.isEmpty()) {
            g.lastSubstituteFlags.clear();
        } else {
            // we have /{pattern}/{string}/[flags]  now
            const QChar separator = line.at(0);
            int pos1 = findUnescaped(separator, line, 1);
            if (pos1 == -1)
                return false;
            int pos2 = findUnescaped(separator, line, pos1 + 1);;
            if (pos2 == -1)
                pos2 = line.size();

            g.lastSubstitutePattern = line.mid(1, pos1 - 1);
            g.lastSubstituteReplacement = line.mid(pos1 + 1, pos2 - pos1 - 1);
            g.lastSubstituteFlags = line.mid(pos2 + 1);
        }
    }

    count = qMax(1, count);
    QString needle = g.lastSubstitutePattern;

    if (g.lastSubstituteFlags.contains(QLatin1Char('i')))
        needle.prepend(_("\\c"));

    QRegExp pattern = vimPatternToQtPattern(needle, hasConfig(ConfigIgnoreCase),
                                            hasConfig(ConfigSmartCase));

    QTextBlock lastBlock;
    QTextBlock firstBlock;
    const bool global = g.lastSubstituteFlags.contains(QLatin1Char('g'));
    for (int a = 0; a != count; ++a) {
        for (QTextBlock block = document()->findBlock(cmd.range.endPos);
            block.isValid() && block.position() + block.length() > cmd.range.beginPos;
            block = block.previous()) {
            QString text = block.text();
            if (substituteText(&text, pattern, g.lastSubstituteReplacement, global)) {
                firstBlock = block;
                if (!lastBlock.isValid()) {
                    lastBlock = block;
                    beginEditBlock();
                }
                QTextCursor tc = cursor();
                const int pos = block.position();
                const int anchor = pos + block.length() - 1;
                tc.setPosition(anchor);
                tc.setPosition(pos, KeepAnchor);
                tc.insertText(text);
            }
        }
    }

    if (lastBlock.isValid()) {
        State &state = m_undo.top();
        state.position = CursorPosition(firstBlock.blockNumber(), 0);

        leaveVisualMode();
        setPosition(lastBlock.position());
        setAnchor();
        moveToFirstNonBlankOnLine();
        setTargetColumn();

        endEditBlock();
    }

    return true;
}

bool FakeVimHandler::Private::handleExMapCommand(const ExCommand &cmd0) // :map
{
    QByteArray modes;
    enum Type { Map, Noremap, Unmap } type;

    QByteArray cmd = cmd0.cmd.toLatin1();

    // Strange formatting. But everything else is even uglier.
    if (cmd == "map") { modes = "nvo"; type = Map; } else
    if (cmd == "nm" || cmd == "nmap") { modes = "n"; type = Map; } else
    if (cmd == "vm" || cmd == "vmap") { modes = "v"; type = Map; } else
    if (cmd == "xm" || cmd == "xmap") { modes = "x"; type = Map; } else
    if (cmd == "smap") { modes = "s"; type = Map; } else
    if (cmd == "map!") { modes = "ic"; type = Map; } else
    if (cmd == "im" || cmd == "imap") { modes = "i"; type = Map; } else
    if (cmd == "lm" || cmd == "lmap") { modes = "l"; type = Map; } else
    if (cmd == "cm" || cmd == "cmap") { modes = "c"; type = Map; } else

    if (cmd == "no" || cmd == "noremap") { modes = "nvo"; type = Noremap; } else
    if (cmd == "nn" || cmd == "nnoremap") { modes = "n"; type = Noremap; } else
    if (cmd == "vn" || cmd == "vnoremap") { modes = "v"; type = Noremap; } else
    if (cmd == "xn" || cmd == "xnoremap") { modes = "x"; type = Noremap; } else
    if (cmd == "snor" || cmd == "snoremap") { modes = "s"; type = Noremap; } else
    if (cmd == "ono" || cmd == "onoremap") { modes = "o"; type = Noremap; } else
    if (cmd == "no!" || cmd == "noremap!") { modes = "ic"; type = Noremap; } else
    if (cmd == "ino" || cmd == "inoremap") { modes = "i"; type = Noremap; } else
    if (cmd == "ln" || cmd == "lnoremap") { modes = "l"; type = Noremap; } else
    if (cmd == "cno" || cmd == "cnoremap") { modes = "c"; type = Noremap; } else

    if (cmd == "unm" || cmd == "unmap") { modes = "nvo"; type = Unmap; } else
    if (cmd == "nun" || cmd == "nunmap") { modes = "n"; type = Unmap; } else
    if (cmd == "vu" || cmd == "vunmap") { modes = "v"; type = Unmap; } else
    if (cmd == "xu" || cmd == "xunmap") { modes = "x"; type = Unmap; } else
    if (cmd == "sunm" || cmd == "sunmap") { modes = "s"; type = Unmap; } else
    if (cmd == "ou" || cmd == "ounmap") { modes = "o"; type = Unmap; } else
    if (cmd == "unm!" || cmd == "unmap!") { modes = "ic"; type = Unmap; } else
    if (cmd == "iu" || cmd == "iunmap") { modes = "i"; type = Unmap; } else
    if (cmd == "lu" || cmd == "lunmap") { modes = "l"; type = Unmap; } else
    if (cmd == "cu" || cmd == "cunmap") { modes = "c"; type = Unmap; }

    else
        return false;

    QString args = cmd0.args;
    bool silent = false;
    bool unique = false;
    forever {
        if (eatString("<silent>", &args)) {
            silent = true;
        } else if (eatString("<unique>", &args)) {
            continue;
        } else if (eatString("<special>", &args)) {
            continue;
        } else if (eatString("<buffer>", &args)) {
            notImplementedYet();
            continue;
        } else if (eatString("<script>", &args)) {
            notImplementedYet();
            continue;
        } else if (eatString("<expr>", &args)) {
            notImplementedYet();
            return true;
        }
        break;
    }

    const QString lhs = args.section(QRegExp(_("\\s+")), 0, 0);
    const QString rhs = args.section(QRegExp(_("\\s+")), 1);
    if ((rhs.isNull() && type != Unmap) || (!rhs.isNull() && type == Unmap)) {
        // FIXME: Dump mappings here.
        //qDebug() << g.mappings;
        return true;
    }

    Inputs key(lhs);
    //qDebug() << "MAPPING: " << modes << lhs << rhs;
    switch (type) {
        case Unmap:
            foreach (char c, modes)
                MappingsIterator(&g.mappings, c, key).remove();
            break;
        case Map: // fall through
        case Noremap: {
            Inputs inputs(rhs, type == Noremap, silent);
            foreach (char c, modes)
                MappingsIterator(&g.mappings, c).setInputs(key, inputs, unique);
            break;
        }
    }
    return true;
}

bool FakeVimHandler::Private::handleExHistoryCommand(const ExCommand &cmd)
{
    // :his[tory]
    if (!cmd.matches(_("his"), _("history")))
        return false;

    if (cmd.args.isEmpty()) {
        QString info;
        info += _("#  command history\n");
        int i = 0;
        foreach (const QString &item, g.commandBuffer.historyItems()) {
            ++i;
            info += QString::fromLatin1("%1 %2\n").arg(i, -8).arg(item);
        }
        emit q->extraInformationChanged(info);
    } else {
        notImplementedYet();
    }
    updateMiniBuffer();
    return true;
}

bool FakeVimHandler::Private::handleExRegisterCommand(const ExCommand &cmd)
{
    // :reg[isters] and :di[splay]
    if (!cmd.matches(_("reg"), _("registers")) && !cmd.matches(_("di"), _("display")))
        return false;

    QByteArray regs = cmd.args.toLatin1();
    if (regs.isEmpty()) {
        regs = "\"0123456789";
        QHashIterator<int, Register> it(g.registers);
        while (it.hasNext()) {
            it.next();
            if (it.key() > '9')
                regs += char(it.key());
        }
    }
    QString info;
    info += _("--- Registers ---\n");
    foreach (char reg, regs) {
        QString value = quoteUnprintable(registerContents(reg));
        info += QString::fromLatin1("\"%1   %2\n").arg(reg).arg(value);
    }
    emit q->extraInformationChanged(info);
    updateMiniBuffer();
    return true;
}

bool FakeVimHandler::Private::handleExSetCommand(const ExCommand &cmd)
{
    // :se[t]
    if (!cmd.matches(_("se"), _("set")))
        return false;

    clearMessage();
    SavedAction *act = theFakeVimSettings()->item(cmd.args);
    QTC_CHECK(!cmd.args.isEmpty()); // Handled by plugin.
    if (act && act->value().canConvert(QVariant::Bool)) {
        // Boolean config to be switched on.
        bool oldValue = act->value().toBool();
        if (oldValue == false)
            act->setValue(true);
        else if (oldValue == true)
            {} // nothing to do
    } else if (act) {
        // Non-boolean to show.
        showMessage(MessageInfo, cmd.args + QLatin1Char('=') + act->value().toString());
    } else if (cmd.args.startsWith(_("no"))
            && (act = theFakeVimSettings()->item(cmd.args.mid(2)))) {
        // Boolean config to be switched off.
        bool oldValue = act->value().toBool();
        if (oldValue == true)
            act->setValue(false);
        else if (oldValue == false)
            {} // nothing to do
    } else if (cmd.args.contains(QLatin1Char('='))) {
        // Non-boolean config to set.
        int p = cmd.args.indexOf(QLatin1Char('='));
        QString error = theFakeVimSettings()
                ->trySetValue(cmd.args.left(p), cmd.args.mid(p + 1));
        if (!error.isEmpty())
            showMessage(MessageError, error);
    } else {
        showMessage(MessageError, FakeVimHandler::tr("Unknown option: ") + cmd.args);
    }
    updateMiniBuffer();
    updateEditor();
    return true;
}

bool FakeVimHandler::Private::handleExNormalCommand(const ExCommand &cmd)
{
    // :norm[al]
    if (!cmd.matches(_("norm"), _("normal")))
        return false;
    //qDebug() << "REPLAY NORMAL: " << quoteUnprintable(reNormal.cap(3));
    replay(cmd.args);
    return true;
}

bool FakeVimHandler::Private::handleExYankDeleteCommand(const ExCommand &cmd)
{
    // :[range]d[elete] [x] [count]
    // :[range]y[ank] [x] [count]
    const bool remove = cmd.matches(_("d"), _("delete"));
    if (!remove && !cmd.matches(_("y"), _("yank")))
        return false;

    // get register from arguments
    const bool hasRegisterArg = !cmd.args.isEmpty() && !cmd.args.at(0).isDigit();
    const int r = hasRegisterArg ? cmd.args.at(0).unicode() : m_register;

    // get [count] from arguments
    Range range = cmd.range;
    parseRangeCount(cmd.args.mid(hasRegisterArg ? 1 : 0).trimmed(), &range);

    yankText(range, r);

    if (remove) {
        leaveVisualMode();
        setPosition(range.beginPos);
        pushUndoState();
        setCurrentRange(range);
        removeText(currentRange());
    }

    return true;
}

bool FakeVimHandler::Private::handleExChangeCommand(const ExCommand &cmd)
{
    // :[range]c[hange]
    if (!cmd.matches(_("c"), _("change")))
        return false;

    Range range = cmd.range;
    range.rangemode = RangeLineModeExclusive;
    removeText(range);
    insertAutomaticIndentation(true, cmd.hasBang);

    // FIXME: In Vim same or less number of lines can be inserted and position after insertion is
    //        beginning of last inserted line.
    enterInsertMode();

    return true;
}

bool FakeVimHandler::Private::handleExMoveCommand(const ExCommand &cmd)
{
    // :[range]m[ove] {address}
    if (!cmd.matches(_("m"), _("move")))
        return false;

    QString lineCode = cmd.args;

    const int startLine = document()->findBlock(cmd.range.beginPos).blockNumber();
    const int endLine = document()->findBlock(cmd.range.endPos).blockNumber();
    const int lines = endLine - startLine + 1;

    int targetLine = lineCode == _("0") ? -1 : parseLineAddress(&lineCode);
    if (targetLine >= startLine && targetLine < endLine) {
        showMessage(MessageError, FakeVimHandler::tr("Move lines into themselves."));
        return true;
    }

    CursorPosition lastAnchor = mark(QLatin1Char('<')).position;
    CursorPosition lastPosition = mark(QLatin1Char('>')).position;

    recordJump();
    setPosition(cmd.range.beginPos);
    pushUndoState();

    setCurrentRange(cmd.range);
    QString text = selectText(cmd.range);
    removeText(currentRange());

    const bool insertAtEnd = targetLine == document()->blockCount();
    if (targetLine >= startLine)
        targetLine -= lines;
    QTextBlock block = document()->findBlockByNumber(insertAtEnd ? targetLine : targetLine + 1);
    setPosition(block.position());
    setAnchor();

    if (insertAtEnd) {
        moveBehindEndOfLine();
        text.chop(1);
        insertText(QString::fromLatin1("\n"));
    }
    insertText(text);

    if (!insertAtEnd)
        moveUp(1);
    if (hasConfig(ConfigStartOfLine))
        moveToFirstNonBlankOnLine();

    // correct last selection
    leaveVisualMode();
    if (lastAnchor.line >= startLine && lastAnchor.line <= endLine)
        lastAnchor.line += targetLine - startLine + 1;
    if (lastPosition.line >= startLine && lastPosition.line <= endLine)
        lastPosition.line += targetLine - startLine + 1;
    setMark(QLatin1Char('<'), lastAnchor);
    setMark(QLatin1Char('>'), lastPosition);

    if (lines > 2)
        showMessage(MessageInfo, FakeVimHandler::tr("%n lines moved.", 0, lines));

    return true;
}

bool FakeVimHandler::Private::handleExJoinCommand(const ExCommand &cmd)
{
    // :[range]j[oin][!] [count]
    // FIXME: Argument [count] can follow immediately.
    if (!cmd.matches(_("j"), _("join")))
        return false;

    // get [count] from arguments
    bool ok;
    int count = cmd.args.toInt(&ok);

    if (ok) {
        setPosition(cmd.range.endPos);
    } else {
        setPosition(cmd.range.beginPos);
        const int startLine = document()->findBlock(cmd.range.beginPos).blockNumber();
        const int endLine = document()->findBlock(cmd.range.endPos).blockNumber();
        count = endLine - startLine + 1;
    }

    moveToStartOfLine();
    pushUndoState();
    joinLines(count, cmd.hasBang);

    moveToFirstNonBlankOnLine();

    return true;
}

bool FakeVimHandler::Private::handleExWriteCommand(const ExCommand &cmd)
{
    // :w, :x, :wq, ...
    //static QRegExp reWrite("^[wx]q?a?!?( (.*))?$");
    if (cmd.cmd != _("w") && cmd.cmd != _("x") && cmd.cmd != _("wq"))
        return false;

    int beginLine = lineForPosition(cmd.range.beginPos);
    int endLine = lineForPosition(cmd.range.endPos);
    const bool noArgs = (beginLine == -1);
    if (beginLine == -1)
        beginLine = 0;
    if (endLine == -1)
        endLine = linesInDocument();
    //qDebug() << "LINES: " << beginLine << endLine;
    //QString prefix = cmd.args;
    const bool forced = cmd.hasBang;
    //const bool quit = prefix.contains(QLatin1Char('q')) || prefix.contains(QLatin1Char('x'));
    //const bool quitAll = quit && prefix.contains(QLatin1Char('a'));
    QString fileName = cmd.args;
    if (fileName.isEmpty())
        fileName = m_currentFileName;
    QFile file1(fileName);
    const bool exists = file1.exists();
    if (exists && !forced && !noArgs) {
        showMessage(MessageError, FakeVimHandler::tr
            ("File \"%1\" exists (add ! to override)").arg(fileName));
    } else if (file1.open(QIODevice::ReadWrite)) {
        // Nobody cared, so act ourselves.
        file1.close();
        Range range(firstPositionInLine(beginLine),
            firstPositionInLine(endLine), RangeLineMode);
        QString contents = selectText(range);
        QFile::remove(fileName);
        QFile file2(fileName);
        if (file2.open(QIODevice::ReadWrite)) {
            QTextStream ts(&file2);
            ts << contents;
        } else {
            showMessage(MessageError, FakeVimHandler::tr
               ("Cannot open file \"%1\" for writing").arg(fileName));
        }
        // Check result by reading back.
        QFile file3(fileName);
        file3.open(QIODevice::ReadOnly);
        QByteArray ba = file3.readAll();
        showMessage(MessageInfo, FakeVimHandler::tr("\"%1\" %2 %3L, %4C written.")
            .arg(fileName).arg(exists ? _(" ") : tr(" [New] "))
            .arg(ba.count('\n')).arg(ba.size()));
        //if (quitAll)
        //    passUnknownExCommand(forced ? "qa!" : "qa");
        //else if (quit)
        //    passUnknownExCommand(forced ? "q!" : "q");
    } else {
        showMessage(MessageError, FakeVimHandler::tr
            ("Cannot open file \"%1\" for reading").arg(fileName));
    }
    return true;
}

bool FakeVimHandler::Private::handleExReadCommand(const ExCommand &cmd)
{
    // :r[ead]
    if (!cmd.matches(_("r"), _("read")))
        return false;

    beginEditBlock();

    moveToStartOfLine();
    setTargetColumn();
    moveDown();
    int pos = position();

    m_currentFileName = cmd.args;
    QFile file(m_currentFileName);
    file.open(QIODevice::ReadOnly);
    QTextStream ts(&file);
    QString data = ts.readAll();
    insertText(data);

    setAnchorAndPosition(pos, pos);

    endEditBlock();

    showMessage(MessageInfo, FakeVimHandler::tr("\"%1\" %2L, %3C")
        .arg(m_currentFileName).arg(data.count(QLatin1Char('\n'))).arg(data.size()));

    return true;
}

bool FakeVimHandler::Private::handleExBangCommand(const ExCommand &cmd) // :!
{
    if (!cmd.cmd.isEmpty() || !cmd.hasBang)
        return false;

    setCurrentRange(cmd.range);
    int targetPosition = firstPositionInLine(lineForPosition(cmd.range.beginPos));
    QString command = QString(cmd.cmd.mid(1) + QLatin1Char(' ') + cmd.args).trimmed();
    QString text = selectText(cmd.range);
    QProcess proc;
    proc.start(command);
    proc.waitForStarted();
    if (HostOsInfo::isWindowsHost())
        text.replace(_("\n"), _("\r\n"));
    proc.write(text.toUtf8());
    proc.closeWriteChannel();
    proc.waitForFinished();
    QString result = QString::fromUtf8(proc.readAllStandardOutput());
    if (text.isEmpty()) {
        emit q->extraInformationChanged(result);
    } else {
        beginEditBlock();
        removeText(currentRange());
        insertText(result);
        setPosition(targetPosition);
        endEditBlock();
        leaveVisualMode();
        //qDebug() << "FILTER: " << command;
        showMessage(MessageInfo, FakeVimHandler::tr("%n lines filtered.", 0,
            text.count(QLatin1Char('\n'))));
    }
    return true;
}

bool FakeVimHandler::Private::handleExShiftCommand(const ExCommand &cmd)
{
    // :[range]{<|>}* [count]
    if (!cmd.cmd.isEmpty() || (!cmd.args.startsWith(QLatin1Char('<')) && !cmd.args.startsWith(QLatin1Char('>'))))
        return false;

    const QChar c = cmd.args.at(0);

    // get number of repetition
    int repeat = 1;
    int i = 1;
    for (; i < cmd.args.size(); ++i) {
        const QChar c2 = cmd.args.at(i);
        if (c2 == c)
            ++repeat;
        else if (!c2.isSpace())
            break;
    }

    // get [count] from arguments
    Range range = cmd.range;
    parseRangeCount(cmd.args.mid(i), &range);

    setCurrentRange(range);
    if (c == QLatin1Char('<'))
        shiftRegionLeft(repeat);
    else
        shiftRegionRight(repeat);

    leaveVisualMode();

    return true;
}

bool FakeVimHandler::Private::handleExNohlsearchCommand(const ExCommand &cmd)
{
    // :nohlsearch
    if (!cmd.cmd.startsWith(_("noh")))
        return false;

    highlightMatches(QString());
    return true;
}

bool FakeVimHandler::Private::handleExUndoRedoCommand(const ExCommand &cmd)
{
    // :undo
    // :redo
    bool undo = (cmd.cmd == _("u") || cmd.cmd == _("un") || cmd.cmd == _("undo"));
    if (!undo && cmd.cmd != _("red") && cmd.cmd != _("redo"))
        return false;

    undoRedo(undo);
    updateMiniBuffer();
    return true;
}

bool FakeVimHandler::Private::handleExGotoCommand(const ExCommand &cmd)
{
    // :{address}
    if (!cmd.cmd.isEmpty() || !cmd.args.isEmpty())
        return false;

    const int beginLine = lineForPosition(cmd.range.endPos);
    setPosition(firstPositionInLine(beginLine));
    clearMessage();
    return true;
}

bool FakeVimHandler::Private::handleExSourceCommand(const ExCommand &cmd)
{
    // :source
    if (cmd.cmd != _("so") && cmd.cmd != _("source"))
        return false;

    QString fileName = cmd.args;
    QFile file(fileName);
    if (!file.open(QIODevice::ReadOnly)) {
        showMessage(MessageError, FakeVimHandler::tr("Cannot open file %1").arg(fileName));
        return true;
    }

    bool inFunction = false;
    QByteArray line;
    while (!file.atEnd() || !line.isEmpty()) {
        QByteArray nextline = !file.atEnd() ? file.readLine() : QByteArray();

        //  remove comment
        int i = nextline.lastIndexOf('"');
        if (i != -1)
            nextline = nextline.remove(i, nextline.size() - i);

        nextline = nextline.trimmed();

        // multi-line command?
        if (nextline.startsWith('\\')) {
            line += nextline.mid(1);
            continue;
        }

        if (line.startsWith("function")) {
            //qDebug() << "IGNORING FUNCTION" << line;
            inFunction = true;
        } else if (inFunction && line.startsWith("endfunction")) {
            inFunction = false;
        } else if (!line.isEmpty() && !inFunction) {
            //qDebug() << "EXECUTING: " << line;
            ExCommand cmd;
            QString commandLine = QString::fromLocal8Bit(line);
            while (parseExCommmand(&commandLine, &cmd)) {
                if (!handleExCommandHelper(cmd))
                    break;
            }
        }

        line = nextline;
    }
    file.close();
    return true;
}

bool FakeVimHandler::Private::handleExEchoCommand(const ExCommand &cmd)
{
    // :echo
    if (cmd.cmd != _("echo"))
        return false;
    showMessage(MessageInfo, cmd.args);
    return true;
}

void FakeVimHandler::Private::handleExCommand(const QString &line0)
{
    QString line = line0; // Make sure we have a copy to prevent aliasing.

    if (line.endsWith(QLatin1Char('%'))) {
        line.chop(1);
        int percent = line.toInt();
        setPosition(firstPositionInLine(percent * linesInDocument() / 100));
        clearMessage();
        return;
    }

    //qDebug() << "CMD: " << cmd;

    enterCommandMode(g.returnToMode);

    beginLargeEditBlock();
    ExCommand cmd;
    QString lastCommand = line;
    while (parseExCommmand(&line, &cmd)) {
        if (!handleExCommandHelper(cmd)) {
            showMessage(MessageError, tr("Not an editor command: %1").arg(lastCommand));
            break;
        }
        lastCommand = line;
    }

    // if the last command closed the editor, we would crash here (:vs and then :on)
    if (!(m_textedit || m_plaintextedit))
        return;

    endEditBlock();

    resetCommandMode();
}

bool FakeVimHandler::Private::handleExCommandHelper(ExCommand &cmd)
{
    return handleExPluginCommand(cmd)
        || handleExGotoCommand(cmd)
        || handleExBangCommand(cmd)
        || handleExHistoryCommand(cmd)
        || handleExRegisterCommand(cmd)
        || handleExYankDeleteCommand(cmd)
        || handleExChangeCommand(cmd)
        || handleExMoveCommand(cmd)
        || handleExJoinCommand(cmd)
        || handleExMapCommand(cmd)
        || handleExNohlsearchCommand(cmd)
        || handleExNormalCommand(cmd)
        || handleExReadCommand(cmd)
        || handleExUndoRedoCommand(cmd)
        || handleExSetCommand(cmd)
        || handleExShiftCommand(cmd)
        || handleExSourceCommand(cmd)
        || handleExSubstituteCommand(cmd)
        || handleExWriteCommand(cmd)
        || handleExEchoCommand(cmd);
}

bool FakeVimHandler::Private::handleExPluginCommand(const ExCommand &cmd)
{
    bool handled = false;
    emit q->handleExCommandRequested(&handled, cmd);
    //qDebug() << "HANDLER REQUEST: " << cmd.cmd << handled;
    return handled;
}

void FakeVimHandler::Private::searchBalanced(bool forward, QChar needle, QChar other)
{
    int level = 1;
    int pos = position();
    const int npos = forward ? lastPositionInDocument() : 0;
    while (true) {
        if (forward)
            ++pos;
        else
            --pos;
        if (pos == npos)
            return;
        QChar c = document()->characterAt(pos);
        if (c == other)
            ++level;
        else if (c == needle)
            --level;
        if (level == 0) {
            const int oldLine = cursorLine() - cursorLineOnScreen();
            // Making this unconditional feels better, but is not "vim like".
            if (oldLine != cursorLine() - cursorLineOnScreen())
                scrollToLine(cursorLine() - linesOnScreen() / 2);
            recordJump();
            setPosition(pos);
            setTargetColumn();
            return;
        }
    }
}

QTextCursor FakeVimHandler::Private::search(const SearchData &sd, int startPos, int count,
    bool showMessages)
{
    QRegExp needleExp = vimPatternToQtPattern(sd.needle, hasConfig(ConfigIgnoreCase),
                                              hasConfig(ConfigSmartCase));
    if (!needleExp.isValid()) {
        if (showMessages) {
            QString error = needleExp.errorString();
            showMessage(MessageError,
                        FakeVimHandler::tr("Invalid regular expression: %1").arg(error));
        }
        if (sd.highlightMatches)
            highlightMatches(QString());
        return QTextCursor();
    }

    int repeat = count;
    const int pos = startPos + (sd.forward ? 1 : -1);

    QTextCursor tc;
    if (pos >= 0 && pos < document()->characterCount()) {
        tc = QTextCursor(document());
        tc.setPosition(pos);
        if (sd.forward && afterEndOfLine(document(), pos))
            tc.movePosition(Right);

        if (!tc.isNull()) {
            if (sd.forward)
                searchForward(&tc, needleExp, &repeat);
            else
                searchBackward(&tc, needleExp, &repeat);
        }
    }

    if (tc.isNull()) {
        if (hasConfig(ConfigWrapScan)) {
            tc = QTextCursor(document());
            tc.movePosition(sd.forward ? StartOfDocument : EndOfDocument);
            if (sd.forward)
                searchForward(&tc, needleExp, &repeat);
            else
                searchBackward(&tc, needleExp, &repeat);
            if (tc.isNull()) {
                if (showMessages) {
                    showMessage(MessageError,
                        FakeVimHandler::tr("Pattern not found: %1").arg(sd.needle));
                }
            } else if (showMessages) {
                QString msg = sd.forward
                    ? FakeVimHandler::tr("Search hit BOTTOM, continuing at TOP.")
                    : FakeVimHandler::tr("Search hit TOP, continuing at BOTTOM.");
                showMessage(MessageWarning, msg);
            }
        } else if (showMessages) {
            QString msg = sd.forward
                ? FakeVimHandler::tr("Search hit BOTTOM without match for: %1")
                : FakeVimHandler::tr("Search hit TOP without match for: %1");
            showMessage(MessageError, msg.arg(sd.needle));
        }
    }

    if (sd.highlightMatches)
        highlightMatches(needleExp.pattern());

    return tc;
}

void FakeVimHandler::Private::search(const SearchData &sd, bool showMessages)
{
    const int oldLine = cursorLine() - cursorLineOnScreen();

    QTextCursor tc = search(sd, m_searchStartPosition, count(), showMessages);
    if (tc.isNull()) {
        tc = cursor();
        tc.setPosition(m_searchStartPosition);
    }

    if (isVisualMode()) {
        int d = tc.anchor() - tc.position();
        setPosition(tc.position() + d);
    } else {
        // Set Cursor. In contrast to the main editor we have the cursor
        // position before the anchor position.
        setAnchorAndPosition(tc.position(), tc.anchor());
    }

    // Making this unconditional feels better, but is not "vim like".
    if (oldLine != cursorLine() - cursorLineOnScreen())
        scrollToLine(cursorLine() - linesOnScreen() / 2);

    m_searchCursor = cursor();

    setTargetColumn();
}

void FakeVimHandler::Private::searchNext(bool forward)
{
    SearchData sd;
    sd.needle = g.lastSearch;
    sd.forward = forward ? g.lastSearchForward : !g.lastSearchForward;
    sd.highlightMatches = true;
    m_searchStartPosition = position();
    showMessage(MessageCommand, QLatin1Char(g.lastSearchForward ? '/' : '?') + sd.needle);
    recordJump();
    search(sd);
}

void FakeVimHandler::Private::highlightMatches(const QString &needle)
{
    if (!hasConfig(ConfigHlSearch) || needle == m_oldNeedle)
        return;
    m_oldNeedle = needle;

    updateHighlights();
}

void FakeVimHandler::Private::moveToFirstNonBlankOnLine()
{
    QTextCursor tc2 = cursor();
    moveToFirstNonBlankOnLine(&tc2);
    setPosition(tc2.position());
}

void FakeVimHandler::Private::moveToFirstNonBlankOnLine(QTextCursor *tc)
{
    QTextDocument *doc = tc->document();
    int firstPos = tc->block().position();
    for (int i = firstPos, n = firstPos + block().length(); i < n; ++i) {
        if (!doc->characterAt(i).isSpace() || i == n - 1) {
            tc->setPosition(i);
            return;
        }
    }
    tc->setPosition(block().position());
}

void FakeVimHandler::Private::indentSelectedText(QChar typedChar)
{
    beginEditBlock();
    setTargetColumn();
    int beginLine = qMin(lineForPosition(position()), lineForPosition(anchor()));
    int endLine = qMax(lineForPosition(position()), lineForPosition(anchor()));

    Range range(anchor(), position(), m_rangemode);
    indentText(range, typedChar);

    setPosition(firstPositionInLine(beginLine));
    handleStartOfLine();
    setTargetColumn();
    setDotCommand(_("%1=="), endLine - beginLine + 1);
    endEditBlock();

    const int lines = endLine - beginLine + 1;
    if (lines > 2)
        showMessage(MessageInfo, FakeVimHandler::tr("%n lines indented.", 0, lines));
}

void FakeVimHandler::Private::indentText(const Range &range, QChar typedChar)
{
    int beginBlock = document()->findBlock(range.beginPos).blockNumber();
    int endBlock = document()->findBlock(range.endPos).blockNumber();
    if (beginBlock > endBlock)
        qSwap(beginBlock, endBlock);
    emit q->indentRegion(beginBlock, endBlock, typedChar);
}

bool FakeVimHandler::Private::isElectricCharacter(QChar c) const
{
    bool result = false;
    emit q->checkForElectricCharacter(&result, c);
    return result;
}

void FakeVimHandler::Private::shiftRegionRight(int repeat)
{
    int beginLine = lineForPosition(anchor());
    int endLine = lineForPosition(position());
    int targetPos = anchor();
    if (beginLine > endLine) {
        qSwap(beginLine, endLine);
        targetPos = position();
    }
    if (hasConfig(ConfigStartOfLine))
        targetPos = firstPositionInLine(beginLine);

    const int sw = config(ConfigShiftWidth).toInt();
    m_movetype = MoveLineWise;
    beginEditBlock();
    QTextBlock block = document()->findBlockByLineNumber(beginLine - 1);
    while (block.isValid() && lineNumber(block) <= endLine) {
        const Column col = indentation(block.text());
        QTextCursor tc = cursor();
        tc.setPosition(block.position());
        if (col.physical > 0)
            tc.setPosition(tc.position() + col.physical, KeepAnchor);
        tc.insertText(tabExpand(col.logical + sw * repeat));
        block = block.next();
    }
    endEditBlock();

    setPosition(targetPos);
    handleStartOfLine();
    setTargetColumn();

    const int lines = endLine - beginLine + 1;
    if (lines > 2) {
        showMessage(MessageInfo,
            FakeVimHandler::tr("%n lines %1ed %2 time.", 0, lines)
            .arg(repeat > 0 ? '>' : '<').arg(qAbs(repeat)));
    }
}

void FakeVimHandler::Private::shiftRegionLeft(int repeat)
{
    shiftRegionRight(-repeat);
}

void FakeVimHandler::Private::moveToTargetColumn()
{
    const QTextBlock &bl = block();
    //Column column = cursorColumn();
    //int logical = logical
    const int pos = lastPositionInLine(bl.blockNumber() + 1, false);
    if (m_targetColumn == -1) {
        setPosition(pos);
        return;
    }
    const int physical = bl.position() + logicalToPhysicalColumn(m_targetColumn, bl.text());
    //qDebug() << "CORRECTING COLUMN FROM: " << logical << "TO" << m_targetColumn;
    setPosition(qMin(pos, physical));
}

/* if simple is given:
 *  class 0: spaces
 *  class 1: non-spaces
 * else
 *  class 0: spaces
 *  class 1: non-space-or-letter-or-number
 *  class 2: letter-or-number
 */


int FakeVimHandler::Private::charClass(QChar c, bool simple) const
{
    if (simple)
        return c.isSpace() ? 0 : 1;
    // FIXME: This means that only characters < 256 in the
    // ConfigIsKeyword setting are handled properly.
    if (c.unicode() < 256) {
        //int old = (c.isLetterOrNumber() || c.unicode() == QLatin1Char('_')) ? 2
        //    :  c.isSpace() ? 0 : 1;
        //qDebug() << c.unicode() << old << m_charClass[c.unicode()];
        return m_charClass[c.unicode()];
    }
    if (c.isLetterOrNumber() || c.unicode() == QLatin1Char('_'))
        return 2;
    return c.isSpace() ? 0 : 1;
}

void FakeVimHandler::Private::miniBufferTextEdited(const QString &text, int cursorPos,
    int anchorPos)
{
    if (m_subsubmode != SearchSubSubMode && m_mode != ExMode) {
        editor()->setFocus();
    } else if (text.isEmpty()) {
        // editing cancelled
        handleDefaultKey(Input(Qt::Key_Escape, Qt::NoModifier, QString()));
        editor()->setFocus();
        updateCursorShape();
    } else {
        CommandBuffer &cmdBuf = (m_mode == ExMode) ? g.commandBuffer : g.searchBuffer;
        int pos = qMax(1, cursorPos);
        int anchor = anchorPos == -1 ? pos : qMax(1, anchorPos);
        QString buffer = text;
        // prepend prompt character if missing
        if (!buffer.startsWith(cmdBuf.prompt())) {
            buffer.prepend(cmdBuf.prompt());
            ++pos;
            ++anchor;
        }
        // update command/search buffer
        cmdBuf.setContents(buffer.mid(1), pos - 1, anchor - 1);
        if (pos != cursorPos || anchor != anchorPos || buffer != text)
            emit q->commandBufferChanged(buffer, pos, anchor, 0, q);
        // update search expression
        if (m_subsubmode == SearchSubSubMode) {
            updateFind(false);
            exportSelection();
        }
    }
}

// Helper to parse a-z,A-Z,48-57,_
static int someInt(const QString &str)
{
    if (str.toInt())
        return str.toInt();
    if (str.size())
        return str.at(0).unicode();
    return 0;
}

void FakeVimHandler::Private::setupCharClass()
{
    for (int i = 0; i < 256; ++i) {
        const QChar c = QChar(QLatin1Char(i));
        m_charClass[i] = c.isSpace() ? 0 : 1;
    }
    const QString conf = config(ConfigIsKeyword).toString();
    foreach (const QString &part, conf.split(QLatin1Char(','))) {
        if (part.contains(QLatin1Char('-'))) {
            const int from = someInt(part.section(QLatin1Char('-'), 0, 0));
            const int to = someInt(part.section(QLatin1Char('-'), 1, 1));
            for (int i = qMax(0, from); i <= qMin(255, to); ++i)
                m_charClass[i] = 2;
        } else {
            m_charClass[qMin(255, someInt(part))] = 2;
        }
    }
}

void FakeVimHandler::Private::moveToBoundary(bool simple, bool forward)
{
    QTextDocument *doc = document();
    QTextCursor tc(doc);
    tc.setPosition(position());
    if (forward ? tc.atBlockEnd() : tc.atBlockStart())
        return;

    QChar c = document()->characterAt(tc.position() + (forward ? -1 : 1));
    int lastClass = tc.atStart() ? -1 : charClass(c, simple);
    QTextCursor::MoveOperation op = forward ? Right : Left;
    while (true) {
        c = doc->characterAt(tc.position());
        int thisClass = charClass(c, simple);
        if (thisClass != lastClass || (forward ? tc.atBlockEnd() : tc.atBlockStart())) {
            if (tc != cursor())
                tc.movePosition(forward ? Left : Right);
            break;
        }
        lastClass = thisClass;
        tc.movePosition(op);
    }
    setPosition(tc.position());
}

void FakeVimHandler::Private::moveToNextBoundary(bool end, int count, bool simple, bool forward)
{
    int repeat = count;
    while (repeat > 0 && !(forward ? atDocumentEnd() : atDocumentStart())) {
        setPosition(position() + (forward ? 1 : -1));
        moveToBoundary(simple, forward);
        if (atBoundary(end, simple))
            --repeat;
    }
}

void FakeVimHandler::Private::moveToNextBoundaryStart(int count, bool simple, bool forward)
{
    moveToNextBoundary(false, count, simple, forward);
}

void FakeVimHandler::Private::moveToNextBoundaryEnd(int count, bool simple, bool forward)
{
    moveToNextBoundary(true, count, simple, forward);
}

void FakeVimHandler::Private::moveToBoundaryStart(int count, bool simple, bool forward)
{
    moveToNextBoundaryStart(atBoundary(false, simple) ? count - 1 : count, simple, forward);
}

void FakeVimHandler::Private::moveToBoundaryEnd(int count, bool simple, bool forward)
{
    moveToNextBoundaryEnd(atBoundary(true, simple) ? count - 1 : count, simple, forward);
}

void FakeVimHandler::Private::moveToNextWord(bool end, int count, bool simple, bool forward, bool emptyLines)
{
    int repeat = count;
    while (repeat > 0 && !(forward ? atDocumentEnd() : atDocumentStart())) {
        setPosition(position() + (forward ? 1 : -1));
        moveToBoundary(simple, forward);
        if (atWordBoundary(end, simple) && (emptyLines || !atEmptyLine()) )
            --repeat;
    }
}

void FakeVimHandler::Private::moveToNextWordStart(int count, bool simple, bool forward, bool emptyLines)
{
    moveToNextWord(false, count, simple, forward, emptyLines);
}

void FakeVimHandler::Private::moveToNextWordEnd(int count, bool simple, bool forward, bool emptyLines)
{
    moveToNextWord(true, count, simple, forward, emptyLines);
}

void FakeVimHandler::Private::moveToWordStart(int count, bool simple, bool forward, bool emptyLines)
{
    moveToNextWordStart(atWordStart(simple) ? count - 1 : count, simple, forward, emptyLines);
}

void FakeVimHandler::Private::moveToWordEnd(int count, bool simple, bool forward, bool emptyLines)
{
    moveToNextWordEnd(atWordEnd(simple) ? count - 1 : count, simple, forward, emptyLines);
}

bool FakeVimHandler::Private::handleFfTt(QString key)
{
    int key0 = key.size() == 1 ? key.at(0).unicode() : 0;
    int oldPos = position();
    // m_subsubmode \in { 'f', 'F', 't', 'T' }
    bool forward = m_subsubdata.is('f') || m_subsubdata.is('t');
    int repeat = count();
    QTextDocument *doc = document();
    int n = block().position();
    if (forward)
        n += block().length();
    int pos = position();
    while (pos != n) {
        pos += forward ? 1 : -1;
        if (pos == n)
            break;
        int uc = doc->characterAt(pos).unicode();
        if (uc == ParagraphSeparator)
            break;
        if (uc == key0)
            --repeat;
        if (repeat == 0) {
            if (m_subsubdata.is('t'))
                --pos;
            else if (m_subsubdata.is('T'))
                ++pos;

            if (forward)
                moveRight(pos - position());
            else
                moveLeft(position() - pos);
            break;
        }
    }
    if (repeat == 0) {
        setTargetColumn();
        return true;
    }
    setPosition(oldPos);
    return false;
}

void FakeVimHandler::Private::moveToMatchingParanthesis()
{
    bool moved = false;
    bool forward = false;

    const int anc = anchor();
    QTextCursor tc = cursor();
    emit q->moveToMatchingParenthesis(&moved, &forward, &tc);
    if (moved && forward)
        tc.movePosition(Left, KeepAnchor, 1);
    setAnchorAndPosition(anc, tc.position());
    setTargetColumn();
}

int FakeVimHandler::Private::cursorLineOnScreen() const
{
    if (!editor())
        return 0;
    QRect rect = EDITOR(cursorRect());
    return rect.y() / rect.height();
}

int FakeVimHandler::Private::linesOnScreen() const
{
    if (!editor())
        return 1;
    QRect rect = EDITOR(cursorRect());
    return EDITOR(viewport()->height()) / rect.height();
}

int FakeVimHandler::Private::columnsOnScreen() const
{
    if (!editor())
        return 1;
    QRect rect = EDITOR(cursorRect());
    // qDebug() << "WID: " << EDITOR(width()) << "RECT: " << rect;
    return EDITOR(viewport()->width()) / rect.width();
}

int FakeVimHandler::Private::cursorLine() const
{
    return lineForPosition(position()) - 1;
}

int FakeVimHandler::Private::cursorBlockNumber() const
{
    return document()->findBlock(qMin(anchor(), position())).blockNumber();
}

int FakeVimHandler::Private::physicalCursorColumn() const
{
    return position() - block().position();
}

int FakeVimHandler::Private::physicalToLogicalColumn
    (const int physical, const QString &line) const
{
    const int ts = config(ConfigTabStop).toInt();
    int p = 0;
    int logical = 0;
    while (p < physical) {
        QChar c = line.at(p);
        //if (c == QLatin1Char(' '))
        //    ++logical;
        //else
        if (c == QLatin1Char('\t'))
            logical += ts - logical % ts;
        else
            ++logical;
            //break;
        ++p;
    }
    return logical;
}

int FakeVimHandler::Private::logicalToPhysicalColumn
    (const int logical, const QString &line) const
{
    const int ts = config(ConfigTabStop).toInt();
    int physical = 0;
    for (int l = 0; l < logical && physical < line.size(); ++physical) {
        QChar c = line.at(physical);
        if (c == QLatin1Char('\t'))
            l += ts - l % ts;
        else
            ++l;
    }
    return physical;
}

int FakeVimHandler::Private::windowScrollOffset() const
{
    return qMin(theFakeVimSetting(ConfigScrollOff)->value().toInt(), linesOnScreen() / 2);
}

int FakeVimHandler::Private::logicalCursorColumn() const
{
    const int physical = physicalCursorColumn();
    const QString line = block().text();
    return physicalToLogicalColumn(physical, line);
}

Column FakeVimHandler::Private::cursorColumn() const
{
    return Column(physicalCursorColumn(), logicalCursorColumn());
}

int FakeVimHandler::Private::linesInDocument() const
{
    if (cursor().isNull())
        return 0;
    return document()->blockCount();
}

void FakeVimHandler::Private::setScrollBarValue(int line)
{
    QScrollBar *scrollBar = EDITOR(verticalScrollBar());

    // Convert line number to scroll bar value.
    const int maxValue = scrollBar->maximum();
    const int scrollLines = qMax(1, linesInDocument() - linesOnScreen());
    const int value = maxValue >= scrollLines ? line * maxValue / scrollLines : line;

    scrollBar->setValue(value);
}

void FakeVimHandler::Private::scrollToLine(int line)
{
    setScrollBarValue(line);
    updateScrollOffset();
}

int FakeVimHandler::Private::firstVisibleLine() const
{
    QScrollBar *scrollBar = EDITOR(verticalScrollBar());
    if (0 && scrollBar->value() != cursorLine() - cursorLineOnScreen()) {
        qDebug() << "SCROLLBAR: " << scrollBar->value()
            << "CURSORLINE IN DOC" << cursorLine()
            << "CURSORLINE ON SCREEN" << cursorLineOnScreen();
    }
    //return scrollBar->value();
    return cursorLine() - cursorLineOnScreen();
}

void FakeVimHandler::Private::scrollUp(int count)
{
    scrollToLine(cursorLine() - cursorLineOnScreen() - count);
}

void FakeVimHandler::Private::updateScrollOffset()
{
    // Precision of scroll offset depends on singleStep property of vertical scroll bar.
    const int offset = windowScrollOffset();
    const int line = cursorLine();
    const int scrollLine = firstVisibleLine();
    int d = line - scrollLine;
    if (d <= offset) {
        setScrollBarValue(scrollLine - offset + d);
    } else {
        d = linesOnScreen() - d;
        if (d <= offset)
            setScrollBarValue(scrollLine + offset - d + 1);
    }
}

void FakeVimHandler::Private::alignViewportToCursor(AlignmentFlag align, int line,
    bool moveToNonBlank)
{
    if (line > 0)
        setPosition(firstPositionInLine(line));
    if (moveToNonBlank)
        moveToFirstNonBlankOnLine();

    if (align == Qt::AlignTop)
        scrollUp(- cursorLineOnScreen());
    else if (align == Qt::AlignVCenter)
        scrollUp(linesOnScreen() / 2 - cursorLineOnScreen());
    else if (align == Qt::AlignBottom)
        scrollUp(linesOnScreen() - cursorLineOnScreen());
}

void FakeVimHandler::Private::setCursorPosition(const CursorPosition &p)
{
    const int firstLine = firstVisibleLine();
    const int firstBlock = document()->findBlockByLineNumber(firstLine).blockNumber();
    const int lastBlock =
        document()->findBlockByLineNumber(firstLine + linesOnScreen() - 2).blockNumber();
    bool isLineVisible = firstBlock <= p.line && p.line <= lastBlock;
    QTextCursor tc = cursor();
    setCursorPosition(&tc, p);
    setCursor(tc);
    if (!isLineVisible)
        alignViewportToCursor(Qt::AlignVCenter);
}

void FakeVimHandler::Private::setCursorPosition(QTextCursor *tc, const CursorPosition &p)
{
    const int line = qMin(document()->blockCount() - 1, p.line);
    QTextBlock block = document()->findBlockByNumber(line);
    const int column = qMin(p.column, block.length() - 1);
    tc->setPosition(block.position() + column, KeepAnchor);
}

int FakeVimHandler::Private::lastPositionInDocument(bool ignoreMode) const
{
    return document()->characterCount()
        - (ignoreMode || isVisualMode() || m_mode == InsertMode || m_mode == ReplaceMode ? 1 : 2);
}

QString FakeVimHandler::Private::selectText(const Range &range) const
{
    if (range.rangemode == RangeCharMode) {
        QTextCursor tc(document());
        tc.setPosition(range.beginPos, MoveAnchor);
        tc.setPosition(range.endPos, KeepAnchor);
        return tc.selection().toPlainText();
    }
    if (range.rangemode == RangeLineMode) {
        QTextCursor tc(document());
        int firstPos = firstPositionInLine(lineForPosition(range.beginPos));
        int lastLine = lineForPosition(range.endPos);
        bool endOfDoc = lastLine == lineNumber(document()->lastBlock());
        int lastPos = endOfDoc ? lastPositionInDocument(true) : firstPositionInLine(lastLine + 1);
        tc.setPosition(firstPos, MoveAnchor);
        tc.setPosition(lastPos, KeepAnchor);
        return tc.selection().toPlainText() + _(endOfDoc? "\n" : "");
    }
    // FIXME: Performance?
    int beginLine = lineForPosition(range.beginPos);
    int endLine = lineForPosition(range.endPos);
    int beginColumn = 0;
    int endColumn = INT_MAX;
    if (range.rangemode == RangeBlockMode) {
        int column1 = range.beginPos - firstPositionInLine(beginLine);
        int column2 = range.endPos - firstPositionInLine(endLine);
        beginColumn = qMin(column1, column2);
        endColumn = qMax(column1, column2);
    }
    int len = endColumn - beginColumn + 1;
    QString contents;
    QTextBlock block = document()->findBlockByLineNumber(beginLine - 1);
    for (int i = beginLine; i <= endLine && block.isValid(); ++i) {
        QString line = block.text();
        if (range.rangemode == RangeBlockMode) {
            line = line.mid(beginColumn, len);
            if (line.size() < len)
                line += QString(len - line.size(), QLatin1Char(' '));
        }
        contents += line;
        if (!contents.endsWith(QLatin1Char('\n')))
            contents += QLatin1Char('\n');
        block = block.next();
    }
    //qDebug() << "SELECTED: " << contents;
    return contents;
}

void FakeVimHandler::Private::yankText(const Range &range, int reg)
{
    setRegister(reg, selectText(range), range.rangemode);

    const int lines = document()->findBlock(range.endPos).blockNumber()
        - document()->findBlock(range.beginPos).blockNumber() + 1;
    if (lines > 2)
        showMessage(MessageInfo, FakeVimHandler::tr("%n lines yanked.", 0, lines));
}

void FakeVimHandler::Private::transformText(const Range &range,
    Transformation transformFunc, const QVariant &extra)
{
    QTextCursor tc = cursor();
    int posAfter = range.beginPos;
    switch (range.rangemode) {
        case RangeCharMode: {
            // This can span multiple lines.
            beginEditBlock();
            tc.setPosition(range.beginPos, MoveAnchor);
            tc.setPosition(range.endPos, KeepAnchor);
            TransformationData td(tc.selectedText(), extra);
            (this->*transformFunc)(&td);
            insertText(tc, td.to);
            endEditBlock();
            break;
        }
        case RangeLineMode:
        case RangeLineModeExclusive: {
            beginEditBlock();
            tc.setPosition(range.beginPos, MoveAnchor);
            tc.movePosition(StartOfLine, MoveAnchor);
            tc.setPosition(range.endPos, KeepAnchor);
            tc.movePosition(EndOfLine, KeepAnchor);
            if (range.rangemode != RangeLineModeExclusive) {
                // make sure that complete lines are removed
                // - also at the beginning and at the end of the document
                if (tc.atEnd()) {
                    tc.setPosition(range.beginPos, MoveAnchor);
                    tc.movePosition(StartOfLine, MoveAnchor);
                    if (!tc.atStart()) {
                        // also remove first line if it is the only one
                        tc.movePosition(Left, MoveAnchor, 1);
                        tc.movePosition(EndOfLine, MoveAnchor, 1);
                    }
                    tc.setPosition(range.endPos, KeepAnchor);
                    tc.movePosition(EndOfLine, KeepAnchor);
                } else {
                    tc.movePosition(Right, KeepAnchor, 1);
                }
            }
            TransformationData td(tc.selectedText(), extra);
            (this->*transformFunc)(&td);
            posAfter = tc.anchor();
            insertText(tc, td.to);
            endEditBlock();
            break;
        }
        case RangeBlockAndTailMode:
        case RangeBlockMode: {
            int beginLine = lineForPosition(range.beginPos);
            int endLine = lineForPosition(range.endPos);
            int column1 = range.beginPos - firstPositionInLine(beginLine);
            int column2 = range.endPos - firstPositionInLine(endLine);
            int beginColumn = qMin(column1, column2);
            int endColumn = qMax(column1, column2);
            if (range.rangemode == RangeBlockAndTailMode)
                endColumn = INT_MAX - 1;
            QTextBlock block = document()->findBlockByLineNumber(endLine - 1);
            beginEditBlock();
            for (int i = beginLine; i <= endLine && block.isValid(); ++i) {
                int bCol = qMin(beginColumn, block.length() - 1);
                int eCol = qMin(endColumn + 1, block.length() - 1);
                tc.setPosition(block.position() + bCol, MoveAnchor);
                tc.setPosition(block.position() + eCol, KeepAnchor);
                TransformationData td(tc.selectedText(), extra);
                (this->*transformFunc)(&td);
                insertText(tc, td.to);
                block = block.previous();
            }
            endEditBlock();
            break;
        }
    }

    setPosition(posAfter);
    setTargetColumn();
}

void FakeVimHandler::Private::insertText(QTextCursor &tc, const QString &text)
{
  if (hasConfig(ConfigPassKeys)) {
      QTextCursor oldTc = cursor();
      setCursor(tc);
      EDITOR(setOverwriteMode(false));

      if (tc.hasSelection() && text.isEmpty()) {
          QKeyEvent event(QEvent::KeyPress, Qt::Key_Delete, Qt::NoModifier, QString());
          passEventToEditor(event);
      }

      foreach (QChar c, text) {
          QKeyEvent event(QEvent::KeyPress, -1, Qt::NoModifier, QString(c));
          passEventToEditor(event);
      }

      updateCursorShape();
      setCursor(oldTc);
  } else {
      tc.insertText(text);
  }
}

void FakeVimHandler::Private::insertText(const Register &reg)
{
    QTC_ASSERT(reg.rangemode == RangeCharMode,
        qDebug() << "WRONG INSERT MODE: " << reg.rangemode; return);
    setAnchor();
    cursor().insertText(reg.contents);
    //dump("AFTER INSERT");
}

void FakeVimHandler::Private::removeText(const Range &range)
{
    //qDebug() << "REMOVE: " << range;
    transformText(range, &FakeVimHandler::Private::removeTransform);
}

void FakeVimHandler::Private::removeTransform(TransformationData *td)
{
    Q_UNUSED(td);
}

void FakeVimHandler::Private::downCase(const Range &range)
{
    transformText(range, &FakeVimHandler::Private::downCaseTransform);
}

void FakeVimHandler::Private::downCaseTransform(TransformationData *td)
{
    td->to = td->from.toLower();
}

void FakeVimHandler::Private::upCase(const Range &range)
{
    transformText(range, &FakeVimHandler::Private::upCaseTransform);
}

void FakeVimHandler::Private::upCaseTransform(TransformationData *td)
{
    td->to = td->from.toUpper();
}

void FakeVimHandler::Private::invertCase(const Range &range)
{
    transformText(range, &FakeVimHandler::Private::invertCaseTransform);
}

void FakeVimHandler::Private::invertCaseTransform(TransformationData *td)
{
    foreach (QChar c, td->from)
        td->to += c.isUpper() ? c.toLower() : c.toUpper();
}

void FakeVimHandler::Private::replaceText(const Range &range, const QString &str)
{
    Transformation tr = &FakeVimHandler::Private::replaceByStringTransform;
    transformText(range, tr, str);
}

void FakeVimHandler::Private::replaceByStringTransform(TransformationData *td)
{
    td->to = td->extraData.toString();
}

void FakeVimHandler::Private::replaceByCharTransform(TransformationData *td)
{
    // Replace each character but preserve lines.
    const int len = td->from.size();
    td->to = QString(len, td->extraData.toChar());
    for (int i = 0; i < len; ++i) {
        if (td->from.at(i) == ParagraphSeparator)
            td->to[i] = ParagraphSeparator;
    }
}

void FakeVimHandler::Private::pasteText(bool afterCursor)
{
    const QString text = registerContents(m_register);
    const RangeMode rangeMode = registerRangeMode(m_register);

    beginEditBlock();

    // In visual mode paste text only inside selection.
    bool pasteAfter = isVisualMode() ? false : afterCursor;

    bool visualCharMode = isVisualCharMode();
    if (visualCharMode) {
        leaveVisualMode();
        m_rangemode = RangeCharMode;
        Range range = currentRange();
        range.endPos++;
        yankText(range, m_register);
        removeText(range);
    } else if (isVisualLineMode()) {
        leaveVisualMode();
        m_rangemode = RangeLineMode;
        Range range = currentRange();
        range.endPos++;
        yankText(range, m_register);
        removeText(range);
        handleStartOfLine();
    } else if (isVisualBlockMode()) {
        leaveVisualMode();
        m_rangemode = RangeBlockMode;
        Range range = currentRange();
        yankText(range, m_register);
        removeText(range);
        setPosition(qMin(position(), anchor()));
    }

    switch (rangeMode) {
        case RangeCharMode: {
            m_targetColumn = 0;
            const int pos = position() + 1;
            if (pasteAfter && rightDist() > 0)
                moveRight();
            insertText(text.repeated(count()));
            if (text.contains(QLatin1Char('\n')))
                setPosition(pos);
            else
                moveLeft();
            break;
        }
        case RangeLineMode:
        case RangeLineModeExclusive: {
            QTextCursor tc = cursor();
            if (visualCharMode)
                tc.insertBlock();
            else
                moveToStartOfLine();
            m_targetColumn = 0;
            bool lastLine = false;
            if (pasteAfter) {
                lastLine = document()->lastBlock() == this->block();
                if (lastLine) {
                    tc.movePosition(EndOfLine, MoveAnchor);
                    tc.insertBlock();
                }
                moveDown();
            }
            const int pos = position();
            if (lastLine)
                insertText(text.repeated(count()).left(text.size() * count() - 1));
            else
                insertText(text.repeated(count()));
            setPosition(pos);
            moveToFirstNonBlankOnLine();
            break;
        }
        case RangeBlockAndTailMode:
        case RangeBlockMode: {
            const int pos = position();
            if (pasteAfter && rightDist() > 0)
                moveRight();
            QTextCursor tc = cursor();
            const int col = tc.columnNumber();
            QTextBlock block = tc.block();
            const QStringList lines = text.split(QLatin1Char('\n'));
            for (int i = 0; i < lines.size() - 1; ++i) {
                if (!block.isValid()) {
                    tc.movePosition(EndOfDocument);
                    tc.insertBlock();
                    block = tc.block();
                }

                // resize line
                int length = block.length();
                int begin = block.position();
                if (col >= length) {
                    tc.setPosition(begin + length - 1);
                    tc.insertText(QString(col - length + 1, QLatin1Char(' ')));
                } else {
                    tc.setPosition(begin + col);
                }

                // insert text
                const QString line = lines.at(i).repeated(count());
                tc.insertText(line);

                // next line
                block = block.next();
            }
            setPosition(pos);
            if (pasteAfter)
                moveRight();
            break;
        }
    }

    endEditBlock();
}

void FakeVimHandler::Private::joinLines(int count, bool preserveSpace)
{
    int pos = position();
    const int blockNumber = cursor().blockNumber();
    for (int i = qMax(count - 2, 0); i >= 0 && blockNumber < document()->blockCount(); --i) {
        moveBehindEndOfLine();
        pos = position();
        setAnchor();
        moveRight();
        if (preserveSpace) {
            removeText(currentRange());
        } else {
            while (characterAtCursor() == QLatin1Char(' ') || characterAtCursor() == QLatin1Char('\t'))
                moveRight();
            cursor().insertText(QString(QLatin1Char(' ')));
        }
    }
    setPosition(pos);
}

void FakeVimHandler::Private::insertNewLine()
{
    if ( hasConfig(ConfigPassKeys) ) {
        QKeyEvent event(QEvent::KeyPress, Qt::Key_Return, Qt::NoModifier, QLatin1String("\n"));
        if (passEventToEditor(event))
            return;
    }

    insertText(QString::fromLatin1("\n"));
    insertAutomaticIndentation(true);
}

bool FakeVimHandler::Private::handleInsertInEditor(const Input &input, QString *insert)
{
    if (m_editBlockLevel > 0 || !hasConfig(ConfigPassKeys))
        return false;

    joinPreviousEditBlock();

    const int pos1 = position();
    const int len1 = lastPositionInDocument();

    QKeyEvent event(QEvent::KeyPress, input.key(),
                    static_cast<Qt::KeyboardModifiers>(input.modifiers()), input.text());
    if (!passEventToEditor(event))
        return false;

    const int pos2 = position();
    const int len2 = lastPositionInDocument();

    *insert = guessInsertCommand(pos1, pos2, len1, len2);

    endEditBlock();

    return true;
}

bool FakeVimHandler::Private::passEventToEditor(QEvent &event)
{
    removeEventFilter();

    QTextCursor tc = m_cursor;
    EDITOR(setTextCursor(tc));
    bool accepted = QApplication::sendEvent(editor(), &event);

    installEventFilter();

    if (accepted)
        setPosition(EDITOR(textCursor()).position());

    return accepted;
}

QString FakeVimHandler::Private::guessInsertCommand(int pos1, int pos2, int len1, int len2)
{
    QString insert;

    // Guess the inserted/deleted text.
    if (len1 > len2) {
        // Text deleted.
        if (pos1 == pos2) {
            // Text after cursor deleted.
            insert = QString(_("<C-O>%1x")).arg(len1 - len2);
        } else if (pos1 > pos2) {
            // Text in front of cursor deleted.
            const int backspaces = pos1 - pos2;
            insert = QString(_("<BS>")).repeated(backspaces);
            // Some text after cursor may have beed deleted too.
            const int deletes = len1 - len2 - backspaces;
            if (deletes > 0)
                insert.append(QString(_("<C-O>%1x")).arg(deletes));
        }
    } else if (len1 < len2) {
        // Text inserted.
        if (pos1 < pos2) {
            QTextCursor tc = cursor();
            tc.setPosition(pos1);
            tc.setPosition(pos2, KeepAnchor);
            insert = QString(tc.selectedText()).replace(_("<"), _("<LT>"));

            const int textLen = pos2 - pos1;
            const int rest = len2 - len1 - textLen;
            if (rest > 0) {
                // Text inserted after new cursor position.
                // On dot command, cursor must insert the same text and move in front of it.
                tc.setPosition(pos2);
                tc.setPosition(pos2 + rest, KeepAnchor);
                insert.append(QString(tc.selectedText()).replace(_("<"), _("<LT>")));

                const int up = document()->findBlock(pos2).blockNumber()
                        - document()->findBlock(pos1).blockNumber();
                if (up > 0) {
                    insert.append(QString(_("<UP>")).repeated(up));
                    insert.append(_("<END>"));
                    const int right = rightDist();
                    if (right > 0)
                        insert.append(QString(_("<LEFT>")).repeated(right));
                } else {
                    insert.append(QString(_("<LEFT>")).repeated(rest));
                }
            }
        }
    } else {
        // Document length is unchanged so assume that no text inserted or deleted.
        // Check if cursor moved.
        const int right = pos2 - pos1;
        if (right > 0)
            insert = QString(_("<RIGHT>")).repeated(right);
        else if (right < 0)
            insert = QString(_("<LEFT>")).repeated(-right);
        else
            insert = _(""); // Empty non-null string.
    }

    return insert;
}

QString FakeVimHandler::Private::lineContents(int line) const
{
    return document()->findBlockByLineNumber(line - 1).text();
}

void FakeVimHandler::Private::setLineContents(int line, const QString &contents)
{
    QTextBlock block = document()->findBlockByLineNumber(line - 1);
    QTextCursor tc = cursor();
    const int begin = block.position();
    const int len = block.length();
    tc.setPosition(begin);
    tc.setPosition(begin + len - 1, KeepAnchor);
    tc.insertText(contents);
}

int FakeVimHandler::Private::blockBoundary(const QString &left,
    const QString &right, bool closing, int count) const
{
    const QString &begin = closing ? left : right;
    const QString &end = closing ? right : left;

    // shift cursor if it is already on opening/closing string
    QTextCursor tc1 = cursor();
    int pos = tc1.position();
    int max = document()->characterCount();
    int sz = left.size();
    int from = qMax(pos - sz + 1, 0);
    int to = qMin(pos + sz, max);
    tc1.setPosition(from);
    tc1.setPosition(to, KeepAnchor);
    int i = tc1.selectedText().indexOf(left);
    if (i != -1) {
        // - on opening string:
        tc1.setPosition(from + i + sz);
    } else {
        sz = right.size();
        from = qMax(pos - sz + 1, 0);
        to = qMin(pos + sz, max);
        tc1.setPosition(from);
        tc1.setPosition(to, KeepAnchor);
        i = tc1.selectedText().indexOf(right);
        if (i != -1) {
            // - on closing string:
            tc1.setPosition(from + i);
        } else {
            tc1 = cursor();
        }
    }

    QTextCursor tc2 = tc1;
    QTextDocument::FindFlags flags(closing ? 0 : QTextDocument::FindBackward);
    int level = 0;
    int counter = 0;
    while (true) {
        tc2 = document()->find(end, tc2, flags);
        if (tc2.isNull())
            return -1;
        if (!tc1.isNull())
            tc1 = document()->find(begin, tc1, flags);

        while (!tc1.isNull() && (closing ? (tc1 < tc2) : (tc2 < tc1))) {
            ++level;
            tc1 = document()->find(begin, tc1, flags);
        }

        while (level > 0
               && (tc1.isNull() || (closing ? (tc2 < tc1) : (tc1 < tc2)))) {
            --level;
            tc2 = document()->find(end, tc2, flags);
            if (tc2.isNull())
                return -1;
        }

        if (level == 0
            && (tc1.isNull() || (closing ? (tc2 < tc1) : (tc1 < tc2)))) {
            ++counter;
            if (counter >= count)
                break;
        }
    }

    return tc2.position() - end.size();
}

int FakeVimHandler::Private::lineNumber(const QTextBlock &block) const
{
    if (block.isVisible())
        return block.firstLineNumber() + 1;

    // Folded block has line number of the nearest previous visible line.
    QTextBlock block2 = block;
    while (block2.isValid() && !block2.isVisible())
        block2 = block2.previous();
    return block2.firstLineNumber() + 1;
}

int FakeVimHandler::Private::firstPositionInLine(int line, bool onlyVisibleLines) const
{
    QTextBlock block = onlyVisibleLines ? document()->findBlockByLineNumber(line - 1)
        : document()->findBlockByNumber(line - 1);
    return block.position();
}

int FakeVimHandler::Private::lastPositionInLine(int line, bool onlyVisibleLines) const
{
    QTextBlock block;
    if (onlyVisibleLines) {
        // respect folds
        block = document()->findBlockByLineNumber(line);
        if (block.isValid()) {
            if (line > 0)
                block = block.previous();
        } else {
            block = document()->lastBlock();
        }
    } else {
        block = document()->findBlockByNumber(line - 1);
    }

    const int position = block.position() + block.length() - 1;
    if (block.length() > 1 && !isVisualMode() && m_mode != InsertMode && m_mode != ReplaceMode)
        return position - 1;
    return position;
}

int FakeVimHandler::Private::lineForPosition(int pos) const
{
    QTextBlock block = document()->findBlock(pos);
    return lineNumber(block);
}

void FakeVimHandler::Private::toggleVisualMode(VisualMode visualMode)
{
    if (isVisualMode()) {
        leaveVisualMode();
    } else {
        m_positionPastEnd = false;
        m_anchorPastEnd = false;
        m_visualMode = visualMode;
        m_lastVisualMode = visualMode;
        const int pos = position();
        setAnchorAndPosition(pos, pos);
        updateMiniBuffer();
    }
}

void FakeVimHandler::Private::leaveVisualMode()
{
    if (!isVisualMode())
        return;

    setMark(QLatin1Char('<'), mark(QLatin1Char('<')).position);
    setMark(QLatin1Char('>'), mark(QLatin1Char('>')).position);
    m_lastVisualModeInverted = anchor() > position();
    if (isVisualLineMode()) {
        m_rangemode = RangeLineMode;
        m_movetype = MoveLineWise;
    } else if (isVisualCharMode()) {
        m_rangemode = RangeCharMode;
        m_movetype = MoveInclusive;
    } else if (isVisualBlockMode()) {
        m_rangemode = RangeBlockMode;
        m_movetype = MoveInclusive;
    }

    m_visualMode = NoVisualMode;
    updateMiniBuffer();
}

QWidget *FakeVimHandler::Private::editor() const
{
    return m_textedit
        ? static_cast<QWidget *>(m_textedit)
        : static_cast<QWidget *>(m_plaintextedit);
}

void FakeVimHandler::Private::joinPreviousEditBlock()
{
    UNDO_DEBUG("JOIN");
    if (m_breakEditBlock) {
        beginEditBlock();
        QTextCursor tc(document());
        tc.beginEditBlock();
        tc.insertText(_("X"));
        tc.deletePreviousChar();
        tc.endEditBlock();
    } else {
        if (m_editBlockLevel == 0)
            m_cursor = cursor();
        ++m_editBlockLevel;
    }
}

void FakeVimHandler::Private::beginEditBlock(bool largeEditBlock)
{
    UNDO_DEBUG("BEGIN EDIT BLOCK");
    if (m_editBlockLevel == 0)
        m_cursor = cursor();

    if (m_editBlockLevel == 0 || m_largeEditBlockRevision != -1) {
        if (largeEditBlock)
            m_largeEditBlockRevision = revision();
        else
            pushUndoState(false);
    }
    ++m_editBlockLevel;
    m_breakEditBlock = false;
}

void FakeVimHandler::Private::endEditBlock()
{
    UNDO_DEBUG("END EDIT BLOCK");
    QTC_ASSERT(m_editBlockLevel > 0,
        qDebug() << "beginEditBlock() not called before endEditBlock()!"; return);
    --m_editBlockLevel;
    if (m_editBlockLevel == 0)
        setCursor(m_cursor);
    if (m_largeEditBlockRevision != -1)
        m_largeEditBlockRevision = -1;
}

void FakeVimHandler::Private::onContentsChanged()
{
    if (!document()->isUndoAvailable())
        m_undo.clear();

    const int rev = revision();
    if (lastUndoRevision() > rev) {
        m_redo.clear();
        while (lastUndoRevision() > rev)
            m_undo.pop();
    } else {
        while (!m_redo.empty() && m_redo.top().revision < rev)
            m_redo.pop();
    }

    // External change.
    if (m_editBlockLevel == 0 && document()->isUndoAvailable())
        pushUndoState();
}

char FakeVimHandler::Private::currentModeCode() const
{
    if (m_submode != NoSubMode)
        return ' ';
    else if (m_mode == ExMode)
        return 'c';
    else if (isVisualMode())
        return 'v';
    else if (m_mode == CommandMode)
        return 'n';
    else
        return 'i';
}

void FakeVimHandler::Private::undoRedo(bool undo)
{
    // FIXME: That's only an approximaxtion. The real solution might
    // be to store marks and old userData with QTextBlock setUserData
    // and retrieve them afterward.
    QStack<State> &stack = undo ? m_undo : m_redo;
    QStack<State> &stack2 = undo ? m_redo : m_undo;

    bool validState = !stack.empty();
    State state = validState ? stack.pop() : State();

    ++m_editBlockLevel;
    const int firstLine = firstVisibleLine();

    CursorPosition lastPos(cursor());
    const int current = revision();
    const int prevRev = validState ? state.revision : current;
    int rev = current;
    int last;
    if (undo) {
        do {
            last = rev;
            EDITOR(undo());
            rev = revision();
        } while (prevRev < rev && last != rev);
    } else {
        do {
            last = rev;
            EDITOR(redo());
            rev = revision();
        } while (prevRev > rev && last != rev);
    }

    scrollToLine(firstLine);
    --m_editBlockLevel;

    if (current == rev) {
        const QString msg = undo ? FakeVimHandler::tr("Already at oldest change.")
            : FakeVimHandler::tr("Already at newest change.");
        showMessage(MessageInfo, msg);
        return;
    }
    clearMessage();

    if (validState) {
        if (state.revision == rev) {
            m_lastChangePosition = state.position;
            Marks marks = m_marks;
            marks.swap(state.marks);
            updateMarks(marks);
            m_lastVisualMode = state.lastVisualMode;
            m_lastVisualModeInverted = state.lastVisualModeInverted;
            setMark(QLatin1Char('\''), lastPos);
            setCursorPosition(m_lastChangePosition);
            setAnchor();
            state.revision = current;
            stack2.push(state);
        } else {
            stack.push(state);
        }
    }

    setTargetColumn();
    if (atEndOfLine())
        moveLeft();
}

void FakeVimHandler::Private::undo()
{
    undoRedo(true);
}

void FakeVimHandler::Private::redo()
{
    undoRedo(false);
}

void FakeVimHandler::Private::updateCursorShape()
{
    bool thinCursor = m_mode == ExMode
            || m_subsubmode == SearchSubSubMode
            || m_mode == InsertMode
            || isVisualMode()
            || cursor().hasSelection();
    EDITOR(setOverwriteMode(!thinCursor));
}

void FakeVimHandler::Private::enterReplaceMode()
{
    m_mode = ReplaceMode;
    m_submode = NoSubMode;
    m_subsubmode = NoSubSubMode;
    m_lastInsertion.clear();
    m_oldPosition = position();
    g.returnToMode = ReplaceMode;
}

void FakeVimHandler::Private::enterInsertMode()
{
    m_mode = InsertMode;
    m_submode = NoSubMode;
    m_subsubmode = NoSubSubMode;
    m_lastInsertion.clear();
    m_oldPosition = position();
    m_oldDocumentLength = document()->characterCount();
    if (g.returnToMode != InsertMode) {
        g.returnToMode = InsertMode;
        // If entering insert mode from command mode, m_targetColumn shouldn't be -1 (end of line).
        if (m_targetColumn == -1)
            setTargetColumn();
    }
}

void FakeVimHandler::Private::initVisualBlockInsertMode(QChar command)
{
    m_visualBlockInsert = true;

    setDotCommand(visualDotCommand() + QString::number(count()) + command);

    leaveVisualMode();
    const CursorPosition lastAnchor = mark(QLatin1Char('<')).position;
    const CursorPosition lastPosition = mark(QLatin1Char('>')).position;
    CursorPosition pos(lastAnchor.line,
        command == QLatin1Char('A') ? qMax(lastPosition.column, lastAnchor.column)
                       : qMin(lastPosition.column, lastAnchor.column));

    if (command == QLatin1Char('s')) {
        Range range(position(), anchor(), RangeBlockMode);
        yankText(range, m_register);
        removeText(range);
    }

    setCursorPosition(pos);
}

void FakeVimHandler::Private::enterCommandMode(Mode returnToMode)
{
    if (atEndOfLine())
        moveLeft();
    m_mode = CommandMode;
    clearCommandMode();
    g.returnToMode = returnToMode;
}

void FakeVimHandler::Private::enterExMode(const QString &contents)
{
    g.currentMessage.clear();
    if (isVisualMode())
        g.commandBuffer.setContents(QString::fromLatin1("'<,'>") + contents, contents.size() + 5);
    else
        g.commandBuffer.setContents(contents, contents.size());
    m_mode = ExMode;
    m_submode = NoSubMode;
    m_subsubmode = NoSubSubMode;
}

void FakeVimHandler::Private::recordJump(int position)
{
    CursorPosition pos = position >= 0 ? CursorPosition(document(), position)
                                       : CursorPosition(cursor());
    setMark(QLatin1Char('\''), pos);
    if (m_jumpListUndo.isEmpty() || m_jumpListUndo.top() != pos)
        m_jumpListUndo.push(pos);
    m_jumpListRedo.clear();
    UNDO_DEBUG("jumps: " << m_jumpListUndo);
}

void FakeVimHandler::Private::jump(int distance)
{
    QStack<CursorPosition> &from = (distance > 0) ? m_jumpListRedo : m_jumpListUndo;
    QStack<CursorPosition> &to   = (distance > 0) ? m_jumpListUndo : m_jumpListRedo;
    int len = qMin(qAbs(distance), from.size());
    CursorPosition m(cursor());
    setMark(QLatin1Char('\''), m);
    for (int i = 0; i < len; ++i) {
        to.push(m);
        setCursorPosition(from.top());
        from.pop();
    }
}

Column FakeVimHandler::Private::indentation(const QString &line) const
{
    int ts = config(ConfigTabStop).toInt();
    int physical = 0;
    int logical = 0;
    int n = line.size();
    while (physical < n) {
        QChar c = line.at(physical);
        if (c == QLatin1Char(' '))
            ++logical;
        else if (c == QLatin1Char('\t'))
            logical += ts - logical % ts;
        else
            break;
        ++physical;
    }
    return Column(physical, logical);
}

QString FakeVimHandler::Private::tabExpand(int n) const
{
    int ts = config(ConfigTabStop).toInt();
    if (hasConfig(ConfigExpandTab) || ts < 1)
        return QString(n, QLatin1Char(' '));
    return QString(n / ts, QLatin1Char('\t'))
         + QString(n % ts, QLatin1Char(' '));
}

void FakeVimHandler::Private::insertAutomaticIndentation(bool goingDown, bool forceAutoIndent)
{
    if (!forceAutoIndent && !hasConfig(ConfigAutoIndent) && !hasConfig(ConfigSmartIndent))
        return;

    if (hasConfig(ConfigSmartIndent)) {
        QTextBlock bl = block();
        Range range(bl.position(), bl.position());
        const int oldSize = bl.text().size();
        indentText(range, QLatin1Char('\n'));
        m_justAutoIndented = bl.text().size() - oldSize;
    } else {
        QTextBlock bl = goingDown ? block().previous() : block().next();
        QString text = bl.text();
        int pos = 0;
        int n = text.size();
        while (pos < n && text.at(pos).isSpace())
            ++pos;
        text.truncate(pos);
        // FIXME: handle 'smartindent' and 'cindent'
        insertText(text);
        m_justAutoIndented = text.size();
    }
}

bool FakeVimHandler::Private::removeAutomaticIndentation()
{
    if (!hasConfig(ConfigAutoIndent) || m_justAutoIndented == 0)
        return false;
/*
    m_tc.movePosition(StartOfLine, KeepAnchor);
    m_tc.removeSelectedText();
    m_lastInsertion.chop(m_justAutoIndented);
*/
    m_justAutoIndented = 0;
    return true;
}

void FakeVimHandler::Private::handleStartOfLine()
{
    if (hasConfig(ConfigStartOfLine))
        moveToFirstNonBlankOnLine();
}

void FakeVimHandler::Private::replay(const QString &command)
{
    //qDebug() << "REPLAY: " << quoteUnprintable(command);
    Inputs inputs(command);
    foreach (const Input &in, inputs) {
        if (handleDefaultKey(in) != EventHandled)
            break;
    }
}

QString FakeVimHandler::Private::visualDotCommand() const
{
    QTextCursor start(cursor());
    QTextCursor end(start);
    end.setPosition(end.anchor());

    QString command;

    if (isVisualCharMode())
        command = _("v");
    else if (isVisualLineMode())
        command = _("V");
    else if (isVisualBlockMode())
        command = _("<c-v>");
    else
        return QString();

    const int down = qAbs(start.blockNumber() - end.blockNumber());
    if (down != 0)
        command.append(QString::fromLatin1("%1j").arg(down));

    const int right = start.positionInBlock() - end.positionInBlock();
    if (right != 0) {
        command.append(QString::number(qAbs(right)));
        command.append(QLatin1Char(right < 0 && isVisualBlockMode() ? 'h' : 'l'));
    }

    return command;
}

void FakeVimHandler::Private::selectTextObject(bool simple, bool inner)
{
    const int position1 = this->position();
    const int anchor1 = this->anchor();
    bool setupAnchor = (position1 == anchor1);
    bool forward = anchor1 <= position1;
    const int repeat = count();

    // set anchor if not already set
    if (setupAnchor) {
        // Select nothing with 'inner' on empty line.
        if (inner && atEmptyLine() && repeat == 1) {
            m_movetype = MoveExclusive;
            return;
        }
        moveToBoundaryStart(1, simple, false);
        setAnchor();
    } else if (forward) {
        moveRight();
        if (atEndOfLine())
            moveRight();
    } else {
        moveLeft();
        if (atBlockStart())
            moveLeft();
    }

    if (inner) {
        moveToBoundaryEnd(repeat, simple);
    } else {
        const int direction = forward ? 1 : -1;
        for (int i = 0; i < repeat; ++i) {
            // select leading spaces
            bool leadingSpace = characterAtCursor().isSpace();
            if (leadingSpace) {
                if (forward)
                    moveToNextBoundaryStart(1, simple);
                else
                    moveToNextBoundaryEnd(1, simple, false);
            }

            // select word
            if (forward)
                moveToWordEnd(1, simple);
            else
                moveToWordStart(1, simple, false);

            // select trailing spaces if no leading space
            if (!leadingSpace && document()->characterAt(position() + direction).isSpace()
                && !atBlockStart()) {
                if (forward)
                    moveToNextBoundaryEnd(1, simple);
                else
                    moveToNextBoundaryStart(1, simple, false);
            }

            // if there are no trailing spaces in selection select all leading spaces
            // after previous character
            if (setupAnchor && (!characterAtCursor().isSpace() || atBlockEnd())) {
                int min = block().position();
                int pos = anchor();
                while (pos >= min && document()->characterAt(--pos).isSpace()) {}
                if (pos >= min)
                    setAnchorAndPosition(pos + 1, position());
            }

            if (i + 1 < repeat) {
                if (forward) {
                    moveRight();
                    if (atEndOfLine())
                        moveRight();
                } else {
                    moveLeft();
                    if (atBlockStart())
                        moveLeft();
                }
            }
        }
    }

    if (inner) {
        m_movetype = MoveInclusive;
    } else {
        m_movetype = MoveExclusive;
        if (isNoVisualMode()) {
            moveRight();
            if (atEndOfLine())
                moveRight();
        } else if (isVisualLineMode()) {
            m_visualMode = VisualCharMode;
        }
    }

    setTargetColumn();
}

void FakeVimHandler::Private::selectWordTextObject(bool inner)
{
    selectTextObject(false, inner);
}

void FakeVimHandler::Private::selectWORDTextObject(bool inner)
{
    selectTextObject(true, inner);
}

void FakeVimHandler::Private::selectSentenceTextObject(bool inner)
{
    Q_UNUSED(inner);
}

void FakeVimHandler::Private::selectParagraphTextObject(bool inner)
{
    Q_UNUSED(inner);
}

bool FakeVimHandler::Private::selectBlockTextObject(bool inner,
    char left, char right)
{
    QString sleft = QString(QLatin1Char(left));
    QString sright = QString(QLatin1Char(right));

    int p1 = blockBoundary(sleft, sright, false, count());
    if (p1 == -1)
        return false;

    int p2 = blockBoundary(sleft, sright, true, count());
    if (p2 == -1)
        return false;

    if (inner)
        p1 += sleft.size();
    else
        p2 -= sright.size() - 2;

    if (isVisualMode())
        --p2;

    setAnchorAndPosition(p1, p2);
    m_movetype = MoveExclusive;

    return true;
}

bool FakeVimHandler::Private::changeNumberTextObject(int count)
{
    const QTextBlock block = this->block();
    const QString lineText = block.text();
    const int posMin = cursor().positionInBlock() + 1;

    // find first decimal, hexadecimal or octal number under or after cursor position
    QRegExp re(_("(0[xX])(0*[0-9a-fA-F]+)|(0)(0*[0-7]+)(?=\\D|$)|(\\d+)"));
    int pos = 0;
    while ((pos = re.indexIn(lineText, pos)) != -1 && pos + re.matchedLength() < posMin)
        ++pos;
    if (pos == -1)
        return false;
    int len = re.matchedLength();
    QString prefix = re.cap(1) + re.cap(3);
    bool hex = prefix.length() >= 2 && (prefix[1].toLower() == QLatin1Char('x'));
    bool octal = !hex && !prefix.isEmpty();
    const QString num = hex ? re.cap(2) : octal ? re.cap(4) : re.cap(5);

    // parse value
    bool ok;
    int base = hex ? 16 : octal ? 8 : 10;
    qlonglong value = 0;  // decimal value
    qlonglong uvalue = 0; // hexadecimal or octal value (only unsigned)
    if (hex || octal)
        uvalue = num.toULongLong(&ok, base);
    else
        value = num.toLongLong(&ok, base);
    QTC_ASSERT(ok, qDebug() << "Cannot parse number:" << num << "base:" << base; return false);

    // negative decimal number
    if (!octal && !hex && pos > 0 && lineText[pos - 1] == QLatin1Char('-')) {
        value = -value;
        --pos;
        ++len;
    }

    // result to string
    QString repl;
    if (hex || octal)
        repl = QString::number(uvalue + count, base);
    else
        repl = QString::number(value + count, base);

    // convert hexadecimal number to upper-case if last letter was upper-case
    if (hex) {
        const int lastLetter = num.lastIndexOf(QRegExp(_("[a-fA-F]")));
        if (lastLetter != -1 && num[lastLetter].isUpper())
            repl = repl.toUpper();
    }

    // preserve leading zeroes
    if ((octal || hex) && repl.size() < num.size())
        prefix.append(QString::fromLatin1("0").repeated(num.size() - repl.size()));
    repl.prepend(prefix);

    pos += block.position();
    pushUndoState();
    setAnchorAndPosition(pos, pos + len);
    replaceText(currentRange(), repl);
    setPosition(pos + repl.size() - 1);

    return true;
}

bool FakeVimHandler::Private::selectQuotedStringTextObject(bool inner,
    const QString &quote)
{
    QTextCursor tc = cursor();
    int sz = quote.size();

    QTextCursor tc1;
    QTextCursor tc2(document());
    while (tc2 <= tc) {
        tc1 = document()->find(quote, tc2);
        if (tc1.isNull() || tc1.anchor() > tc.position())
            return false;
        tc2 = document()->find(quote, tc1);
        if (tc2.isNull())
            return false;
    }

    int p1 = tc1.position();
    int p2 = tc2.position();
    if (inner) {
        p2 = qMax(p1, p2 - sz);
        if (document()->characterAt(p1) == ParagraphSeparator)
            ++p1;
    } else {
        p1 -= sz;
        p2 -= sz - 1;
    }

    if (isVisualMode())
        --p2;

    setAnchorAndPosition(p1, p2);
    m_movetype = MoveExclusive;

    return true;
}

Mark FakeVimHandler::Private::mark(QChar code) const
{
    if (isVisualMode()) {
        if (code == QLatin1Char('<'))
            return CursorPosition(document(), qMin(anchor(), position()));
        if (code == QLatin1Char('>'))
            return CursorPosition(document(), qMax(anchor(), position()));
    }
    if (code == QLatin1Char('.'))
        return m_lastChangePosition;
    if (code.isUpper())
        return g.marks.value(code);

    return m_marks.value(code);
}

void FakeVimHandler::Private::setMark(QChar code, CursorPosition position)
{
    if (code.isUpper())
        g.marks[code] = Mark(position, m_currentFileName);
    else
        m_marks[code] = Mark(position);
}

bool FakeVimHandler::Private::jumpToMark(QChar mark, bool backTickMode)
{
    Mark m = this->mark(mark);
    if (!m.isValid()) {
        showMessage(MessageError, msgMarkNotSet(mark));
        return false;
    }
    if (!m.isLocal(m_currentFileName)) {
        emit q->jumpToGlobalMark(mark, backTickMode, m.fileName);
        return false;
    }

    if (mark == QLatin1Char('\'') && !m_jumpListUndo.isEmpty())
        m_jumpListUndo.pop();
    recordJump();
    setCursorPosition(m.position);
    if (!backTickMode)
        moveToFirstNonBlankOnLine();
    if (m_submode == NoSubMode)
        setAnchor();
    setTargetColumn();

    return true;
}

void FakeVimHandler::Private::updateMarks(const Marks &newMarks)
{
    for (MarksIterator it(newMarks); it.hasNext(); ) {
        it.next();
        m_marks[it.key()] = it.value();
    }
}

RangeMode FakeVimHandler::Private::registerRangeMode(int reg) const
{
    bool isClipboard;
    bool isSelection;
    getRegisterType(reg, &isClipboard, &isSelection);

    if (isClipboard || isSelection) {
        QClipboard *clipboard = QApplication::clipboard();
        QClipboard::Mode mode = isClipboard ? QClipboard::Clipboard : QClipboard::Selection;

        // Use range mode from Vim's clipboard data if available.
        const QMimeData *data = clipboard->mimeData(mode);
        if (data && data->hasFormat(vimMimeText)) {
            QByteArray bytes = data->data(vimMimeText);
            if (bytes.length() > 0)
                return static_cast<RangeMode>(bytes.at(0));
        }

        // If register content is clipboard:
        //  - return RangeLineMode if text ends with new line char,
        //  - return RangeCharMode otherwise.
        QString text = clipboard->text(mode);
        return (text.endsWith(QLatin1Char('\n')) || text.endsWith(QLatin1Char('\r'))) ? RangeLineMode : RangeCharMode;
    }

    return g.registers[reg].rangemode;
}

void FakeVimHandler::Private::setRegister(int reg, const QString &contents, RangeMode mode)
{
    bool copyToClipboard;
    bool copyToSelection;
    getRegisterType(reg, &copyToClipboard, &copyToSelection);

    QString contents2 = contents;
    if (mode == RangeLineMode && !contents2.endsWith(QLatin1Char('\n')))
        contents2.append(QLatin1Char('\n'));

    if (copyToClipboard || copyToSelection) {
        if (copyToClipboard)
            setClipboardData(contents2, mode, QClipboard::Clipboard);
        if (copyToSelection)
            setClipboardData(contents2, mode, QClipboard::Selection);
    } else {
        g.registers[reg].contents = contents2;
        g.registers[reg].rangemode = mode;
    }
}

QString FakeVimHandler::Private::registerContents(int reg) const
{
    bool copyFromClipboard;
    bool copyFromSelection;
    getRegisterType(reg, &copyFromClipboard, &copyFromSelection);

    if (copyFromClipboard || copyFromSelection) {
        QClipboard *clipboard = QApplication::clipboard();
        if (copyFromClipboard)
            return clipboard->text(QClipboard::Clipboard);
        if (copyFromSelection)
            return clipboard->text(QClipboard::Selection);
    }

    return g.registers[reg].contents;
}

void FakeVimHandler::Private::getRegisterType(int reg, bool *isClipboard, bool *isSelection) const
{
    bool clipboard = false;
    bool selection = false;

    if (reg == QLatin1Char('"')) {
        QStringList list = config(ConfigClipboard).toString().split(QLatin1Char(','));
        clipboard = list.contains(_("unnamedplus"));
        selection = list.contains(_("unnamed"));
    } else if (reg == QLatin1Char('+')) {
        clipboard = true;
    } else if (reg == QLatin1Char('*')) {
        selection = true;
    }

    // selection (primary) is clipboard on systems without selection support
    if (selection && !QApplication::clipboard()->supportsSelection()) {
        clipboard = true;
        selection = false;
    }

    if (isClipboard != 0)
        *isClipboard = clipboard;
    if (isSelection != 0)
        *isSelection = selection;
}

///////////////////////////////////////////////////////////////////////
//
// FakeVimHandler
//
///////////////////////////////////////////////////////////////////////

FakeVimHandler::FakeVimHandler(QWidget *widget, QObject *parent)
    : QObject(parent), d(new Private(this, widget))
{}

FakeVimHandler::~FakeVimHandler()
{
    delete d;
}

// gracefully handle that the parent editor is deleted
void FakeVimHandler::disconnectFromEditor()
{
    d->m_textedit = 0;
    d->m_plaintextedit = 0;
}

bool FakeVimHandler::eventFilter(QObject *ob, QEvent *ev)
{
#ifndef FAKEVIM_STANDALONE
    if (!theFakeVimSetting(ConfigUseFakeVim)->value().toBool())
        return QObject::eventFilter(ob, ev);
#endif

    // Catch mouse events on the viewport.
    QWidget *viewport = 0;
    if (d->m_plaintextedit)
        viewport = d->m_plaintextedit->viewport();
    else if (d->m_textedit)
        viewport = d->m_textedit->viewport();
    if (ob == viewport) {
        if (ev->type() == QEvent::MouseButtonRelease) {
            QMouseEvent *mev = static_cast<QMouseEvent *>(ev);
            if (mev->button() == Qt::LeftButton) {
                d->importSelection();
                //return true;
            }
        }
        if (ev->type() == QEvent::MouseButtonPress) {
            QMouseEvent *mev = static_cast<QMouseEvent *>(ev);
            if (mev->button() == Qt::LeftButton)
                d->m_visualMode = NoVisualMode;
        }
        return QObject::eventFilter(ob, ev);
    }

    if (ev->type() == QEvent::Shortcut) {
        d->passShortcuts(false);
        return false;
    }

    if (ev->type() == QEvent::InputMethod && ob == d->editor()) {
        // This handles simple dead keys. The sequence of events is
        // KeyRelease-InputMethod-KeyRelease  for dead keys instead of
        // KeyPress-KeyRelease as for simple keys. As vi acts on key presses,
        // we have to act on the InputMethod event.
        // FIXME: A first approximation working for e.g. ^ on a German keyboard
        QInputMethodEvent *imev = static_cast<QInputMethodEvent *>(ev);
        KEY_DEBUG("INPUTMETHOD" << imev->commitString() << imev->preeditString());
        QString commitString = imev->commitString();
        int key = commitString.size() == 1 ? commitString.at(0).unicode() : 0;
        QKeyEvent kev(QEvent::KeyPress, key, Qt::KeyboardModifiers(), commitString);
        EventResult res = d->handleEvent(&kev);
        return res == EventHandled || res == EventCancelled;
    }

    if (ev->type() == QEvent::KeyPress &&
        (ob == d->editor() || (d->m_mode == ExMode || d->m_subsubmode == SearchSubSubMode))) {
        QKeyEvent *kev = static_cast<QKeyEvent *>(ev);
        KEY_DEBUG("KEYPRESS" << kev->key() << kev->text() << QChar(kev->key()));
        EventResult res = d->handleEvent(kev);
        //if (d->m_mode == InsertMode)
        //    emit completionRequested();
        // returning false core the app see it
        //KEY_DEBUG("HANDLED CODE:" << res);
        //return res != EventPassedToCore;
        //return true;
        return res == EventHandled || res == EventCancelled;
    }

    if (ev->type() == QEvent::ShortcutOverride && ob == d->editor()) {
        QKeyEvent *kev = static_cast<QKeyEvent *>(ev);
        if (d->wantsOverride(kev)) {
            KEY_DEBUG("OVERRIDING SHORTCUT" << kev->key());
            ev->accept(); // accepting means "don't run the shortcuts"
            return true;
        }
        KEY_DEBUG("NO SHORTCUT OVERRIDE" << kev->key());
        return true;
    }

    if (ev->type() == QEvent::FocusIn && ob == d->editor())
        d->focus();

    return QObject::eventFilter(ob, ev);
}

void FakeVimHandler::installEventFilter()
{
    d->installEventFilter();
}

void FakeVimHandler::setupWidget()
{
    d->setupWidget();
}

void FakeVimHandler::restoreWidget(int tabSize)
{
    d->restoreWidget(tabSize);
}

void FakeVimHandler::handleCommand(const QString &cmd)
{
    d->enterFakeVim();
    d->handleCommand(cmd);
    d->leaveFakeVim();
}

void FakeVimHandler::handleReplay(const QString &keys)
{
    d->enterFakeVim();
    d->replay(keys);
    d->leaveFakeVim();
}

void FakeVimHandler::handleInput(const QString &keys)
{
    Inputs inputs(keys);
    d->enterFakeVim();
    foreach (const Input &input, inputs)
        d->handleKey(input);
    d->leaveFakeVim();
}

void FakeVimHandler::setCurrentFileName(const QString &fileName)
{
   d->m_currentFileName = fileName;
}

QString FakeVimHandler::currentFileName() const
{
    return d->m_currentFileName;
}

void FakeVimHandler::showMessage(MessageLevel level, const QString &msg)
{
   d->showMessage(level, msg);
}

QWidget *FakeVimHandler::widget()
{
    return d->editor();
}

// Test only
int FakeVimHandler::physicalIndentation(const QString &line) const
{
    Column ind = d->indentation(line);
    return ind.physical;
}

int FakeVimHandler::logicalIndentation(const QString &line) const
{
    Column ind = d->indentation(line);
    return ind.logical;
}

QString FakeVimHandler::tabExpand(int n) const
{
    return d->tabExpand(n);
}

void FakeVimHandler::miniBufferTextEdited(const QString &text, int cursorPos, int anchorPos)
{
    d->miniBufferTextEdited(text, cursorPos, anchorPos);
}

void FakeVimHandler::setTextCursorPosition(int position)
{
    int pos = qMax(0, qMin(position, d->lastPositionInDocument()));
    if (d->isVisualMode())
        d->setPosition(pos);
    else
        d->setAnchorAndPosition(pos, pos);
    d->m_fakeEnd = false;
    d->setTargetColumn();
}

bool FakeVimHandler::jumpToLocalMark(QChar mark, bool backTickMode)
{
    return d->jumpToMark(mark, backTickMode);
}

} // namespace Internal
} // namespace FakeVim

#include "fakevimhandler.moc"<|MERGE_RESOLUTION|>--- conflicted
+++ resolved
@@ -856,13 +856,8 @@
         }
 
         // Set text only if input is ascii key without control modifier.
-<<<<<<< HEAD
-        if (m_text.isEmpty() && k <= 0x7f && (m & (HostOsInfo::controlModifier())) == 0) {
+        if (m_text.isEmpty() && k >= 0 && k <= 0x7f && (m & (HostOsInfo::controlModifier())) == 0) {
             QChar c = QChar::fromLatin1(k);
-=======
-        if (m_text.isEmpty() && k >= 0 && k <= 0x7f && (m & (HostOsInfo::controlModifier())) == 0) {
-            QChar c = QChar::fromAscii(k);
->>>>>>> bb13b8d6
             m_text = QString((m & ShiftModifier) != 0 ? c.toUpper() : c.toLower());
         }
 
