/**************************************************************************
**
** This file is part of Qt Creator
**
** Copyright (c) 2011 Nokia Corporation and/or its subsidiary(-ies).
**
** Contact: Nokia Corporation (qt-info@nokia.com)
**
** No Commercial Usage
**
** This file contains pre-release code and may not be distributed.
** You may use this file in accordance with the terms and conditions
** contained in the Technology Preview License Agreement accompanying
** this package.
**
** GNU Lesser General Public License Usage
**
** Alternatively, this file may be used under the terms of the GNU Lesser
** General Public License version 2.1 as published by the Free Software
** Foundation and appearing in the file LICENSE.LGPL included in the
** packaging of this file.  Please review the following information to
** ensure the GNU Lesser General Public License version 2.1 requirements
** will be met: http://www.gnu.org/licenses/old-licenses/lgpl-2.1.html.
**
** In addition, as a special exception, Nokia gives you certain additional
** rights.  These rights are described in the Nokia Qt LGPL Exception
** version 1.1, included in the file LGPL_EXCEPTION.txt in this package.
**
** If you have questions regarding the use of this file, please contact
** Nokia at qt-info@nokia.com.
**
**************************************************************************/

#ifndef RVCTTOOLCHAIN_H
#define RVCTTOOLCHAIN_H

#include <projectexplorer/toolchain.h>
#include <projectexplorer/toolchainconfigwidget.h>
#include <utils/environment.h>

namespace Utils {
class EnvironmentModel;
class PathChooser;
} // namespace Utils

namespace Qt4ProjectManager {
namespace Internal {

namespace Ui {
class RvctToolChainConfigWidget;
}

class RvctToolChainFactory;

// ==========================================================================
// RvctToolChain
// ==========================================================================

class RvctToolChain : public ProjectExplorer::ToolChain
{
public:
    struct RvctVersion {
        RvctVersion() : majorVersion(0), minorVersion(0), build(0)
        { }

        bool isNull() { return majorVersion == 0 && minorVersion == 0 && build == 0; }
        void reset() { majorVersion = 0; minorVersion = 0; build = 0; }

        bool operator ==(const RvctVersion &other) const
        {
            return majorVersion == other.majorVersion
                    && minorVersion == other.minorVersion
                    && build == other.build;
        }

        int majorVersion;
        int minorVersion;
        int build;
    };

    static RvctVersion version(const QString &rvctPath);

    enum ArmVersion { ARMv5, ARMv6 };

    QString typeName() const;
    ProjectExplorer::Abi targetAbi() const;

    bool isValid() const;

    QByteArray predefinedMacros() const;
    QList<ProjectExplorer::HeaderPath> systemHeaderPaths() const;
    void addToEnvironment(Utils::Environment &env) const;
    QString makeCommand() const;
    QString defaultMakeTarget() const;
    ProjectExplorer::IOutputParser *outputParser() const;

    bool operator ==(const ToolChain &) const;

    void setEnvironmentChanges(const QList<Utils::EnvironmentItem> &changes);
    QList<Utils::EnvironmentItem> environmentChanges() const;

    void setCompilerPath(const QString &path);
    QString compilerPath() const;

    void setDebuggerCommand(const QString &d);
    virtual QString debuggerCommand() const;

    void setArmVersion(ArmVersion);
    ArmVersion armVersion() const;

    ProjectExplorer::ToolChainConfigWidget *configurationWidget();
    ProjectExplorer::ToolChain *clone() const;

    QVariantMap toMap() const;
    bool fromMap(const QVariantMap &data);

private:
    void updateId();
    void setVersion(const RvctVersion &v) const;

    explicit RvctToolChain(bool autodetected = false);
    RvctToolChain(const RvctToolChain &);

    QString varName(const QString &postFix) const;

    QList<ProjectExplorer::HeaderPath> m_systemHeaderPaths;
    QString m_compilerPath;
    QList<Utils::EnvironmentItem> m_environmentChanges;
    ArmVersion m_armVersion;
    mutable RvctVersion m_version;
    QString m_debuggerCommand;

    friend class RvctToolChainFactory;
};

// ==========================================================================
// RvctToolChainConfigWidget
// ==========================================================================

class RvctToolChainConfigWidget : public ProjectExplorer::ToolChainConfigWidget
{
    Q_OBJECT

public:
    RvctToolChainConfigWidget(RvctToolChain *tc);

    void apply();
    void discard() { setFromToolChain(); }
    bool isDirty() const;
<<<<<<< HEAD
    void makeReadOnly();
=======
    void changeEvent(QEvent *ev);
>>>>>>> eb03bd1a

private:
    void setFromToolChain();
    QList<Utils::EnvironmentItem> environmentChanges() const;

    Ui::RvctToolChainConfigWidget *m_ui;
    Utils::EnvironmentModel *m_model;
};

// ==========================================================================
// RvctToolChainFactory
// ==========================================================================

class RvctToolChainFactory : public ProjectExplorer::ToolChainFactory
{
    Q_OBJECT

public:
    // Name used to display the name of the tool chain that will be created.
    QString displayName() const;
    QString id() const;

    QList<ProjectExplorer::ToolChain *> autoDetect();

    bool canCreate();
    ProjectExplorer::ToolChain *create();

    // Used by the ToolChainManager to restore user-generated tool chains
    bool canRestore(const QVariantMap &data);
    ProjectExplorer::ToolChain *restore(const QVariantMap &data);
};

} // namespace Internal
} // namespace Qt4ProjectManager

#endif // RVCTTOOLCHAIN_H<|MERGE_RESOLUTION|>--- conflicted
+++ resolved
@@ -147,11 +147,8 @@
     void apply();
     void discard() { setFromToolChain(); }
     bool isDirty() const;
-<<<<<<< HEAD
     void makeReadOnly();
-=======
     void changeEvent(QEvent *ev);
->>>>>>> eb03bd1a
 
 private:
     void setFromToolChain();
