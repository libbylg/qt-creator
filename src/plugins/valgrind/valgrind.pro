TEMPLATE = lib
TARGET = Valgrind

include(../../qtcreatorplugin.pri)
include(valgrind_dependencies.pri)
include(callgrind/callgrind.pri)
include(memcheck/memcheck.pri)
include(xmlprotocol/xmlprotocol.pri)
QT *= network

INCLUDEPATH *= $$PWD

HEADERS += \
    valgrindplugin.h \
    valgrindengine.h \
    valgrindconfigwidget.h \
    valgrindsettings.h \
<<<<<<< HEAD
    valgrindrunner.h \
    valgrindprocess.h \
    \
    callgrindconfigwidget.h \
=======
>>>>>>> dbc0fa09
    callgrindcostdelegate.h \
    callgrindcostview.h \
    callgrindhelper.h \
    callgrindnamedelegate.h \
    callgrindtool.h \
    callgrindvisualisation.h \
    callgrindengine.h \
    workarounds.h \
    callgrindtextmark.h \
    \
    memchecktool.h \
    memcheckengine.h \
    memcheckerrorview.h \
    suppressiondialog.h

SOURCES += \
    valgrindplugin.cpp \
    valgrindengine.cpp \
    valgrindconfigwidget.cpp \
    valgrindsettings.cpp \
    valgrindrunner.cpp \
    valgrindprocess.cpp \
    \
    callgrindcostdelegate.cpp \
    callgrindcostview.cpp \
    callgrindhelper.cpp \
    callgrindnamedelegate.cpp \
    callgrindtool.cpp \
    callgrindvisualisation.cpp \
    callgrindengine.cpp \
    workarounds.cpp \
    callgrindtextmark.cpp \
    memchecktool.cpp \
    memcheckengine.cpp \
    memcheckerrorview.cpp \
    suppressiondialog.cpp

FORMS += \
    valgrindconfigwidget.ui \
    suppressiondialog.ui
<|MERGE_RESOLUTION|>--- conflicted
+++ resolved
@@ -15,13 +15,8 @@
     valgrindengine.h \
     valgrindconfigwidget.h \
     valgrindsettings.h \
-<<<<<<< HEAD
     valgrindrunner.h \
     valgrindprocess.h \
-    \
-    callgrindconfigwidget.h \
-=======
->>>>>>> dbc0fa09
     callgrindcostdelegate.h \
     callgrindcostview.h \
     callgrindhelper.h \
