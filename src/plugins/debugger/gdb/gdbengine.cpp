--- conflicted
+++ resolved
@@ -2457,10 +2457,7 @@
 {
     QTC_ASSERT(response.resultClass == GdbResultDone, /**/)
     const BreakpointId id = response.cookie.toInt();
-<<<<<<< HEAD
     BreakHandler *handler = breakHandler();
-=======
->>>>>>> eb03bd1a
     const QString str = QString::fromLocal8Bit(
         response.data.findChild("consolestreamoutput").data());
     extractDataFromInfoBreak(str, id);
@@ -4358,7 +4355,6 @@
         gdbArgs << _("-n");
     gdbArgs += args;
 
-<<<<<<< HEAD
     if (sp.toolChainAbi.osFlavor() == Abi::WindowsMSysFlavor) {
         // Set python path. By convention, python is located below gdb executable.
         // Extend the environment set on the process in startAdapter().
@@ -4385,7 +4381,7 @@
             const QString nativeGdb = QDir::toNativeSeparators(m_gdb);
             showMessage(_("GDB %1 CANNOT FIND THE PYTHON INSTALLATION.").arg(nativeGdb));
             showStatusMessage(_("%1 cannot find python").arg(nativeGdb));
-            const QString msg = tr("The gdb installed at %1 cannot "
+            const QString msg = tr("The GDB installed at %1 cannot "
                "find a valid python installation in its %2 subdirectory.\n"
                "You may set the environment variable PYTHONPATH to point to your installation.")
                     .arg(nativeGdb).arg(winPythonVersion);
@@ -4398,46 +4394,6 @@
             environment.insert(pythonPathVariable, pythonPath);
             gdbProc()->setProcessEnvironment(environment);
         }
-=======
-#ifdef Q_OS_WIN
-    // Set python path. By convention, python is located below gdb executable.
-    // Extend the environment set on the process in startAdapter().
-    const QFileInfo fi(m_gdb);
-    QTC_ASSERT(fi.isAbsolute(), return false; )
-
-    const QString winPythonVersion = _(winPythonVersionC);
-    const QDir dir = fi.absoluteDir();
-
-    QProcessEnvironment environment = gdbProc()->processEnvironment();
-    const QString pythonPathVariable = _("PYTHONPATH");
-    QString pythonPath;
-
-    const QString environmentPythonPath = environment.value(pythonPathVariable);
-    if (dir.exists(winPythonVersion)) {
-        pythonPath = QDir::toNativeSeparators(dir.absoluteFilePath(winPythonVersion));
-    } else if (dir.exists(_("lib"))) {
-        // Needed for our gdb 7.2 packages
-        pythonPath = QDir::toNativeSeparators(dir.absoluteFilePath(_("lib")));
-    } else {
-        pythonPath = environmentPythonPath;
-    }
-    if (pythonPath.isEmpty()) {
-        const QString nativeGdb = QDir::toNativeSeparators(m_gdb);
-        showMessage(_("GDB %1 CANNOT FIND THE PYTHON INSTALLATION.").arg(nativeGdb));
-        showStatusMessage(_("%1 cannot find python").arg(nativeGdb));
-        const QString msg = tr("The GDB installed at %1 cannot "
-           "find a valid python installation in its %2 subdirectory.\n"
-           "You may set the environment variable PYTHONPATH to point to your installation.")
-                .arg(nativeGdb).arg(winPythonVersion);
-        handleAdapterStartFailed(msg, settingsIdHint);
-        return false;
-    }
-    showMessage(_("Python path: %1").arg(pythonPath), LogMisc);
-    // Apply to process
-    if (pythonPath != environmentPythonPath) {
-        environment.insert(pythonPathVariable, pythonPath);
-        gdbProc()->setProcessEnvironment(environment);
->>>>>>> eb03bd1a
     }
 
     connect(gdbProc(), SIGNAL(error(QProcess::ProcessError)),
