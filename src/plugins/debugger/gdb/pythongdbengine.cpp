--- conflicted
+++ resolved
@@ -149,22 +149,13 @@
             dummy.iname = child.findChild("iname").data();
             GdbMi wname = child.findChild("wname");
             if (wname.isValid()) {
-<<<<<<< HEAD
-                // Happens (only) for watched expressions.
+                // Happens (only) for watched expressions. They are encoded as
+                // base64 encoded 8 bit data, without quotes
                 dummy.name = decodeData(wname.data(), Base64Encoded8Bit);
-=======
-                // Happens (only) for watched expressions. They are encoded as.
-                // base64 encoded 8 bit data, without quotes
-                dummy.name = decodeData(wname.data(), 5);
->>>>>>> da0e926a
                 dummy.exp = dummy.name.toUtf8();
             } else {
                 dummy.name = _(child.findChild("name").data());
             }
-<<<<<<< HEAD
-=======
-            //qDebug() << "CHILD: " << child.toString();
->>>>>>> da0e926a
             parseWatchData(watchHandler()->expandedINames(), dummy, child, &list);
         }
         const GdbMi typeInfo = all.findChild("typeinfo");
