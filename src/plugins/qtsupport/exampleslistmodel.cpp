/****************************************************************************
**
** Copyright (C) 2016 The Qt Company Ltd.
** Contact: https://www.qt.io/licensing/
**
** This file is part of Qt Creator.
**
** Commercial License Usage
** Licensees holding valid commercial Qt licenses may use this file in
** accordance with the commercial license agreement provided with the
** Software or, alternatively, in accordance with the terms contained in
** a written agreement between you and The Qt Company. For licensing terms
** and conditions see https://www.qt.io/terms-conditions. For further
** information use the contact form at https://www.qt.io/contact-us.
**
** GNU General Public License Usage
** Alternatively, this file may be used under the terms of the GNU
** General Public License version 3 as published by the Free Software
** Foundation with exceptions as appearing in the file LICENSE.GPL3-EXCEPT
** included in the packaging of this file. Please review the following
** information to ensure the GNU General Public License requirements will
** be met: https://www.gnu.org/licenses/gpl-3.0.html.
**
****************************************************************************/

#include "exampleslistmodel.h"

#include "screenshotcropper.h"

#include <QBuffer>
#include <QDebug>
#include <QDir>
#include <QFile>
#include <QFutureWatcher>
#include <QImageReader>
#include <QPixmapCache>
#include <QUrl>
#include <QXmlStreamReader>

#include <coreplugin/helpmanager.h>
#include <coreplugin/icore.h>

#include <qtsupport/qtkitinformation.h>
#include <qtsupport/qtversionmanager.h>

#include <utils/algorithm.h>
#include <utils/environment.h>
#include <utils/fileutils.h>
#include <utils/qtcassert.h>
#include <utils/stylehelper.h>

#include <algorithm>

namespace QtSupport {
namespace Internal {

const QSize ExamplesListModel::exampleImageSize(188, 145);

static bool debugExamples()
{
    static bool isDebugging = qEnvironmentVariableIsSet("QTC_DEBUG_EXAMPLESMODEL");
    return isDebugging;
}

static const char kSelectedExampleSetKey[] = "WelcomePage/SelectedExampleSet";

void ExampleSetModel::writeCurrentIdToSettings(int currentIndex) const
{
    QSettings *settings = Core::ICore::settings();
    settings->setValue(QLatin1String(kSelectedExampleSetKey), getId(currentIndex));
}

int ExampleSetModel::readCurrentIndexFromSettings() const
{
    QVariant id = Core::ICore::settings()->value(QLatin1String(kSelectedExampleSetKey));
    for (int i=0; i < rowCount(); i++) {
        if (id == getId(i))
            return i;
    }
    return -1;
}

ExampleSetModel::ExampleSetModel()
{
    // read extra example sets settings
    QSettings *settings = Core::ICore::settings();
    const QStringList list = settings->value("Help/InstalledExamples", QStringList()).toStringList();
    if (debugExamples())
        qWarning() << "Reading Help/InstalledExamples from settings:" << list;
    for (const QString &item : list) {
        const QStringList &parts = item.split(QLatin1Char('|'));
        if (parts.size() < 3) {
            if (debugExamples())
                qWarning() << "Item" << item << "has less than 3 parts (separated by '|'):" << parts;
            continue;
        }
        ExtraExampleSet set;
        set.displayName = parts.at(0);
        set.manifestPath = parts.at(1);
        set.examplesPath = parts.at(2);
        QFileInfo fi(set.manifestPath);
        if (!fi.isDir() || !fi.isReadable()) {
            if (debugExamples())
                qWarning() << "Manifest path " << set.manifestPath << "is not a readable directory, ignoring";
            continue;
        }
        m_extraExampleSets.append(set);
        if (debugExamples()) {
            qWarning() << "Adding examples set displayName=" << set.displayName
                       << ", manifestPath=" << set.manifestPath
                       << ", examplesPath=" << set.examplesPath;
        }
    }

    connect(QtVersionManager::instance(), &QtVersionManager::qtVersionsLoaded,
            this, &ExampleSetModel::qtVersionManagerLoaded);

    if (auto helpManager = Core::HelpManager::instance()) {
        connect(helpManager, &Core::HelpManager::setupFinished,
                this, &ExampleSetModel::helpManagerInitialized);
    }
}

void ExampleSetModel::recreateModel(const QList<BaseQtVersion *> &qtVersions)
{
    beginResetModel();
    clear();

    QSet<QString> extraManifestDirs;
    for (int i = 0; i < m_extraExampleSets.size(); ++i)  {
        const ExtraExampleSet &set = m_extraExampleSets.at(i);
        QStandardItem *newItem = new QStandardItem();
        newItem->setData(set.displayName, Qt::DisplayRole);
        newItem->setData(set.displayName, Qt::UserRole + 1);
        newItem->setData(QVariant(), Qt::UserRole + 2);
        newItem->setData(i, Qt::UserRole + 3);
        appendRow(newItem);

        extraManifestDirs.insert(set.manifestPath);
    }

    foreach (BaseQtVersion *version, qtVersions) {
        // sanitize away qt versions that have already been added through extra sets
        if (extraManifestDirs.contains(version->documentationPath())) {
            if (debugExamples()) {
                qWarning() << "Not showing Qt version because manifest path is already added through InstalledExamples settings:"
                           << version->displayName();
            }
            continue;
        }
        QStandardItem *newItem = new QStandardItem();
        newItem->setData(version->displayName(), Qt::DisplayRole);
        newItem->setData(version->displayName(), Qt::UserRole + 1);
        newItem->setData(version->uniqueId(), Qt::UserRole + 2);
        newItem->setData(QVariant(), Qt::UserRole + 3);
        appendRow(newItem);
    }
    endResetModel();
}

int ExampleSetModel::indexForQtVersion(BaseQtVersion *qtVersion) const
{
    // return either the entry with the same QtId, or an extra example set with same path

    if (!qtVersion)
        return -1;

    // check for Qt version
    for (int i = 0; i < rowCount(); ++i) {
        if (getType(i) == QtExampleSet && getQtId(i) == qtVersion->uniqueId())
            return i;
    }

    // check for extra set
    const QString &documentationPath = qtVersion->documentationPath();
    for (int i = 0; i < rowCount(); ++i) {
        if (getType(i) == ExtraExampleSetType
                && m_extraExampleSets.at(getExtraExampleSetIndex(i)).manifestPath == documentationPath)
            return i;
    }
    return -1;
}

QVariant ExampleSetModel::getDisplayName(int i) const
{
    if (i < 0 || i >= rowCount())
        return QVariant();
    return data(index(i, 0), Qt::UserRole + 1);
}

// id is either the Qt version uniqueId, or the display name of the extra example set
QVariant ExampleSetModel::getId(int i) const
{
    if (i < 0 || i >= rowCount())
        return QVariant();
    QModelIndex modelIndex = index(i, 0);
    QVariant variant = data(modelIndex, Qt::UserRole + 2);
    if (variant.isValid()) // set from qt version
        return variant;
    return getDisplayName(i);
}

ExampleSetModel::ExampleSetType ExampleSetModel::getType(int i) const
{
    if (i < 0 || i >= rowCount())
        return InvalidExampleSet;
    QModelIndex modelIndex = index(i, 0);
    QVariant variant = data(modelIndex, Qt::UserRole + 2); /*Qt version uniqueId*/
    if (variant.isValid())
        return QtExampleSet;
    return ExtraExampleSetType;
}

int ExampleSetModel::getQtId(int i) const
{
    QTC_ASSERT(i >= 0, return -1);
    QModelIndex modelIndex = index(i, 0);
    QVariant variant = data(modelIndex, Qt::UserRole + 2);
    QTC_ASSERT(variant.isValid(), return -1);
    QTC_ASSERT(variant.canConvert<int>(), return -1);
    return variant.toInt();
}

int ExampleSetModel::getExtraExampleSetIndex(int i) const
{
    QTC_ASSERT(i >= 0, return -1);
    QModelIndex modelIndex = index(i, 0);
    QVariant variant = data(modelIndex, Qt::UserRole + 3);
    QTC_ASSERT(variant.isValid(), return -1);
    QTC_ASSERT(variant.canConvert<int>(), return -1);
    return variant.toInt();
}

ExamplesListModel::ExamplesListModel(QObject *parent)
    : QAbstractListModel(parent)
{
    connect(&m_exampleSetModel, &ExampleSetModel::selectedExampleSetChanged,
            this, &ExamplesListModel::updateExamples);
    connect(Core::HelpManager::instance(), &Core::HelpManager::documentationChanged,
            this, &ExamplesListModel::updateExamples);
}

static QString fixStringForTags(const QString &string)
{
    QString returnString = string;
    returnString.remove(QLatin1String("<i>"));
    returnString.remove(QLatin1String("</i>"));
    returnString.remove(QLatin1String("<tt>"));
    returnString.remove(QLatin1String("</tt>"));
    return returnString;
}

static QStringList trimStringList(const QStringList &stringlist)
{
    return Utils::transform(stringlist, [](const QString &str) { return str.trimmed(); });
}

static QString relativeOrInstallPath(const QString &path, const QString &manifestPath,
                                     const QString &installPath)
{
    const QChar slash = QLatin1Char('/');
    const QString relativeResolvedPath = manifestPath + slash + path;
    const QString installResolvedPath = installPath + slash + path;
    if (QFile::exists(relativeResolvedPath))
        return relativeResolvedPath;
    if (QFile::exists(installResolvedPath))
        return installResolvedPath;
    // doesn't exist, just return relative
    return relativeResolvedPath;
}

static bool isValidExampleOrDemo(ExampleItem &item)
{
    static QString invalidPrefix = QLatin1String("qthelp:////"); /* means that the qthelp url
                                                                    doesn't have any namespace */
    QString reason;
    bool ok = true;
    if (!item.hasSourceCode || !QFileInfo::exists(item.projectPath)) {
        ok = false;
        reason = QString::fromLatin1("projectPath \"%1\" empty or does not exist").arg(item.projectPath);
    } else if (item.imageUrl.startsWith(invalidPrefix) || !QUrl(item.imageUrl).isValid()) {
        ok = false;
        reason = QString::fromLatin1("imageUrl \"%1\" not valid").arg(item.imageUrl);
    } else if (!item.docUrl.isEmpty()
             && (item.docUrl.startsWith(invalidPrefix) || !QUrl(item.docUrl).isValid())) {
        ok = false;
        reason = QString::fromLatin1("docUrl \"%1\" non-empty but not valid").arg(item.docUrl);
    }
    if (!ok) {
        item.tags.append(QLatin1String("broken"));
        if (debugExamples())
            qWarning() << QString::fromLatin1("ERROR: Item \"%1\" broken: %2").arg(item.name, reason);
    }
    if (debugExamples() && item.description.isEmpty())
        qWarning() << QString::fromLatin1("WARNING: Item \"%1\" has no description").arg(item.name);
    return ok || debugExamples();
}

void ExamplesListModel::parseExamples(QXmlStreamReader *reader,
    const QString &projectsOffset, const QString &examplesInstallPath)
{
    ExampleItem item;
    const QChar slash = QLatin1Char('/');
    while (!reader->atEnd()) {
        switch (reader->readNext()) {
        case QXmlStreamReader::StartElement:
            if (reader->name() == QLatin1String("example")) {
                item = ExampleItem();
                item.type = Example;
                QXmlStreamAttributes attributes = reader->attributes();
                item.name = attributes.value(QLatin1String("name")).toString();
                item.projectPath = attributes.value(QLatin1String("projectPath")).toString();
                item.hasSourceCode = !item.projectPath.isEmpty();
                item.projectPath = relativeOrInstallPath(item.projectPath, projectsOffset, examplesInstallPath);
<<<<<<< HEAD
                item.imageUrl = attributes.value(QLatin1String("imageUrl")).toString();
                QPixmapCache::remove(item.imageUrl);
=======
                item.imageUrl = Utils::StyleHelper::dpiSpecificImageFile(
                            attributes.value(QLatin1String("imageUrl")).toString());
>>>>>>> 0bcc983c
                item.docUrl = attributes.value(QLatin1String("docUrl")).toString();
                item.isHighlighted = attributes.value(QLatin1String("isHighlighted")).toString() == QLatin1String("true");

            } else if (reader->name() == QLatin1String("fileToOpen")) {
                const QString mainFileAttribute = reader->attributes().value(
                            QLatin1String("mainFile")).toString();
                const QString filePath = relativeOrInstallPath(
                            reader->readElementText(QXmlStreamReader::ErrorOnUnexpectedElement),
                            projectsOffset, examplesInstallPath);
                item.filesToOpen.append(filePath);
                if (mainFileAttribute.compare(QLatin1String("true"), Qt::CaseInsensitive) == 0)
                    item.mainFile = filePath;
            } else if (reader->name() == QLatin1String("description")) {
                item.description = fixStringForTags(reader->readElementText(QXmlStreamReader::ErrorOnUnexpectedElement));
            } else if (reader->name() == QLatin1String("dependency")) {
                item.dependencies.append(projectsOffset + slash + reader->readElementText(QXmlStreamReader::ErrorOnUnexpectedElement));
            } else if (reader->name() == QLatin1String("tags")) {
                item.tags = trimStringList(reader->readElementText(QXmlStreamReader::ErrorOnUnexpectedElement).split(QLatin1Char(','), QString::SkipEmptyParts));
            } else if (reader->name() == QLatin1String("platforms")) {
                item.platforms = trimStringList(reader->readElementText(QXmlStreamReader::ErrorOnUnexpectedElement).split(QLatin1Char(','), QString::SkipEmptyParts));
        }
            break;
        case QXmlStreamReader::EndElement:
            if (reader->name() == QLatin1String("example")) {
                if (isValidExampleOrDemo(item))
                    m_exampleItems.append(item);
            } else if (reader->name() == QLatin1String("examples")) {
                return;
            }
            break;
        default: // nothing
            break;
        }
    }
}

void ExamplesListModel::parseDemos(QXmlStreamReader *reader,
    const QString &projectsOffset, const QString &demosInstallPath)
{
    ExampleItem item;
    const QChar slash = QLatin1Char('/');
    while (!reader->atEnd()) {
        switch (reader->readNext()) {
        case QXmlStreamReader::StartElement:
            if (reader->name() == QLatin1String("demo")) {
                item = ExampleItem();
                item.type = Demo;
                QXmlStreamAttributes attributes = reader->attributes();
                item.name = attributes.value(QLatin1String("name")).toString();
                item.projectPath = attributes.value(QLatin1String("projectPath")).toString();
                item.hasSourceCode = !item.projectPath.isEmpty();
                item.projectPath = relativeOrInstallPath(item.projectPath, projectsOffset, demosInstallPath);
                item.imageUrl = attributes.value(QLatin1String("imageUrl")).toString();
                QPixmapCache::remove(item.imageUrl);
                item.docUrl = attributes.value(QLatin1String("docUrl")).toString();
                item.isHighlighted = attributes.value(QLatin1String("isHighlighted")).toString() == QLatin1String("true");
            } else if (reader->name() == QLatin1String("fileToOpen")) {
                item.filesToOpen.append(relativeOrInstallPath(reader->readElementText(QXmlStreamReader::ErrorOnUnexpectedElement),
                                                              projectsOffset, demosInstallPath));
            } else if (reader->name() == QLatin1String("description")) {
                item.description =  fixStringForTags(reader->readElementText(QXmlStreamReader::ErrorOnUnexpectedElement));
            } else if (reader->name() == QLatin1String("dependency")) {
                item.dependencies.append(projectsOffset + slash + reader->readElementText(QXmlStreamReader::ErrorOnUnexpectedElement));
            } else if (reader->name() == QLatin1String("tags")) {
                item.tags = reader->readElementText(QXmlStreamReader::ErrorOnUnexpectedElement).split(QLatin1Char(','));
            }
            break;
        case QXmlStreamReader::EndElement:
            if (reader->name() == QLatin1String("demo")) {
                if (isValidExampleOrDemo(item))
                    m_exampleItems.append(item);
            } else if (reader->name() == QLatin1String("demos")) {
                return;
            }
            break;
        default: // nothing
            break;
        }
    }
}

void ExamplesListModel::parseTutorials(QXmlStreamReader *reader, const QString &projectsOffset)
{
    ExampleItem item;
    const QChar slash = QLatin1Char('/');
    while (!reader->atEnd()) {
        switch (reader->readNext()) {
        case QXmlStreamReader::StartElement:
            if (reader->name() == QLatin1String("tutorial")) {
                item = ExampleItem();
                item.type = Tutorial;
                QXmlStreamAttributes attributes = reader->attributes();
                item.name = attributes.value(QLatin1String("name")).toString();
                item.projectPath = attributes.value(QLatin1String("projectPath")).toString();
                item.hasSourceCode = !item.projectPath.isEmpty();
                item.projectPath.prepend(slash);
                item.projectPath.prepend(projectsOffset);
                item.imageUrl = attributes.value(QLatin1String("imageUrl")).toString();
                QPixmapCache::remove(item.imageUrl);
                item.docUrl = attributes.value(QLatin1String("docUrl")).toString();
                item.isVideo = attributes.value(QLatin1String("isVideo")).toString() == QLatin1String("true");
                item.videoUrl = attributes.value(QLatin1String("videoUrl")).toString();
                item.videoLength = attributes.value(QLatin1String("videoLength")).toString();
            } else if (reader->name() == QLatin1String("fileToOpen")) {
                item.filesToOpen.append(projectsOffset + slash + reader->readElementText(QXmlStreamReader::ErrorOnUnexpectedElement));
            } else if (reader->name() == QLatin1String("description")) {
                item.description =  fixStringForTags(reader->readElementText(QXmlStreamReader::ErrorOnUnexpectedElement));
            } else if (reader->name() == QLatin1String("dependency")) {
                item.dependencies.append(projectsOffset + slash + reader->readElementText(QXmlStreamReader::ErrorOnUnexpectedElement));
            } else if (reader->name() == QLatin1String("tags")) {
                item.tags = reader->readElementText(QXmlStreamReader::ErrorOnUnexpectedElement).split(QLatin1Char(','));
            }
            break;
        case QXmlStreamReader::EndElement:
            if (reader->name() == QLatin1String("tutorial"))
                m_exampleItems.append(item);
            else if (reader->name() == QLatin1String("tutorials"))
                return;
            break;
        default: // nothing
            break;
        }
    }
}

static QString resourcePath()
{
    // normalize paths so QML doesn't freak out if it's wrongly capitalized on Windows
    return Utils::FileUtils::normalizePathName(Core::ICore::resourcePath());
}

void ExamplesListModel::updateExamples()
{
    QString examplesInstallPath;
    QString demosInstallPath;

    QStringList sources = m_exampleSetModel.exampleSources(&examplesInstallPath, &demosInstallPath);

    beginResetModel();
    m_exampleItems.clear();

    foreach (const QString &exampleSource, sources) {
        QFile exampleFile(exampleSource);
        if (!exampleFile.open(QIODevice::ReadOnly)) {
            if (debugExamples())
                qWarning() << "ERROR: Could not open file" << exampleSource;
            continue;
        }

        QFileInfo fi(exampleSource);
        QString offsetPath = fi.path();
        QDir examplesDir(offsetPath);
        QDir demosDir(offsetPath);

        if (debugExamples())
            qWarning() << QString::fromLatin1("Reading file \"%1\"...").arg(fi.absoluteFilePath());
        QXmlStreamReader reader(&exampleFile);
        while (!reader.atEnd())
            switch (reader.readNext()) {
            case QXmlStreamReader::StartElement:
                if (reader.name() == QLatin1String("examples"))
                    parseExamples(&reader, examplesDir.path(), examplesInstallPath);
                else if (reader.name() == QLatin1String("demos"))
                    parseDemos(&reader, demosDir.path(), demosInstallPath);
                else if (reader.name() == QLatin1String("tutorials"))
                    parseTutorials(&reader, examplesDir.path());
                break;
            default: // nothing
                break;
            }

        if (reader.hasError() && debugExamples())
            qWarning() << QString::fromLatin1("ERROR: Could not parse file as XML document (%1)").arg(exampleSource);
    }
    endResetModel();
}

void ExampleSetModel::updateQtVersionList()
{
    QList<BaseQtVersion*> versions
            = QtVersionManager::sortVersions(
                QtVersionManager::versions(BaseQtVersion::isValidPredicate([](const BaseQtVersion *v) {
        return v->hasExamples() || v->hasDemos();
    })));

    // prioritize default qt version
    ProjectExplorer::Kit *defaultKit = ProjectExplorer::KitManager::defaultKit();
    BaseQtVersion *defaultVersion = QtKitInformation::qtVersion(defaultKit);
    if (defaultVersion && versions.contains(defaultVersion))
        versions.move(versions.indexOf(defaultVersion), 0);

    recreateModel(versions);

    int currentIndex = m_selectedExampleSetIndex;
    if (currentIndex < 0) // reset from settings
        currentIndex = readCurrentIndexFromSettings();

    ExampleSetModel::ExampleSetType currentType = getType(currentIndex);

    if (currentType == ExampleSetModel::InvalidExampleSet) {
        // select examples corresponding to 'highest' Qt version
        BaseQtVersion *highestQt = findHighestQtVersion(versions);
        currentIndex = indexForQtVersion(highestQt);
    } else if (currentType == ExampleSetModel::QtExampleSet) {
        // try to select the previously selected Qt version, or
        // select examples corresponding to 'highest' Qt version
        int currentQtId = getQtId(currentIndex);
        BaseQtVersion *newQtVersion = QtVersionManager::version(currentQtId);
        if (!newQtVersion)
            newQtVersion = findHighestQtVersion(versions);
        currentIndex = indexForQtVersion(newQtVersion);
    } // nothing to do for extra example sets
    selectExampleSet(currentIndex);
    emit selectedExampleSetChanged(currentIndex);
}

BaseQtVersion *ExampleSetModel::findHighestQtVersion(const QList<BaseQtVersion *> &versions) const
{
    BaseQtVersion *newVersion = nullptr;
    for (BaseQtVersion *version : versions) {
        if (!newVersion) {
            newVersion = version;
        } else {
            if (version->qtVersion() > newVersion->qtVersion()) {
                newVersion = version;
            } else if (version->qtVersion() == newVersion->qtVersion()
                       && version->uniqueId() < newVersion->uniqueId()) {
                newVersion = version;
            }
        }
    }

    if (!newVersion && !versions.isEmpty())
        newVersion = versions.first();

    return newVersion;
}

QStringList ExampleSetModel::exampleSources(QString *examplesInstallPath, QString *demosInstallPath)
{
    QStringList sources;

    // Qt Creator shipped tutorials
    sources << ":/qtsupport/qtcreator_tutorials.xml";

    QString examplesPath;
    QString demosPath;
    QString manifestScanPath;

    ExampleSetModel::ExampleSetType currentType = getType(m_selectedExampleSetIndex);
    if (currentType == ExampleSetModel::ExtraExampleSetType) {
        int index = getExtraExampleSetIndex(m_selectedExampleSetIndex);
        ExtraExampleSet exampleSet = m_extraExampleSets.at(index);
        manifestScanPath = exampleSet.manifestPath;
        examplesPath = exampleSet.examplesPath;
        demosPath = exampleSet.examplesPath;
    } else if (currentType == ExampleSetModel::QtExampleSet) {
        int qtId = getQtId(m_selectedExampleSetIndex);
        foreach (BaseQtVersion *version, QtVersionManager::versions()) {
            if (version->uniqueId() == qtId) {
                manifestScanPath = version->documentationPath();
                examplesPath = version->examplesPath();
                demosPath = version->demosPath();
                break;
            }
        }
    }
    if (!manifestScanPath.isEmpty()) {
        // search for examples-manifest.xml, demos-manifest.xml in <path>/*/
        QDir dir = QDir(manifestScanPath);
        const QStringList examplesPattern(QLatin1String("examples-manifest.xml"));
        const QStringList demosPattern(QLatin1String("demos-manifest.xml"));
        QFileInfoList fis;
        foreach (QFileInfo subDir, dir.entryInfoList(QDir::Dirs | QDir::NoDotAndDotDot)) {
            fis << QDir(subDir.absoluteFilePath()).entryInfoList(examplesPattern);
            fis << QDir(subDir.absoluteFilePath()).entryInfoList(demosPattern);
        }
        foreach (const QFileInfo &fi, fis)
            sources.append(fi.filePath());
    }
    if (examplesInstallPath)
        *examplesInstallPath = examplesPath;
    if (demosInstallPath)
        *demosInstallPath = demosPath;

    return sources;
}

int ExamplesListModel::rowCount(const QModelIndex &) const
{
    return m_exampleItems.size();
}

QString prefixForItem(const ExampleItem &item)
{
    if (item.isHighlighted)
        return QLatin1String("0000 ");
    return QString();
}

QVariant ExamplesListModel::data(const QModelIndex &index, int role) const
{
    if (!index.isValid() || index.row() >= m_exampleItems.count())
        return QVariant();

    const ExampleItem &item = m_exampleItems.at(index.row());
    switch (role)
    {
    case Qt::DisplayRole: // for search only
        return QString(prefixForItem(item) + item.name + ' ' + item.tags.join(' '));
    case ExampleItemRole:
        return QVariant::fromValue<ExampleItem>(item);
    case ExampleImageRole: {
        QPixmap pixmap;
        if (QPixmapCache::find(item.imageUrl, &pixmap))
            return pixmap;
        pixmap.load(item.imageUrl);
        if (pixmap.isNull())
            pixmap.load(resourcePath() + "/welcomescreen/widgets/" + item.imageUrl);
        if (pixmap.isNull()) {
            QByteArray fetchedData = Core::HelpManager::fileData(item.imageUrl);
            if (!fetchedData.isEmpty()) {
                QBuffer imgBuffer(&fetchedData);
                imgBuffer.open(QIODevice::ReadOnly);
                QImageReader reader(&imgBuffer);
                QImage img = reader.read();
                img = ScreenshotCropper::croppedImage(img, item.imageUrl,
                                                      ExamplesListModel::exampleImageSize);
                pixmap = QPixmap::fromImage(img);
            }
        }
        QPixmapCache::insert(item.imageUrl, pixmap);
        return pixmap;
    }
    default:
        return QVariant();
    }
}

void ExampleSetModel::selectExampleSet(int index)
{
    if (index != m_selectedExampleSetIndex) {
        m_selectedExampleSetIndex = index;
        writeCurrentIdToSettings(m_selectedExampleSetIndex);
        emit selectedExampleSetChanged(m_selectedExampleSetIndex);
    }
}

void ExampleSetModel::qtVersionManagerLoaded()
{
    m_qtVersionManagerInitialized = true;
    tryToInitialize();
}

void ExampleSetModel::helpManagerInitialized()
{
    m_helpManagerInitialized = true;
    tryToInitialize();
}


void ExampleSetModel::tryToInitialize()
{
    if (m_initalized)
        return;
    if (!m_qtVersionManagerInitialized)
        return;
    if (Core::HelpManager::instance() && !m_helpManagerInitialized)
        return;

    m_initalized = true;

    connect(QtVersionManager::instance(), &QtVersionManager::qtVersionsChanged,
            this, &ExampleSetModel::updateQtVersionList);
    connect(ProjectExplorer::KitManager::instance(), &ProjectExplorer::KitManager::defaultkitChanged,
            this, &ExampleSetModel::updateQtVersionList);

    updateQtVersionList();
}


ExamplesListModelFilter::ExamplesListModelFilter(ExamplesListModel *sourceModel, bool showTutorialsOnly, QObject *parent) :
    QSortFilterProxyModel(parent),
    m_showTutorialsOnly(showTutorialsOnly)
{
    setSourceModel(sourceModel);
    setDynamicSortFilter(true);
    setFilterCaseSensitivity(Qt::CaseInsensitive);
    sort(0);
}

bool ExamplesListModelFilter::filterAcceptsRow(int sourceRow, const QModelIndex &sourceParent) const
{
    const ExampleItem item = sourceModel()->index(sourceRow, 0, sourceParent).data(
                ExamplesListModel::ExampleItemRole).value<ExampleItem>();

    if (m_showTutorialsOnly && item.type != Tutorial)
        return false;

    if (!m_showTutorialsOnly && item.type != Example && item.type != Demo)
        return false;

    if (!m_filterTags.isEmpty()) {
        return Utils::allOf(m_filterTags, [&item](const QString &filterTag) {
            return item.tags.contains(filterTag);
        });
    }

    if (!m_filterStrings.isEmpty()) {
        for (const QString &subString : m_filterStrings) {
            bool wordMatch = false;
            wordMatch |= bool(item.name.contains(subString, Qt::CaseInsensitive));
            if (wordMatch)
                continue;
            const auto subMatch = [&subString](const QString &elem) { return elem.contains(subString); };
            wordMatch |= Utils::contains(item.tags, subMatch);
            if (wordMatch)
                continue;
            wordMatch |= bool(item.description.contains(subString, Qt::CaseInsensitive));
            if (!wordMatch)
                return false;
        }
    }

    return QSortFilterProxyModel::filterAcceptsRow(sourceRow, sourceParent);
}

void ExamplesListModelFilter::delayedUpdateFilter()
{
    if (m_timerId != 0)
        killTimer(m_timerId);

    m_timerId = startTimer(320);
}

void ExamplesListModelFilter::timerEvent(QTimerEvent *timerEvent)
{
    if (m_timerId == timerEvent->timerId()) {
        invalidateFilter();
        emit layoutChanged();
        killTimer(m_timerId);
        m_timerId = 0;
    }
}

struct SearchStringLexer
{
    QString code;
    const QChar *codePtr;
    QChar yychar;
    QString yytext;

    enum TokenKind {
        END_OF_STRING = 0,
        TAG,
        STRING_LITERAL,
        UNKNOWN
    };

    inline void yyinp() { yychar = *codePtr++; }

    SearchStringLexer(const QString &code)
        : code(code)
        , codePtr(code.unicode())
        , yychar(QLatin1Char(' ')) { }

    int operator()() { return yylex(); }

    int yylex() {
        while (yychar.isSpace())
            yyinp(); // skip all the spaces

        yytext.clear();

        if (yychar.isNull())
            return END_OF_STRING;

        QChar ch = yychar;
        yyinp();

        switch (ch.unicode()) {
        case '"':
        case '\'':
        {
            const QChar quote = ch;
            yytext.clear();
            while (!yychar.isNull()) {
                if (yychar == quote) {
                    yyinp();
                    break;
                }
                if (yychar == QLatin1Char('\\')) {
                    yyinp();
                    switch (yychar.unicode()) {
                    case '"': yytext += QLatin1Char('"'); yyinp(); break;
                    case '\'': yytext += QLatin1Char('\''); yyinp(); break;
                    case '\\': yytext += QLatin1Char('\\'); yyinp(); break;
                    }
                } else {
                    yytext += yychar;
                    yyinp();
                }
            }
            return STRING_LITERAL;
        }

        default:
            if (ch.isLetterOrNumber() || ch == QLatin1Char('_')) {
                yytext.clear();
                yytext += ch;
                while (yychar.isLetterOrNumber() || yychar == QLatin1Char('_')) {
                    yytext += yychar;
                    yyinp();
                }
                if (yychar == QLatin1Char(':') && yytext == QLatin1String("tag")) {
                    yyinp();
                    return TAG;
                }
                return STRING_LITERAL;
            }
        }

        yytext += ch;
        return UNKNOWN;
    }
};

void ExamplesListModelFilter::setSearchString(const QString &arg)
{
    if (m_searchString == arg)
        return;

    m_searchString = arg;
    m_filterTags.clear();
    m_filterStrings.clear();

    // parse and update
    SearchStringLexer lex(arg);
    bool isTag = false;
    while (int tk = lex()) {
        if (tk == SearchStringLexer::TAG) {
            isTag = true;
            m_filterStrings.append(lex.yytext);
        }

        if (tk == SearchStringLexer::STRING_LITERAL) {
            if (isTag) {
                m_filterStrings.pop_back();
                m_filterTags.append(lex.yytext);
                isTag = false;
            } else {
                m_filterStrings.append(lex.yytext);
            }
        }
    }

    delayedUpdateFilter();
}

} // namespace Internal
} // namespace QtSupport<|MERGE_RESOLUTION|>--- conflicted
+++ resolved
@@ -312,13 +312,9 @@
                 item.projectPath = attributes.value(QLatin1String("projectPath")).toString();
                 item.hasSourceCode = !item.projectPath.isEmpty();
                 item.projectPath = relativeOrInstallPath(item.projectPath, projectsOffset, examplesInstallPath);
-<<<<<<< HEAD
-                item.imageUrl = attributes.value(QLatin1String("imageUrl")).toString();
-                QPixmapCache::remove(item.imageUrl);
-=======
                 item.imageUrl = Utils::StyleHelper::dpiSpecificImageFile(
                             attributes.value(QLatin1String("imageUrl")).toString());
->>>>>>> 0bcc983c
+                QPixmapCache::remove(item.imageUrl);
                 item.docUrl = attributes.value(QLatin1String("docUrl")).toString();
                 item.isHighlighted = attributes.value(QLatin1String("isHighlighted")).toString() == QLatin1String("true");
 
