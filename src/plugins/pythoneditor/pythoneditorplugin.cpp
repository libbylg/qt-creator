--- conflicted
+++ resolved
@@ -333,13 +333,8 @@
     if (file.open(QFile::ReadOnly)) {
         QTextStream stream(&file);
 
-<<<<<<< HEAD
         while (true) {
-            QString line = stream.readLine();
-=======
-        forever {
             const QString line = stream.readLine();
->>>>>>> 3726218b
             if (line.isNull())
                 break;
             if (visited.contains(line))
@@ -433,12 +428,8 @@
             result = saver.finalize(ICore::mainWindow());
         }
     }
-<<<<<<< HEAD
 
     return result;
-=======
-    return saver.finalize(ICore::mainWindow());
->>>>>>> 3726218b
 }
 
 bool PythonProject::writePyProjectFile(const QString &fileName, QString &content,
@@ -472,35 +463,19 @@
 {
     QStringList newList = m_rawFileList;
 
-<<<<<<< HEAD
-    QDir baseDir(projectDirectory().toString());
+    const QDir baseDir(projectDirectory().toString());
     for (const QString &filePath : filePaths)
         newList.append(baseDir.relativeFilePath(filePath));
 
     return saveRawFileList(newList);
-=======
-    const QDir baseDir(projectDirectory().toString());
-    foreach (const QString &filePath, filePaths)
-        newList.append(baseDir.relativeFilePath(filePath));
-
-    const bool result = saveRawList(newList, projectFilePath().toString());
-    refresh();
-
-    return result;
->>>>>>> 3726218b
 }
 
 bool PythonProject::removeFiles(const QStringList &filePaths)
 {
     QStringList newList = m_rawFileList;
 
-<<<<<<< HEAD
     for (const QString &filePath : filePaths) {
-        QHash<QString, QString>::iterator i = m_rawListEntries.find(filePath);
-=======
-    foreach (const QString &filePath, filePaths) {
         const QHash<QString, QString>::iterator i = m_rawListEntries.find(filePath);
->>>>>>> 3726218b
         if (i != m_rawListEntries.end())
             newList.removeOne(i.value());
     }
@@ -511,13 +486,8 @@
 bool PythonProject::setFiles(const QStringList &filePaths)
 {
     QStringList newList;
-<<<<<<< HEAD
-    QDir baseDir(projectDirectory().toString());
+    const QDir baseDir(projectDirectory().toString());
     for (const QString &filePath : filePaths)
-=======
-    const QDir baseDir(projectDirectory().toString());
-    foreach (const QString &filePath, filePaths)
->>>>>>> 3726218b
         newList.append(baseDir.relativeFilePath(filePath));
 
     return saveRawFileList(newList);
@@ -689,15 +659,9 @@
     QHash<QString, QStringList> filesInPath;
     const QDir baseDir(base);
 
-<<<<<<< HEAD
     for (const QString &absoluteFileName : files) {
-        QFileInfo fileInfo(absoluteFileName);
-        FileName absoluteFilePath = FileName::fromString(fileInfo.path());
-=======
-    foreach (const QString &absoluteFileName, files) {
         const QFileInfo fileInfo(absoluteFileName);
         const FileName absoluteFilePath = FileName::fromString(fileInfo.path());
->>>>>>> 3726218b
         QString relativeFilePath;
 
         if (absoluteFilePath.isChildOf(baseDir)) {
