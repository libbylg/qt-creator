/****************************************************************************
**
** Copyright (C) 2016 The Qt Company Ltd.
** Contact: https://www.qt.io/licensing/
**
** This file is part of Qt Creator.
**
** Commercial License Usage
** Licensees holding valid commercial Qt licenses may use this file in
** accordance with the commercial license agreement provided with the
** Software or, alternatively, in accordance with the terms contained in
** a written agreement between you and The Qt Company. For licensing terms
** and conditions see https://www.qt.io/terms-conditions. For further
** information use the contact form at https://www.qt.io/contact-us.
**
** GNU General Public License Usage
** Alternatively, this file may be used under the terms of the GNU
** General Public License version 3 as published by the Free Software
** Foundation with exceptions as appearing in the file LICENSE.GPL3-EXCEPT
** included in the packaging of this file. Please review the following
** information to ensure the GNU General Public License requirements will
** be met: https://www.gnu.org/licenses/gpl-3.0.html.
**
****************************************************************************/

#include "compileroptionsbuilder.h"

#include "cppmodelmanager.h"
#include "headerpathfilter.h"

#include <coreplugin/icore.h>

#include <projectexplorer/headerpath.h>
#include <projectexplorer/language.h>
#include <projectexplorer/project.h>
#include <projectexplorer/projectexplorerconstants.h>
#include <projectexplorer/projectmacro.h>

#include <utils/fileutils.h>
#include <utils/qtcassert.h>

#include <QDir>
#include <QRegularExpression>

namespace CppTools {

static const char defineOption[] = "-D";
static const char undefineOption[] = "-U";

static const char includeUserPathOption[] = "-I";
static const char includeSystemPathOption[] = "-isystem";

static const char includeFileOption[] = "-include";

static QByteArray macroOption(const ProjectExplorer::Macro &macro)
{
    switch (macro.type) {
        case ProjectExplorer::MacroType::Define:   return defineOption;
        case ProjectExplorer::MacroType::Undefine: return undefineOption;
        default: return QByteArray();
    }
}

static QByteArray toDefineOption(const ProjectExplorer::Macro &macro)
{
    return macro.toKeyValue(macroOption(macro));
}

static QString defineDirectiveToDefineOption(const ProjectExplorer::Macro &macro)
{
    const QByteArray option = toDefineOption(macro);
    return QString::fromUtf8(option);
}

CompilerOptionsBuilder::CompilerOptionsBuilder(const ProjectPart &projectPart,
                                               UseSystemHeader useSystemHeader,
                                               UseToolchainMacros useToolchainMacros,
                                               UseTweakedHeaderPaths useTweakedHeaderPaths,
                                               UseLanguageDefines useLanguageDefines,
                                               const QString &clangVersion,
                                               const QString &clangResourceDirectory)
    : m_projectPart(projectPart)
    , m_useSystemHeader(useSystemHeader)
    , m_useToolchainMacros(useToolchainMacros)
    , m_useTweakedHeaderPaths(useTweakedHeaderPaths)
    , m_useLanguageDefines(useLanguageDefines)
    , m_clangVersion(clangVersion)
    , m_clangResourceDirectory(clangResourceDirectory)
{
}

QStringList CompilerOptionsBuilder::build(ProjectFile::Kind fileKind,
                                          UsePrecompiledHeaders usePrecompiledHeaders)
{
    m_options.clear();

    if (fileKind == ProjectFile::CHeader || fileKind == ProjectFile::CSource) {
        QTC_ASSERT(m_projectPart.languageVersion <= ProjectExplorer::LanguageVersion::LatestC,
                   return QStringList(););
    }

    if (fileKind == ProjectFile::CXXHeader || fileKind == ProjectFile::CXXSource) {
        QTC_ASSERT(m_projectPart.languageVersion > ProjectExplorer::LanguageVersion::LatestC,
                   return QStringList(););
    }

    add("-c");

    addWordWidth();
    addTargetTriple();
    addExtraCodeModelFlags();

    updateFileLanguage(fileKind);
    addLanguageVersionAndExtensions();

    addToolchainAndProjectMacros();
    undefineClangVersionMacrosForMsvc();
    undefineCppLanguageFeatureMacrosForMsvc2015();
    addDefineFunctionMacrosMsvc();

    addToolchainFlags();
    addPrecompiledHeaderOptions(usePrecompiledHeaders);
    addHeaderPathOptions();
    addProjectConfigFileInclude();

    addMsvcCompatibilityVersion();

    addExtraOptions();

    insertWrappedQtHeaders();

    return options();
}

static QStringList createLanguageOptionGcc(ProjectFile::Kind fileKind, bool objcExt)
{
    QStringList options;

    switch (fileKind) {
    case ProjectFile::Unclassified:
    case ProjectFile::Unsupported:
        break;
    case ProjectFile::CHeader:
        if (objcExt)
            options += "objective-c-header";
        else
            options += "c-header";
        break;
    case ProjectFile::CXXHeader:
    default:
        if (!objcExt) {
            options += "c++-header";
            break;
        }
        Q_FALLTHROUGH();
    case ProjectFile::ObjCHeader:
    case ProjectFile::ObjCXXHeader:
        options += "objective-c++-header";
        break;

    case ProjectFile::CSource:
        if (!objcExt) {
            options += "c";
            break;
        }
        Q_FALLTHROUGH();
    case ProjectFile::ObjCSource:
        options += "objective-c";
        break;
    case ProjectFile::CXXSource:
        if (!objcExt) {
            options += "c++";
            break;
        }
        Q_FALLTHROUGH();
    case ProjectFile::ObjCXXSource:
        options += "objective-c++";
        break;
    case ProjectFile::OpenCLSource:
        options += "cl";
        break;
    case ProjectFile::CudaSource:
        options += "cuda";
        break;
    }

    if (!options.isEmpty())
        options.prepend("-x");

    return options;
}

void CompilerOptionsBuilder::addWordWidth()
{
    const QString argument = m_projectPart.toolChainWordWidth == ProjectPart::WordWidth64Bit
                                 ? QLatin1String("-m64")
                                 : QLatin1String("-m32");
    add(argument);
}

void CompilerOptionsBuilder::addTargetTriple()
{
    if (!m_projectPart.toolChainTargetTriple.isEmpty()) {
        add("-target");
        add(m_projectPart.toolChainTargetTriple);
    }
}

void CompilerOptionsBuilder::addExtraCodeModelFlags()
{
    // extraCodeModelFlags keep build architecture for cross-compilation.
    // In case of iOS build target triple has aarch64 archtecture set which makes
    // code model fail with CXError_Failure. To fix that we explicitly provide architecture.
    m_options.append(m_projectPart.extraCodeModelFlags);
}

static QString creatorResourcePath()
{
#ifndef UNIT_TESTS
    return Core::ICore::resourcePath();
#else
    return QDir::toNativeSeparators(QString::fromUtf8(QTC_RESOURCE_DIR ""));
#endif
}

void CompilerOptionsBuilder::insertWrappedQtHeaders()
{
    if (m_useTweakedHeaderPaths == UseTweakedHeaderPaths::No)
        return;

    QStringList wrappedQtHeaders;
    addWrappedQtHeadersIncludePath(wrappedQtHeaders);

    const int index = m_options.indexOf(QRegularExpression("\\A-I.*\\z"));
    if (index < 0)
        m_options.append(wrappedQtHeaders);
    else
        m_options = m_options.mid(0, index) + wrappedQtHeaders + m_options.mid(index);
}

void CompilerOptionsBuilder::addHeaderPathOptions()
{
    HeaderPathFilter filter{m_projectPart,
                            m_useTweakedHeaderPaths,
                            m_clangVersion,
                            m_clangResourceDirectory};

    filter.process();

    using ProjectExplorer::HeaderPath;
    using ProjectExplorer::HeaderPathType;

    if (m_useTweakedHeaderPaths == UseTweakedHeaderPaths::Yes) {
        // Exclude all built-in includes except Clang resource directory.
        m_options.prepend("-nostdlibinc");
        if (!m_clangVersion.isEmpty()) {
            // Exclude all built-in includes and Clang resource directory.
            m_options.prepend("-nostdinc");
        }
    }


    for (const HeaderPath &headerPath : filter.userHeaderPaths) {
        m_options.push_back(includeDirOptionForPath(headerPath.path));
        m_options.push_back(QDir::toNativeSeparators(headerPath.path));
    }

    for (const HeaderPath &headerPath : filter.systemHeaderPaths) {
        m_options.push_back(includeDirOptionForSystemPath(headerPath.type));
        m_options.push_back(QDir::toNativeSeparators(headerPath.path));
    }

    for (const HeaderPath &headerPath : filter.builtInHeaderPaths) {
        m_options.push_back(includeSystemPathOption);
        m_options.push_back(QDir::toNativeSeparators(headerPath.path));
    }
}

void CompilerOptionsBuilder::addPrecompiledHeaderOptions(UsePrecompiledHeaders usePrecompiledHeaders)
{
    if (usePrecompiledHeaders == UsePrecompiledHeaders::No)
        return;

    QStringList options;

    for (const QString &pchFile : m_projectPart.precompiledHeaders) {
        if (QFile::exists(pchFile)) {
            options += includeFileOption;
            options += QDir::toNativeSeparators(pchFile);
        }
    }

    m_options.append(options);
}

void CompilerOptionsBuilder::addToolchainAndProjectMacros()
{
    if (m_useToolchainMacros == UseToolchainMacros::Yes)
        addMacros(m_projectPart.toolChainMacros);
    addMacros(m_projectPart.projectMacros);
}

void CompilerOptionsBuilder::addMacros(const ProjectExplorer::Macros &macros)
{
    QStringList options;

    for (const ProjectExplorer::Macro &macro : macros) {
        if (excludeDefineDirective(macro))
            continue;

        const QString defineOption = defineDirectiveToDefineOption(macro);
        if (!options.contains(defineOption))
            options.append(defineOption);
    }

    m_options.append(options);
}

void CompilerOptionsBuilder::updateFileLanguage(ProjectFile::Kind fileKind)
{
    const bool objcExt = m_projectPart.languageExtensions
                         & ProjectExplorer::LanguageExtension::ObjectiveC;
    const QStringList options = createLanguageOptionGcc(fileKind, objcExt);
    if (options.isEmpty())
        return;

    QTC_ASSERT(options.size() == 2, return;);
    int langOptIndex = m_options.indexOf("-x");
    if (langOptIndex == -1)
        m_options.append(options);
    else
        m_options[langOptIndex + 1] = options[1];
}

void CompilerOptionsBuilder::addLanguageVersionAndExtensions()
{
    using ProjectExplorer::LanguageExtension;
    using ProjectExplorer::LanguageVersion;

    QStringList options;
    const ProjectExplorer::LanguageExtensions languageExtensions = m_projectPart.languageExtensions;
    const bool gnuExtensions = languageExtensions & LanguageExtension::Gnu;

    switch (m_projectPart.languageVersion) {
    case LanguageVersion::C89:
        options << (gnuExtensions ? QLatin1String("-std=gnu89") : QLatin1String("-std=c89"));
        break;
    case LanguageVersion::C99:
        options << (gnuExtensions ? QLatin1String("-std=gnu99") : QLatin1String("-std=c99"));
        break;
    case LanguageVersion::C11:
        options << (gnuExtensions ? QLatin1String("-std=gnu11") : QLatin1String("-std=c11"));
        break;
    case LanguageVersion::C18:
        // Clang 6, 7 and current trunk do not accept "gnu18"/"c18", so use the "*17" variants.
        options << (gnuExtensions ? QLatin1String("-std=gnu17") : QLatin1String("-std=c17"));
        break;
    case LanguageVersion::CXX11:
        options << (gnuExtensions ? QLatin1String("-std=gnu++11") : QLatin1String("-std=c++11"));
        break;
    case LanguageVersion::CXX98:
        options << (gnuExtensions ? QLatin1String("-std=gnu++98") : QLatin1String("-std=c++98"));
        break;
    case LanguageVersion::CXX03:
        options << (gnuExtensions ? QLatin1String("-std=gnu++03") : QLatin1String("-std=c++03"));
        break;
    case LanguageVersion::CXX14:
        options << (gnuExtensions ? QLatin1String("-std=gnu++14") : QLatin1String("-std=c++14"));
        break;
    case LanguageVersion::CXX17:
        options << (gnuExtensions ? QLatin1String("-std=gnu++17") : QLatin1String("-std=c++17"));
        break;
    case LanguageVersion::CXX2a:
        options << (gnuExtensions ? QLatin1String("-std=gnu++2a") : QLatin1String("-std=c++2a"));
        break;
    }

    if (languageExtensions & LanguageExtension::Microsoft)
        options << "-fms-extensions";

    if (languageExtensions & LanguageExtension::OpenMP)
        options << "-fopenmp";

    if (languageExtensions & LanguageExtension::Borland)
        options << "-fborland-extensions";

    m_options.append(options);
}

static QByteArray toMsCompatibilityVersionFormat(const QByteArray &mscFullVer)
{
    return mscFullVer.left(2)
         + QByteArray(".")
         + mscFullVer.mid(2, 2);
}

static QByteArray msCompatibilityVersionFromDefines(const ProjectExplorer::Macros &macros)
{
    for (const ProjectExplorer::Macro &macro : macros) {
        if (macro.key == "_MSC_FULL_VER")
            return toMsCompatibilityVersionFormat(macro.value);
    }

    return QByteArray();
}

QByteArray CompilerOptionsBuilder::msvcVersion() const
{
    const QByteArray version = msCompatibilityVersionFromDefines(m_projectPart.toolChainMacros);
    return !version.isEmpty() ? version
                              : msCompatibilityVersionFromDefines(m_projectPart.projectMacros);
}

void CompilerOptionsBuilder::addMsvcCompatibilityVersion()
{
    if (m_projectPart.toolchainType == ProjectExplorer::Constants::MSVC_TOOLCHAIN_TYPEID
        || m_projectPart.toolchainType == ProjectExplorer::Constants::CLANG_CL_TOOLCHAIN_TYPEID) {
<<<<<<< HEAD
        const ProjectExplorer::Macros macros = m_projectPart.toolChainMacros
                                               + m_projectPart.projectMacros;
        const QByteArray msvcVersion = msCompatibilityVersionFromDefines(macros);

        if (!msvcVersion.isEmpty())
            add(QLatin1String("-fms-compatibility-version=") + msvcVersion);
=======
        const QByteArray msvcVer = msvcVersion();

        if (!msvcVer.isEmpty())
            add(QLatin1String("-fms-compatibility-version=") + msvcVer);
>>>>>>> a111daf9
    }
}

static QStringList languageFeatureMacros()
{
    // CLANG-UPGRADE-CHECK: Update known language features macros.
    // Collected with the following command line.
    //   * Use latest -fms-compatibility-version and -std possible.
    //   * Compatibility version 19 vs 1910 did not matter.
    //  $ clang++ -fms-compatibility-version=19 -std=c++1z -dM -E D:\empty.cpp | grep __cpp_
    static const QStringList macros{
        "__cpp_aggregate_bases",
        "__cpp_aggregate_nsdmi",
        "__cpp_alias_templates",
        "__cpp_aligned_new",
        "__cpp_attributes",
        "__cpp_binary_literals",
        "__cpp_capture_star_this",
        "__cpp_constexpr",
        "__cpp_decltype",
        "__cpp_decltype_auto",
        "__cpp_deduction_guides",
        "__cpp_delegating_constructors",
        "__cpp_digit_separators",
        "__cpp_enumerator_attributes",
        "__cpp_exceptions",
        "__cpp_fold_expressions",
        "__cpp_generic_lambdas",
        "__cpp_guaranteed_copy_elision",
        "__cpp_hex_float",
        "__cpp_if_constexpr",
        "__cpp_inheriting_constructors",
        "__cpp_init_captures",
        "__cpp_initializer_lists",
        "__cpp_inline_variables",
        "__cpp_lambdas",
        "__cpp_namespace_attributes",
        "__cpp_nested_namespace_definitions",
        "__cpp_noexcept_function_type",
        "__cpp_nontype_template_args",
        "__cpp_nontype_template_parameter_auto",
        "__cpp_nsdmi",
        "__cpp_range_based_for",
        "__cpp_raw_strings",
        "__cpp_ref_qualifiers",
        "__cpp_return_type_deduction",
        "__cpp_rtti",
        "__cpp_rvalue_references",
        "__cpp_static_assert",
        "__cpp_structured_bindings",
        "__cpp_template_auto",
        "__cpp_threadsafe_static_init",
        "__cpp_unicode_characters",
        "__cpp_unicode_literals",
        "__cpp_user_defined_literals",
        "__cpp_variable_templates",
        "__cpp_variadic_templates",
        "__cpp_variadic_using",
    };

    return macros;
}

void CompilerOptionsBuilder::undefineCppLanguageFeatureMacrosForMsvc2015()
{
    if (m_projectPart.toolchainType == ProjectExplorer::Constants::MSVC_TOOLCHAIN_TYPEID
            && m_projectPart.isMsvc2015Toolchain) {
        // Undefine the language feature macros that are pre-defined in clang-cl,
        // but not in MSVC's cl.exe.
        const QStringList macroNames = languageFeatureMacros();
        for (const QString &macroName : macroNames)
            add(undefineOption + macroName);
    }
}

void CompilerOptionsBuilder::addDefineFunctionMacrosMsvc()
{
    if (m_projectPart.toolchainType == ProjectExplorer::Constants::MSVC_TOOLCHAIN_TYPEID) {
        addMacros({{"__FUNCSIG__", "\"\""},
                   {"__FUNCTION__", "\"\""},
                   {"__FUNCDNAME__", "\"\""}});
    }
}

QString CompilerOptionsBuilder::includeDirOptionForPath(const QString &path) const
{
    if (m_useSystemHeader == UseSystemHeader::No
            || path.startsWith(m_projectPart.project->rootProjectDirectory().toString())) {
        return QLatin1String(includeUserPathOption);
    }

    return QLatin1String(includeSystemPathOption);
}

bool CompilerOptionsBuilder::excludeDefineDirective(const ProjectExplorer::Macro &macro) const
{
    // Avoid setting __cplusplus & co as this might conflict with other command line flags.
    // Clang should set __cplusplus based on -std= and -fms-compatibility-version version.
    static const auto languageDefines = {"__cplusplus",
                                         "__STDC_VERSION__",
                                         "_MSC_BUILD",
                                         "_MSVC_LANG",
                                         "_MSC_FULL_VER",
                                         "_MSC_VER"};
    if (m_useLanguageDefines == UseLanguageDefines::No
            && std::find(languageDefines.begin(),
                         languageDefines.end(),
                         macro.key) != languageDefines.end()) {
        return true;
    }

    // Ignore for all compiler toolchains since LLVM has it's own implementation for
    // __has_include(STR) and __has_include_next(STR)
    if (macro.key.startsWith("__has_include"))
        return true;

    // If _FORTIFY_SOURCE is defined (typically in release mode), it will
    // enable the inclusion of extra headers to help catching buffer overflows
    // (e.g. wchar.h includes wchar2.h). These extra headers use
    // __builtin_va_arg_pack, which clang does not support (yet), so avoid
    // including those.
    if (m_projectPart.toolchainType == ProjectExplorer::Constants::GCC_TOOLCHAIN_TYPEID
            && macro.key == "_FORTIFY_SOURCE") {
        return true;
    }

    // MinGW 6 supports some fancy asm output flags and uses them in an
    // intrinsics header pulled in by windows.h. Clang does not know them.
    if (m_projectPart.toolchainType == ProjectExplorer::Constants::MINGW_TOOLCHAIN_TYPEID
            && macro.key == "__GCC_ASM_FLAG_OUTPUTS__") {
        return true;
    }

    return false;
}

void CompilerOptionsBuilder::addWrappedQtHeadersIncludePath(QStringList &list) const
{
    static const QString resourcePath = creatorResourcePath();
    static QString wrappedQtHeadersPath = resourcePath + "/cplusplus/wrappedQtHeaders";
    QTC_ASSERT(QDir(wrappedQtHeadersPath).exists(), return;);

    if (m_projectPart.qtVersion != ProjectPart::NoQt) {
        const QString wrappedQtCoreHeaderPath = wrappedQtHeadersPath + "/QtCore";
        list.append(includeDirOptionForPath(wrappedQtHeadersPath));
        list.append(QDir::toNativeSeparators(wrappedQtHeadersPath));
        list.append(includeDirOptionForPath(wrappedQtHeadersPath));
        list.append(QDir::toNativeSeparators(wrappedQtCoreHeaderPath));
    }
}

QString CompilerOptionsBuilder::includeDirOptionForSystemPath(ProjectExplorer::HeaderPathType type) const
{
    if (type == ProjectExplorer::HeaderPathType::Framework)
        return QString("-F");

    if (m_useSystemHeader == UseSystemHeader::Yes)
        return QString(includeSystemPathOption);

    return QString(includeUserPathOption);
}

void CompilerOptionsBuilder::addToolchainFlags()
{
    // In case of MSVC we need builtin clang defines to correctly handle clang includes
    if (m_projectPart.toolchainType != ProjectExplorer::Constants::MSVC_TOOLCHAIN_TYPEID
            && m_projectPart.toolchainType != ProjectExplorer::Constants::CLANG_CL_TOOLCHAIN_TYPEID) {
        if (m_useToolchainMacros == UseToolchainMacros::Yes)
            add("-undef");
        else
            add("-fPIC");
    }
}

void CompilerOptionsBuilder::addProjectConfigFileInclude()
{
    if (!m_projectPart.projectConfigFile.isEmpty()) {
        add(includeFileOption);
        add(QDir::toNativeSeparators(m_projectPart.projectConfigFile));
    }
}

void CompilerOptionsBuilder::undefineClangVersionMacrosForMsvc()
{
    if (m_projectPart.toolchainType == ProjectExplorer::Constants::MSVC_TOOLCHAIN_TYPEID) {
<<<<<<< HEAD
        static const QStringList macroNames {
            "__clang__",
            "__clang_major__",
            "__clang_minor__",
            "__clang_patchlevel__",
            "__clang_version__"
        };

        for (const QString &macroName : macroNames)
            add(undefineOption + macroName);
=======
        const QByteArray msvcVer = msvcVersion();
        if (msvcVer.toFloat() < 14.f) {
            // Original fix was only for msvc 2013 (version 12.0)
            // Undefying them for newer versions is not necessary and breaks boost.
            static QStringList macroNames {
                "__clang__",
                "__clang_major__",
                "__clang_minor__",
                "__clang_patchlevel__",
                "__clang_version__"
            };

            foreach (const QString &macroName, macroNames)
                add(undefineOption() + macroName);
        }
>>>>>>> a111daf9
    }
}

UseToolchainMacros CompilerOptionsBuilder::useToolChainMacros()
{
    return qEnvironmentVariableIntValue("QTC_CLANG_USE_TOOLCHAIN_MACROS") ? UseToolchainMacros::Yes
                                                                          : UseToolchainMacros::No;
}

void CompilerOptionsBuilder::reset()
{
    m_options.clear();
}

} // namespace CppTools<|MERGE_RESOLUTION|>--- conflicted
+++ resolved
@@ -415,19 +415,9 @@
 {
     if (m_projectPart.toolchainType == ProjectExplorer::Constants::MSVC_TOOLCHAIN_TYPEID
         || m_projectPart.toolchainType == ProjectExplorer::Constants::CLANG_CL_TOOLCHAIN_TYPEID) {
-<<<<<<< HEAD
-        const ProjectExplorer::Macros macros = m_projectPart.toolChainMacros
-                                               + m_projectPart.projectMacros;
-        const QByteArray msvcVersion = msCompatibilityVersionFromDefines(macros);
-
-        if (!msvcVersion.isEmpty())
-            add(QLatin1String("-fms-compatibility-version=") + msvcVersion);
-=======
         const QByteArray msvcVer = msvcVersion();
-
         if (!msvcVer.isEmpty())
             add(QLatin1String("-fms-compatibility-version=") + msvcVer);
->>>>>>> a111daf9
     }
 }
 
@@ -613,23 +603,11 @@
 void CompilerOptionsBuilder::undefineClangVersionMacrosForMsvc()
 {
     if (m_projectPart.toolchainType == ProjectExplorer::Constants::MSVC_TOOLCHAIN_TYPEID) {
-<<<<<<< HEAD
-        static const QStringList macroNames {
-            "__clang__",
-            "__clang_major__",
-            "__clang_minor__",
-            "__clang_patchlevel__",
-            "__clang_version__"
-        };
-
-        for (const QString &macroName : macroNames)
-            add(undefineOption + macroName);
-=======
         const QByteArray msvcVer = msvcVersion();
         if (msvcVer.toFloat() < 14.f) {
             // Original fix was only for msvc 2013 (version 12.0)
             // Undefying them for newer versions is not necessary and breaks boost.
-            static QStringList macroNames {
+            static const QStringList macroNames {
                 "__clang__",
                 "__clang_major__",
                 "__clang_minor__",
@@ -637,10 +615,9 @@
                 "__clang_version__"
             };
 
-            foreach (const QString &macroName, macroNames)
-                add(undefineOption() + macroName);
+            for (const QString &macroName : macroNames)
+                add(undefineOption + macroName);
         }
->>>>>>> a111daf9
     }
 }
 
