--- conflicted
+++ resolved
@@ -242,28 +242,9 @@
 #endif
 }
 
-<<<<<<< HEAD
-static int lastIncludeIndex(const QStringList &options, const QRegularExpression &includePathRegEx)
-{
-    int index = options.lastIndexOf(includePathRegEx);
-
-    while (index > 0 && options[index - 1] != includeUserPathOption
-           && options[index - 1] != includeSystemPathOption) {
-        index = options.lastIndexOf(includePathRegEx, index - 1);
-    }
-
-    if (index == 0)
-        index = -1;
-
-    return index;
-}
-
-static int includeIndexForResourceDirectory(const QStringList &options, bool isMacOs = false)
-=======
 static QStringList insertResourceDirectory(const QStringList &options,
                                            const QString &resourceDir,
                                            bool isMacOs = false)
->>>>>>> 5cd4a73a
 {
     // include/c++, include/g++, libc++\include and libc++abi\include
     static const QString cppIncludes = R"((.*[\/\\]include[\/\\].*(g\+\+|c\+\+).*))"
@@ -281,25 +262,20 @@
             "\\A(" + cppIncludes + R"(|([\/\\]usr[\/\\]local[\/\\]include))" + ")\\z");
     }
 
-<<<<<<< HEAD
-    const int cppIncludeIndex = lastIncludeIndex(options,
-                                                 isMacOs ? includeRegExpMac : includeRegExp);
-=======
     for (const QString &option : options) {
-        if (option == "-isystem")
+        if (option == includeSystemPathOption)
             continue;
->>>>>>> 5cd4a73a
 
         if (includeRegExp.match(option).hasMatch()) {
-            optionsBeforeResourceDirectory.push_back("-isystem");
+            optionsBeforeResourceDirectory.push_back(includeSystemPathOption);
             optionsBeforeResourceDirectory.push_back(option);
         } else {
-            optionsAfterResourceDirectory.push_back("-isystem");
+            optionsAfterResourceDirectory.push_back(includeSystemPathOption);
             optionsAfterResourceDirectory.push_back(option);
         }
     }
 
-    optionsBeforeResourceDirectory.push_back("-isystem");
+    optionsBeforeResourceDirectory.push_back(includeSystemPathOption);
     optionsBeforeResourceDirectory.push_back(resourceDir);
 
     return optionsBeforeResourceDirectory + optionsAfterResourceDirectory;
@@ -381,22 +357,6 @@
         // Exclude all built-in includes and Clang resource directory.
         m_options.prepend("-nostdinc");
 
-<<<<<<< HEAD
-        const QString clangIncludePath = clangIncludeDirectory(m_clangVersion,
-                                                               m_clangResourceDirectory);
-        const int includeIndexForResourceDir
-            = includeIndexForResourceDirectory(builtInIncludes,
-                                               m_projectPart.toolChainTargetTriple.contains(
-                                                   "darwin"));
-
-        if (includeIndexForResourceDir >= 0) {
-            builtInIncludes.insert(includeIndexForResourceDir, clangIncludePath);
-            builtInIncludes.insert(includeIndexForResourceDir, includeSystemPathOption);
-        } else {
-            builtInIncludes.prepend(clangIncludePath);
-            builtInIncludes.prepend(includeSystemPathOption);
-        }
-=======
         const QString clangIncludePath
                 = clangIncludeDirectory(m_clangVersion, m_clangResourceDirectory);
 
@@ -404,7 +364,6 @@
                                                   clangIncludePath,
                                                   m_projectPart.toolChainTargetTriple.contains(
                                                       "darwin"));
->>>>>>> 5cd4a73a
     }
 
     m_options.append(builtInIncludes);
