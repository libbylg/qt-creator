/****************************************************************************
**
** Copyright (C) 2016 BogDan Vatra <bog_dan_ro@yahoo.com>
** Contact: https://www.qt.io/licensing/
**
** This file is part of Qt Creator.
**
** Commercial License Usage
** Licensees holding valid commercial Qt licenses may use this file in
** accordance with the commercial license agreement provided with the
** Software or, alternatively, in accordance with the terms contained in
** a written agreement between you and The Qt Company. For licensing terms
** and conditions see https://www.qt.io/terms-conditions. For further
** information use the contact form at https://www.qt.io/contact-us.
**
** GNU General Public License Usage
** Alternatively, this file may be used under the terms of the GNU
** General Public License version 3 as published by the Free Software
** Foundation with exceptions as appearing in the file LICENSE.GPL3-EXCEPT
** included in the packaging of this file. Please review the following
** information to ensure the GNU General Public License requirements will
** be met: https://www.gnu.org/licenses/gpl-3.0.html.
**
****************************************************************************/

#pragma once

#include "androidconfigurations.h"
#include "androidrunnable.h"

#include <projectexplorer/runconfiguration.h>
#include <qmldebug/qmldebugcommandlinearguments.h>

#include <QFutureInterface>
#include <QObject>
#include <QTimer>
#include <QTcpSocket>
#include <QThread>
#include <QProcess>
#include <QMutex>

namespace Android {
class AndroidRunConfiguration;

namespace Internal {

class AndroidRunner : public QThread
{
    Q_OBJECT

    enum DebugHandShakeType {
        PingPongFiles,
        SocketHandShake
    };

public:
    AndroidRunner(QObject *parent, AndroidRunConfiguration *runConfig,
                  Core::Id runMode);
    ~AndroidRunner();

    QString displayName() const;
    void setRunnable(const AndroidRunnable &runnable);
    const AndroidRunnable &runnable() const { return m_androidRunnable; }

public:
    void start();
    void stop();
    void handleRemoteDebuggerRunning();

signals:
    void remoteServerRunning(const QByteArray &serverChannel, int pid);
    void remoteProcessStarted(Utils::Port gdbServerPort, Utils::Port qmlPort);
    void remoteProcessFinished(const QString &errString = QString());

    void remoteOutput(const QString &output);
    void remoteErrorOutput(const QString &output);

private:
    void checkPID();
    void logcatReadStandardError();
    void logcatReadStandardOutput();
    void asyncStart();
<<<<<<< HEAD
    Q_INVOKABLE QByteArray runPs();
    Q_INVOKABLE void launchAVDProcesses();
=======
    void asyncStop();

>>>>>>> d004203b
    void adbKill(qint64 pid);
    QStringList selector() const { return m_selector; }
    void forceStop();
    void findPs();
    void logcatProcess(const QByteArray &text, QByteArray &buffer, bool onlyError);
    bool adbShellAmNeedsQuotes();
    void launchAVD();
    bool runAdb(const QStringList &args, QString *errorMessage = nullptr, int timeoutS = 10);
private:
    AndroidRunConfiguration *m_runConfig;
    QString m_launchedAVDName;
    QFutureInterface<bool> m_avdFutureInterface;
    QProcess m_adbLogcatProcess;
    QProcess m_psProc;
    QTimer m_checkPIDTimer;
    bool m_wasStarted;
    int m_tries;
    QByteArray m_stdoutBuffer;
    QByteArray m_stderrBuffer;
    AndroidRunnable m_androidRunnable;
    qint64 m_processPID;
    bool m_useCppDebugger;
    QmlDebug::QmlDebugServicesPreset m_qmlDebugServices;
    Utils::Port m_localGdbServerPort; // Local end of forwarded debug socket.
    Utils::Port m_qmlPort;
    QString m_pingFile;
    QString m_pongFile;
    QString m_gdbserverPath;
    QString m_gdbserverSocket;
    QString m_adb;
    bool m_isBusyBox;
    QStringList m_selector;
    QMutex m_mutex;
    QRegExp m_logCatRegExp;
    DebugHandShakeType m_handShakeMethod = SocketHandShake;
    QTcpSocket *m_socket;
    bool m_customPort;
};

} // namespace Internal
} // namespace Android<|MERGE_RESOLUTION|>--- conflicted
+++ resolved
@@ -80,13 +80,8 @@
     void logcatReadStandardError();
     void logcatReadStandardOutput();
     void asyncStart();
-<<<<<<< HEAD
-    Q_INVOKABLE QByteArray runPs();
+    void asyncStop();
     Q_INVOKABLE void launchAVDProcesses();
-=======
-    void asyncStop();
-
->>>>>>> d004203b
     void adbKill(qint64 pid);
     QStringList selector() const { return m_selector; }
     void forceStop();
