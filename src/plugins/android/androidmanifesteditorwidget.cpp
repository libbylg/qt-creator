/****************************************************************************
**
** Copyright (C) 2016 The Qt Company Ltd.
** Contact: https://www.qt.io/licensing/
**
** This file is part of Qt Creator.
**
** Commercial License Usage
** Licensees holding valid commercial Qt licenses may use this file in
** accordance with the commercial license agreement provided with the
** Software or, alternatively, in accordance with the terms contained in
** a written agreement between you and The Qt Company. For licensing terms
** and conditions see https://www.qt.io/terms-conditions. For further
** information use the contact form at https://www.qt.io/contact-us.
**
** GNU General Public License Usage
** Alternatively, this file may be used under the terms of the GNU
** General Public License version 3 as published by the Free Software
** Foundation with exceptions as appearing in the file LICENSE.GPL3-EXCEPT
** included in the packaging of this file. Please review the following
** information to ensure the GNU General Public License requirements will
** be met: https://www.gnu.org/licenses/gpl-3.0.html.
**
****************************************************************************/

#include "androidmanifesteditorwidget.h"
#include "androidmanifesteditoriconcontainerwidget.h"
#include "androidmanifesteditor.h"
#include "androidconfigurations.h"
#include "androidconstants.h"
#include "androidmanifestdocument.h"
#include "androidmanager.h"

#include <coreplugin/icore.h>
#include <coreplugin/infobar.h>
#include <coreplugin/editormanager/ieditor.h>

#include <qtsupport/qtkitinformation.h>

#include <projectexplorer/buildconfiguration.h>
#include <projectexplorer/project.h>
#include <projectexplorer/projectnodes.h>
#include <projectexplorer/projectwindow.h>
#include <projectexplorer/session.h>
#include <projectexplorer/target.h>
#include <projectexplorer/projectexplorer.h>
#include <projectexplorer/kitinformation.h>

#include <texteditor/texteditoractionhandler.h>
#include <texteditor/texteditor.h>

#include <utils/algorithm.h>
#include <utils/fileutils.h>
#include <utils/stylehelper.h>
#include <utils/utilsicons.h>

#include <QCheckBox>
#include <QComboBox>
#include <QDebug>
#include <QDir>
#include <QDomDocument>
#include <QFileDialog>
#include <QFileInfo>
#include <QFormLayout>
#include <QGroupBox>
#include <QHBoxLayout>
#include <QImage>
#include <QLabel>
#include <QLineEdit>
#include <QListView>
#include <QPushButton>
#include <QScrollArea>
#include <QSpinBox>
#include <QTimer>
#include <QToolButton>

#include <algorithm>
#include <limits>

using namespace ProjectExplorer;
using namespace Android;
using namespace Android::Internal;

namespace {
const QLatin1String packageNameRegExp("^([a-z]{1}[a-z0-9_]+(\\.[a-zA-Z]{1}[a-zA-Z0-9_]*)*)$");
const char infoBarId[] = "Android.AndroidManifestEditor.InfoBar";

bool checkPackageName(const QString &packageName)
{
    return QRegExp(packageNameRegExp).exactMatch(packageName);
}

Target *androidTarget(const Utils::FilePath &fileName)
{
    for (Project *project : SessionManager::projects()) {
        if (Target *target = project->activeTarget()) {
            Kit *kit = target->kit();
            if (DeviceTypeKitAspect::deviceTypeId(kit) == Android::Constants::ANDROID_DEVICE_TYPE
                    && fileName.isChildOf(project->projectDirectory()))
                return target;
        }
    }
    return nullptr;
}

} // anonymous namespace

AndroidManifestEditorWidget::AndroidManifestEditorWidget()
    : QStackedWidget(),
      m_dirty(false),
      m_stayClean(false)
{
    m_textEditorWidget = new AndroidManifestTextEditorWidget(this);

    initializePage();

    m_timerParseCheck.setInterval(800);
    m_timerParseCheck.setSingleShot(true);

    m_editor = new AndroidManifestEditor(this);

    connect(&m_timerParseCheck, &QTimer::timeout,
            this, &AndroidManifestEditorWidget::delayedParseCheck);

    connect(m_textEditorWidget->document(), &QTextDocument::contentsChanged,
            this, &AndroidManifestEditorWidget::startParseCheck);
    connect(m_textEditorWidget->textDocument(), &TextEditor::TextDocument::reloadFinished,
            this, [this](bool success) { if (success) updateAfterFileLoad(); });
    connect(m_textEditorWidget->textDocument(), &TextEditor::TextDocument::openFinishedSuccessfully,
            this, &AndroidManifestEditorWidget::updateAfterFileLoad);
}

void AndroidManifestEditorWidget::initializePage()
{
    QWidget *mainWidget = new QWidget; // different name

    auto topLayout = new QVBoxLayout(mainWidget);

    auto packageGroupBox = new QGroupBox(mainWidget);
    topLayout->addWidget(packageGroupBox);

    auto setDirtyFunc = [this] { setDirty(); };
    packageGroupBox->setTitle(tr("Package"));
    {
        auto formLayout = new QFormLayout();

        m_packageNameLineEdit = new QLineEdit(packageGroupBox);
        m_packageNameLineEdit->setToolTip(tr(
                    "<p align=\"justify\">Please choose a valid package name "
                    "for your application (for example, \"org.example.myapplication\").</p>"
                    "<p align=\"justify\">Packages are usually defined using a hierarchical naming pattern, "
                    "with levels in the hierarchy separated by periods (.) (pronounced \"dot\").</p>"
                    "<p align=\"justify\">In general, a package name begins with the top level domain name"
                    " of the organization and then the organization's domain and then any subdomains listed"
                    " in reverse order. The organization can then choose a specific name for their package."
                    " Package names should be all lowercase characters whenever possible.</p>"
                    "<p align=\"justify\">Complete conventions for disambiguating package names and rules for"
                    " naming packages when the Internet domain name cannot be directly used as a package name"
                    " are described in section 7.7 of the Java Language Specification.</p>"));
        formLayout->addRow(tr("Package name:"), m_packageNameLineEdit);

        m_packageNameWarning = new QLabel;
        m_packageNameWarning->setText(tr("The package name is not valid."));
        m_packageNameWarning->setVisible(false);

        m_packageNameWarningIcon = new QLabel;
        m_packageNameWarningIcon->setPixmap(Utils::Icons::WARNING.pixmap());
        m_packageNameWarningIcon->setVisible(false);
        m_packageNameWarningIcon->setSizePolicy(QSizePolicy::Fixed, QSizePolicy::Fixed);

        auto warningRow = new QHBoxLayout;
        warningRow->setContentsMargins(0, 0, 0, 0);
        warningRow->addWidget(m_packageNameWarningIcon);
        warningRow->addWidget(m_packageNameWarning);

        formLayout->addRow(QString(), warningRow);

        m_versionCodeLineEdit = new QLineEdit(packageGroupBox);
        formLayout->addRow(tr("Version code:"), m_versionCodeLineEdit);

        m_versionNameLinedit = new QLineEdit(packageGroupBox);
        formLayout->addRow(tr("Version name:"), m_versionNameLinedit);

        m_androidMinSdkVersion = new QComboBox(packageGroupBox);
        m_androidMinSdkVersion->setToolTip(
                    tr("Sets the minimum required version on which this application can be run."));
        m_androidMinSdkVersion->addItem(tr("Not set"), 0);

        formLayout->addRow(tr("Minimum required SDK:"), m_androidMinSdkVersion);

        m_androidTargetSdkVersion = new QComboBox(packageGroupBox);
        m_androidTargetSdkVersion->setToolTip(
                  tr("Sets the target SDK. Set this to the highest tested version. "
                     "This disables compatibility behavior of the system for your application."));
        m_androidTargetSdkVersion->addItem(tr("Not set"), 0);

        formLayout->addRow(tr("Target SDK:"), m_androidTargetSdkVersion);

        packageGroupBox->setLayout(formLayout);

        updateSdkVersions();

        connect(m_packageNameLineEdit, &QLineEdit::textEdited,
                this, &AndroidManifestEditorWidget::setPackageName);
        connect(m_versionCodeLineEdit, &QLineEdit::textEdited,
                 this, setDirtyFunc);
        connect(m_versionNameLinedit, &QLineEdit::textEdited,
                this, setDirtyFunc);
        connect(m_androidMinSdkVersion,
                QOverload<int>::of(&QComboBox::currentIndexChanged),
                this, setDirtyFunc);
        connect(m_androidTargetSdkVersion,
                QOverload<int>::of(&QComboBox::currentIndexChanged),
                this, setDirtyFunc);

    }

    // Application
    auto applicationGroupBox = new QGroupBox(mainWidget);
    topLayout->addWidget(applicationGroupBox);

    applicationGroupBox->setTitle(tr("Application"));
    {
        auto formLayout = new QFormLayout();

        m_appNameLineEdit = new QLineEdit(applicationGroupBox);
        formLayout->addRow(tr("Application name:"), m_appNameLineEdit);

        m_activityNameLineEdit = new QLineEdit(applicationGroupBox);
        formLayout->addRow(tr("Activity name:"), m_activityNameLineEdit);

        m_targetLineEdit = new QComboBox(applicationGroupBox);
        m_targetLineEdit->setEditable(true);
        m_targetLineEdit->setDuplicatesEnabled(true);
        m_targetLineEdit->installEventFilter(this);
        formLayout->addRow(tr("Run:"), m_targetLineEdit);

        m_styleExtractMethod = new QComboBox(applicationGroupBox);
        formLayout->addRow(tr("Style extraction:"), m_styleExtractMethod);
        const QList<QStringList> styleMethodsMap = {
            {"default", "In most cases this will be the same as \"full\", but it can also be something else if needed, e.g. for compatibility reasons."},
            {"full", "Useful for Qt Widgets & Qt Quick Controls 1 apps."},
            {"minimal", "Useful for Qt Quick Controls 2 apps, it is much faster than \"full\"."},
            {"none", "Useful for apps that don't use Qt Widgets, Qt Quick Controls 1 or Qt Quick Controls 2."}};
        for (int i = 0; i <styleMethodsMap.size(); ++i) {
            m_styleExtractMethod->addItem(styleMethodsMap.at(i).first());
            m_styleExtractMethod->setItemData(i, styleMethodsMap.at(i).at(1), Qt::ToolTipRole);
        }

        m_iconButtons = new AndroidManifestEditorIconContainerWidget(applicationGroupBox, m_textEditorWidget);

        formLayout->addRow(tr("Application icon:"), new QLabel());

        formLayout->addRow(QString(), m_iconButtons);

        applicationGroupBox->setLayout(formLayout);

        connect(m_appNameLineEdit, &QLineEdit::textEdited,
                this, setDirtyFunc);
        connect(m_activityNameLineEdit, &QLineEdit::textEdited,
                this, setDirtyFunc);
        connect(m_targetLineEdit, &QComboBox::currentTextChanged,
                this, setDirtyFunc);
        connect(m_styleExtractMethod,
                QOverload<int>::of(&QComboBox::currentIndexChanged),
                this, setDirtyFunc);
    }


    // Permissions
    auto permissionsGroupBox = new QGroupBox(mainWidget);
    topLayout->addWidget(permissionsGroupBox);

    permissionsGroupBox->setTitle(tr("Permissions"));
    {
        auto layout = new QGridLayout(permissionsGroupBox);

        m_defaultPermissonsCheckBox = new QCheckBox(this);
        m_defaultPermissonsCheckBox->setText(tr("Include default permissions for Qt modules."));
        layout->addWidget(m_defaultPermissonsCheckBox, 0, 0);

        m_defaultFeaturesCheckBox = new QCheckBox(this);
        m_defaultFeaturesCheckBox->setText(tr("Include default features for Qt modules."));
        layout->addWidget(m_defaultFeaturesCheckBox, 1, 0);

        m_permissionsComboBox = new QComboBox(permissionsGroupBox);
        m_permissionsComboBox->insertItems(0, QStringList()
         << QLatin1String("android.permission.ACCESS_CHECKIN_PROPERTIES")
         << QLatin1String("android.permission.ACCESS_COARSE_LOCATION")
         << QLatin1String("android.permission.ACCESS_FINE_LOCATION")
         << QLatin1String("android.permission.ACCESS_LOCATION_EXTRA_COMMANDS")
         << QLatin1String("android.permission.ACCESS_MOCK_LOCATION")
         << QLatin1String("android.permission.ACCESS_NETWORK_STATE")
         << QLatin1String("android.permission.ACCESS_SURFACE_FLINGER")
         << QLatin1String("android.permission.ACCESS_WIFI_STATE")
         << QLatin1String("android.permission.ACCOUNT_MANAGER")
         << QLatin1String("com.android.voicemail.permission.ADD_VOICEMAIL")
         << QLatin1String("android.permission.AUTHENTICATE_ACCOUNTS")
         << QLatin1String("android.permission.BATTERY_STATS")
         << QLatin1String("android.permission.BIND_ACCESSIBILITY_SERVICE")
         << QLatin1String("android.permission.BIND_APPWIDGET")
         << QLatin1String("android.permission.BIND_DEVICE_ADMIN")
         << QLatin1String("android.permission.BIND_INPUT_METHOD")
         << QLatin1String("android.permission.BIND_REMOTEVIEWS")
         << QLatin1String("android.permission.BIND_TEXT_SERVICE")
         << QLatin1String("android.permission.BIND_VPN_SERVICE")
         << QLatin1String("android.permission.BIND_WALLPAPER")
         << QLatin1String("android.permission.BLUETOOTH")
         << QLatin1String("android.permission.BLUETOOTH_ADMIN")
         << QLatin1String("android.permission.BRICK")
         << QLatin1String("android.permission.BROADCAST_PACKAGE_REMOVED")
         << QLatin1String("android.permission.BROADCAST_SMS")
         << QLatin1String("android.permission.BROADCAST_STICKY")
         << QLatin1String("android.permission.BROADCAST_WAP_PUSH")
         << QLatin1String("android.permission.CALL_PHONE")
         << QLatin1String("android.permission.CALL_PRIVILEGED")
         << QLatin1String("android.permission.CAMERA")
         << QLatin1String("android.permission.CHANGE_COMPONENT_ENABLED_STATE")
         << QLatin1String("android.permission.CHANGE_CONFIGURATION")
         << QLatin1String("android.permission.CHANGE_NETWORK_STATE")
         << QLatin1String("android.permission.CHANGE_WIFI_MULTICAST_STATE")
         << QLatin1String("android.permission.CHANGE_WIFI_STATE")
         << QLatin1String("android.permission.CLEAR_APP_CACHE")
         << QLatin1String("android.permission.CLEAR_APP_USER_DATA")
         << QLatin1String("android.permission.CONTROL_LOCATION_UPDATES")
         << QLatin1String("android.permission.DELETE_CACHE_FILES")
         << QLatin1String("android.permission.DELETE_PACKAGES")
         << QLatin1String("android.permission.DEVICE_POWER")
         << QLatin1String("android.permission.DIAGNOSTIC")
         << QLatin1String("android.permission.DISABLE_KEYGUARD")
         << QLatin1String("android.permission.DUMP")
         << QLatin1String("android.permission.EXPAND_STATUS_BAR")
         << QLatin1String("android.permission.FACTORY_TEST")
         << QLatin1String("android.permission.FLASHLIGHT")
         << QLatin1String("android.permission.FORCE_BACK")
         << QLatin1String("android.permission.GET_ACCOUNTS")
         << QLatin1String("android.permission.GET_PACKAGE_SIZE")
         << QLatin1String("android.permission.GET_TASKS")
         << QLatin1String("android.permission.GLOBAL_SEARCH")
         << QLatin1String("android.permission.HARDWARE_TEST")
         << QLatin1String("android.permission.INJECT_EVENTS")
         << QLatin1String("android.permission.INSTALL_LOCATION_PROVIDER")
         << QLatin1String("android.permission.INSTALL_PACKAGES")
         << QLatin1String("android.permission.INTERNAL_SYSTEM_WINDOW")
         << QLatin1String("android.permission.INTERNET")
         << QLatin1String("android.permission.KILL_BACKGROUND_PROCESSES")
         << QLatin1String("android.permission.MANAGE_ACCOUNTS")
         << QLatin1String("android.permission.MANAGE_APP_TOKENS")
         << QLatin1String("android.permission.MASTER_CLEAR")
         << QLatin1String("android.permission.MODIFY_AUDIO_SETTINGS")
         << QLatin1String("android.permission.MODIFY_PHONE_STATE")
         << QLatin1String("android.permission.MOUNT_FORMAT_FILESYSTEMS")
         << QLatin1String("android.permission.MOUNT_UNMOUNT_FILESYSTEMS")
         << QLatin1String("android.permission.NFC")
         << QLatin1String("android.permission.PERSISTENT_ACTIVITY")
         << QLatin1String("android.permission.PROCESS_OUTGOING_CALLS")
         << QLatin1String("android.permission.READ_CALENDAR")
         << QLatin1String("android.permission.READ_CALL_LOG")
         << QLatin1String("android.permission.READ_CONTACTS")
         << QLatin1String("android.permission.READ_EXTERNAL_STORAGE")
         << QLatin1String("android.permission.READ_FRAME_BUFFER")
         << QLatin1String("com.android.browser.permission.READ_HISTORY_BOOKMARKS")
         << QLatin1String("android.permission.READ_INPUT_STATE")
         << QLatin1String("android.permission.READ_LOGS")
         << QLatin1String("android.permission.READ_PHONE_STATE")
         << QLatin1String("android.permission.READ_PROFILE")
         << QLatin1String("android.permission.READ_SMS")
         << QLatin1String("android.permission.READ_SOCIAL_STREAM")
         << QLatin1String("android.permission.READ_SYNC_SETTINGS")
         << QLatin1String("android.permission.READ_SYNC_STATS")
         << QLatin1String("android.permission.READ_USER_DICTIONARY")
         << QLatin1String("android.permission.REBOOT")
         << QLatin1String("android.permission.RECEIVE_BOOT_COMPLETED")
         << QLatin1String("android.permission.RECEIVE_MMS")
         << QLatin1String("android.permission.RECEIVE_SMS")
         << QLatin1String("android.permission.RECEIVE_WAP_PUSH")
         << QLatin1String("android.permission.RECORD_AUDIO")
         << QLatin1String("android.permission.REORDER_TASKS")
         << QLatin1String("android.permission.RESTART_PACKAGES")
         << QLatin1String("android.permission.SEND_SMS")
         << QLatin1String("android.permission.SET_ACTIVITY_WATCHER")
         << QLatin1String("com.android.alarm.permission.SET_ALARM")
         << QLatin1String("android.permission.SET_ALWAYS_FINISH")
         << QLatin1String("android.permission.SET_ANIMATION_SCALE")
         << QLatin1String("android.permission.SET_DEBUG_APP")
         << QLatin1String("android.permission.SET_ORIENTATION")
         << QLatin1String("android.permission.SET_POINTER_SPEED")
         << QLatin1String("android.permission.SET_PREFERRED_APPLICATIONS")
         << QLatin1String("android.permission.SET_PROCESS_LIMIT")
         << QLatin1String("android.permission.SET_TIME")
         << QLatin1String("android.permission.SET_TIME_ZONE")
         << QLatin1String("android.permission.SET_WALLPAPER")
         << QLatin1String("android.permission.SET_WALLPAPER_HINTS")
         << QLatin1String("android.permission.SIGNAL_PERSISTENT_PROCESSES")
         << QLatin1String("android.permission.STATUS_BAR")
         << QLatin1String("android.permission.SUBSCRIBED_FEEDS_READ")
         << QLatin1String("android.permission.SUBSCRIBED_FEEDS_WRITE")
         << QLatin1String("android.permission.SYSTEM_ALERT_WINDOW")
         << QLatin1String("android.permission.UPDATE_DEVICE_STATS")
         << QLatin1String("android.permission.USE_CREDENTIALS")
         << QLatin1String("android.permission.USE_SIP")
         << QLatin1String("android.permission.VIBRATE")
         << QLatin1String("android.permission.WAKE_LOCK")
         << QLatin1String("android.permission.WRITE_APN_SETTINGS")
         << QLatin1String("android.permission.WRITE_CALENDAR")
         << QLatin1String("android.permission.WRITE_CALL_LOG")
         << QLatin1String("android.permission.WRITE_CONTACTS")
         << QLatin1String("android.permission.WRITE_EXTERNAL_STORAGE")
         << QLatin1String("android.permission.WRITE_GSERVICES")
         << QLatin1String("com.android.browser.permission.WRITE_HISTORY_BOOKMARKS")
         << QLatin1String("android.permission.WRITE_PROFILE")
         << QLatin1String("android.permission.WRITE_SECURE_SETTINGS")
         << QLatin1String("android.permission.WRITE_SETTINGS")
         << QLatin1String("android.permission.WRITE_SMS")
         << QLatin1String("android.permission.WRITE_SOCIAL_STREAM")
         << QLatin1String("android.permission.WRITE_SYNC_SETTINGS")
         << QLatin1String("android.permission.WRITE_USER_DICTIONARY")
        );
        m_permissionsComboBox->setEditable(true);
        layout->addWidget(m_permissionsComboBox, 2, 0);

        m_addPermissionButton = new QPushButton(permissionsGroupBox);
        m_addPermissionButton->setText(tr("Add"));
        layout->addWidget(m_addPermissionButton, 2, 1);

        m_permissionsModel = new PermissionsModel(this);

        m_permissionsListView = new QListView(permissionsGroupBox);
        m_permissionsListView->setModel(m_permissionsModel);
        layout->addWidget(m_permissionsListView, 3, 0, 3, 1);

        m_removePermissionButton = new QPushButton(permissionsGroupBox);
        m_removePermissionButton->setText(tr("Remove"));
        layout->addWidget(m_removePermissionButton, 3, 1);

        permissionsGroupBox->setLayout(layout);

        connect(m_defaultPermissonsCheckBox, &QCheckBox::stateChanged,
                this, &AndroidManifestEditorWidget::defaultPermissionOrFeatureCheckBoxClicked);
        connect(m_defaultFeaturesCheckBox, &QCheckBox::stateChanged,
                this, &AndroidManifestEditorWidget::defaultPermissionOrFeatureCheckBoxClicked);

        connect(m_addPermissionButton, &QAbstractButton::clicked,
                this, &AndroidManifestEditorWidget::addPermission);
        connect(m_removePermissionButton, &QAbstractButton::clicked,
                this, &AndroidManifestEditorWidget::removePermission);
        connect(m_permissionsComboBox, &QComboBox::currentTextChanged,
                this, &AndroidManifestEditorWidget::updateAddRemovePermissionButtons);
    }

    topLayout->addSpacerItem(new QSpacerItem(0, 0, QSizePolicy::Fixed, QSizePolicy::MinimumExpanding));

    auto mainWidgetScrollArea = new QScrollArea;
    mainWidgetScrollArea->setWidgetResizable(true);
    mainWidgetScrollArea->setWidget(mainWidget);
    mainWidgetScrollArea->setFocusProxy(m_packageNameLineEdit);

    insertWidget(General, mainWidgetScrollArea);
    insertWidget(Source, m_textEditorWidget);
}

bool AndroidManifestEditorWidget::eventFilter(QObject *obj, QEvent *event)
{
    if (obj == m_targetLineEdit) {
        if (event->type() == QEvent::FocusIn)
            QTimer::singleShot(0, this, &AndroidManifestEditorWidget::updateTargetComboBox);
    }

    return QWidget::eventFilter(obj, event);
}

void AndroidManifestEditorWidget::focusInEvent(QFocusEvent *event)
{
    if (currentWidget()) {
        if (currentWidget()->focusWidget())
            currentWidget()->focusWidget()->setFocus(event->reason());
        else
            currentWidget()->setFocus(event->reason());
    }
}

void AndroidManifestEditorWidget::updateTargetComboBox()
{
    QStringList items;
    if (Target *target = androidTarget(m_textEditorWidget->textDocument()->filePath())) {
        ProjectNode *root = target->project()->rootProjectNode();
        root->forEachProjectNode([&items](const ProjectNode *projectNode) {
            items << projectNode->targetApplications();
        });
        items.sort();
    }

    // QComboBox randomly resets what the user has entered
    // if all rows are removed, thus we ensure that the current text
    // is not removed by first adding it and then removing all old rows
    // and then adding the new rows
    QString text = m_targetLineEdit->currentText();
    m_targetLineEdit->addItem(text);
    while (m_targetLineEdit->count() > 1)
        m_targetLineEdit->removeItem(0);
    items.removeDuplicates();
    items.removeAll(text);
    m_targetLineEdit->addItems(items);
}

void AndroidManifestEditorWidget::updateAfterFileLoad()
{
    QString error;
    int errorLine;
    int errorColumn;
    QDomDocument doc;
    if (doc.setContent(m_textEditorWidget->toPlainText(), &error, &errorLine, &errorColumn)) {
        if (checkDocument(doc, &error, &errorLine, &errorColumn)) {
            if (activePage() != Source)
                syncToWidgets(doc);
            return;
        }
    }
    // some error occurred
    updateInfoBar(error, errorLine, errorColumn);
    setActivePage(Source);
}

void AndroidManifestEditorWidget::setDirty(bool dirty)
{
    if (m_stayClean || dirty == m_dirty)
        return;
    m_dirty = dirty;
    emit guiChanged();
}

bool AndroidManifestEditorWidget::isModified() const
{
    return m_dirty;
}

AndroidManifestEditorWidget::EditorPage AndroidManifestEditorWidget::activePage() const
{
    return AndroidManifestEditorWidget::EditorPage(currentIndex());
}

bool AndroidManifestEditorWidget::setActivePage(EditorPage page)
{
    EditorPage prevPage = activePage();

    if (prevPage == page)
        return true;

    if (page == Source) {
        syncToEditor();
    } else {
        if (!syncToWidgets())
            return false;
    }

    setCurrentIndex(page);

    QWidget *cw = currentWidget();
    if (cw) {
        if (cw->focusWidget())
            cw->focusWidget()->setFocus();
        else
            cw->setFocus();
    }
    return true;
}

void AndroidManifestEditorWidget::preSave()
{
    if (activePage() != Source)
        syncToEditor();

    // no need to emit changed() since this is called as part of saving
    updateInfoBar();
}

void AndroidManifestEditorWidget::postSave()
{
    const Utils::FilePath docPath = m_textEditorWidget->textDocument()->filePath();
    if (Target *target = androidTarget(docPath)) {
        if (BuildConfiguration *bc = target->activeBuildConfiguration()) {
            QString androidNdkPlatform = AndroidConfigurations::currentConfig().bestNdkPlatformMatch(
                AndroidManager::minimumSDK(target),
                QtSupport::QtKitAspect::qtVersion(
                    androidTarget(m_textEditorWidget->textDocument()->filePath())->kit()));
            if (m_androidNdkPlatform != androidNdkPlatform) {
                m_androidNdkPlatform = androidNdkPlatform;
                bc->updateCacheAndEmitEnvironmentChanged();
                bc->regenerateBuildFiles(nullptr);
            }
        }
    }
}

Core::IEditor *AndroidManifestEditorWidget::editor() const
{
    return m_editor;
}

TextEditor::TextEditorWidget *AndroidManifestEditorWidget::textEditorWidget() const
{
    return m_textEditorWidget;
}

bool AndroidManifestEditorWidget::syncToWidgets()
{
    QDomDocument doc;
    QString errorMessage;
    int errorLine, errorColumn;
    if (doc.setContent(m_textEditorWidget->toPlainText(), &errorMessage, &errorLine, &errorColumn)) {
        if (checkDocument(doc, &errorMessage, &errorLine, &errorColumn)) {
            hideInfoBar();
            syncToWidgets(doc);
            return true;
        }
    }

    updateInfoBar(errorMessage, errorLine, errorColumn);
    return false;
}

bool AndroidManifestEditorWidget::checkDocument(const QDomDocument &doc, QString *errorMessage,
                                                int *errorLine, int *errorColumn)
{
    QDomElement manifest = doc.documentElement();
    if (manifest.tagName() != QLatin1String("manifest")) {
        *errorMessage = tr("The structure of the Android manifest file is corrupted. Expected a top level 'manifest' node.");
        *errorLine = -1;
        *errorColumn = -1;
        return false;
    } else if (manifest.firstChildElement(QLatin1String("application")).firstChildElement(QLatin1String("activity")).isNull()) {
        // missing either application or activity element
        *errorMessage = tr("The structure of the Android manifest file is corrupted. Expected an 'application' and 'activity' sub node.");
        *errorLine = -1;
        *errorColumn = -1;
        return false;
    }
    return true;
}

void AndroidManifestEditorWidget::startParseCheck()
{
    m_timerParseCheck.start();
}

void AndroidManifestEditorWidget::delayedParseCheck()
{
    updateInfoBar();
}

void AndroidManifestEditorWidget::updateInfoBar()
{
    if (activePage() != Source) {
        m_timerParseCheck.stop();
        return;
    }
    QDomDocument doc;
    int errorLine, errorColumn;
    QString errorMessage;
    if (doc.setContent(m_textEditorWidget->toPlainText(), &errorMessage, &errorLine, &errorColumn)) {
        if (checkDocument(doc, &errorMessage, &errorLine, &errorColumn)) {
            hideInfoBar();
            return;
        }
    }

    updateInfoBar(errorMessage, errorLine, errorColumn);
}

void AndroidManifestEditorWidget::updateSdkVersions()
{
    QPair<int, int> apiLevels = AndroidManager::apiLevelRange();
    for (int i = apiLevels.first; i < apiLevels.second + 1; ++i)
        m_androidMinSdkVersion->addItem(tr("API %1: %2")
                                        .arg(i)
                                        .arg(AndroidManager::androidNameForApiLevel(i)),
                                        i);

    for (int i = apiLevels.first; i < apiLevels.second + 1; ++i)
        m_androidTargetSdkVersion->addItem(tr("API %1: %2")
                                           .arg(i)
                                           .arg(AndroidManager::androidNameForApiLevel(i)),
                                           i);
}

void AndroidManifestEditorWidget::updateInfoBar(const QString &errorMessage, int line, int column)
{
    Core::InfoBar *infoBar = m_textEditorWidget->textDocument()->infoBar();
    QString text;
    if (line < 0)
        text = tr("Could not parse file: \"%1\".").arg(errorMessage);
    else
        text = tr("%2: Could not parse file: \"%1\".").arg(errorMessage).arg(line);
    Core::InfoBarEntry infoBarEntry(infoBarId, text);
    infoBarEntry.setCustomButtonInfo(tr("Goto error"), [this]() {
        m_textEditorWidget->gotoLine(m_errorLine, m_errorColumn);
    });
    infoBar->removeInfo(infoBarId);
    infoBar->addInfo(infoBarEntry);

    m_errorLine = line;
    m_errorColumn = column;
    m_timerParseCheck.stop();
}

void AndroidManifestEditorWidget::hideInfoBar()
{
    Core::InfoBar *infoBar = m_textEditorWidget->textDocument()->infoBar();
        infoBar->removeInfo(infoBarId);
    m_timerParseCheck.stop();
}

void setApiLevel(QComboBox *box, const QDomElement &element, const QString &attribute)
{
    if (!element.isNull() && element.hasAttribute(attribute)) {
        bool ok;
        int tmp = element.attribute(attribute).toInt(&ok);
        if (ok) {
            int index = box->findData(tmp);
            if (index != -1) {
                box->setCurrentIndex(index);
                return;
            }
        }
    }
    int index = box->findData(0);
    box->setCurrentIndex(index);
}

void AndroidManifestEditorWidget::syncToWidgets(const QDomDocument &doc)
{
    m_stayClean = true;
    QDomElement manifest = doc.documentElement();
    m_packageNameLineEdit->setText(manifest.attribute(QLatin1String("package")));
    m_versionCodeLineEdit->setText(manifest.attribute(QLatin1String("android:versionCode")));
    m_versionNameLinedit->setText(manifest.attribute(QLatin1String("android:versionName")));

    QDomElement usesSdkElement = manifest.firstChildElement(QLatin1String("uses-sdk"));
    m_androidMinSdkVersion->setEnabled(!usesSdkElement.isNull());
    m_androidTargetSdkVersion->setEnabled(!usesSdkElement.isNull());
    if (!usesSdkElement.isNull()) {
        setApiLevel(m_androidMinSdkVersion, usesSdkElement, QLatin1String("android:minSdkVersion"));
        setApiLevel(m_androidTargetSdkVersion, usesSdkElement, QLatin1String("android:targetSdkVersion"));
    }

    QString baseDir = m_textEditorWidget->textDocument()->filePath().toFileInfo().absolutePath();

    QDomElement applicationElement = manifest.firstChildElement(QLatin1String("application"));
    m_appNameLineEdit->setText(applicationElement.attribute(QLatin1String("android:label")));

    QDomElement activityElem = applicationElement.firstChildElement(QLatin1String("activity"));
    m_activityNameLineEdit->setText(activityElem.attribute(QLatin1String("android:label")));

    QDomElement metadataElem = activityElem.firstChildElement(QLatin1String("meta-data"));

    const int parseItemsCount = 2;
    int counter = 0;
    while (!metadataElem.isNull()) {
        if (metadataElem.attribute(QLatin1String("android:name")) == QLatin1String("android.app.lib_name")) {
            m_targetLineEdit->setEditText(metadataElem.attribute(QLatin1String("android:value")));
            ++counter;
        } else if (metadataElem.attribute(QLatin1String("android:name"))
                   == QLatin1String("android.app.extract_android_style")) {
            m_styleExtractMethod->setCurrentText(
                metadataElem.attribute(QLatin1String("android:value")));
            ++counter;
        }

        if (counter == parseItemsCount)
            break;
        metadataElem = metadataElem.nextSiblingElement(QLatin1String("meta-data"));
    }

<<<<<<< HEAD
=======
    copyIcon(LowDPI, baseDir, baseDir + iconPath(LowDPI));
    copyIcon(MediumDPI, baseDir, baseDir + iconPath(MediumDPI));
    copyIcon(HighDPI, baseDir, baseDir + iconPath(HighDPI));
    m_lIconButton->setIcon(icon(baseDir, LowDPI));
    m_mIconButton->setIcon(icon(baseDir, MediumDPI));
    m_hIconButton->setIcon(icon(baseDir, HighDPI));

>>>>>>> c98f213a
    disconnect(m_defaultPermissonsCheckBox, &QCheckBox::stateChanged,
            this, &AndroidManifestEditorWidget::defaultPermissionOrFeatureCheckBoxClicked);
    disconnect(m_defaultFeaturesCheckBox, &QCheckBox::stateChanged,
            this, &AndroidManifestEditorWidget::defaultPermissionOrFeatureCheckBoxClicked);

    m_defaultPermissonsCheckBox->setChecked(false);
    m_defaultFeaturesCheckBox->setChecked(false);
    QDomNodeList manifestChilds = manifest.childNodes();
    bool foundPermissionComment = false;
    bool foundFeatureComment = false;
    for (int i = 0; i < manifestChilds.size(); ++i) {
        const QDomNode &child = manifestChilds.at(i);
        if (child.isComment()) {
            QDomComment comment = child.toComment();
            if (comment.data().trimmed() == QLatin1String("%%INSERT_PERMISSIONS"))
                foundPermissionComment = true;
            else if (comment.data().trimmed() == QLatin1String("%%INSERT_FEATURES"))
                foundFeatureComment = true;
        }
    }

    m_defaultPermissonsCheckBox->setChecked(foundPermissionComment);
    m_defaultFeaturesCheckBox->setChecked(foundFeatureComment);

    connect(m_defaultPermissonsCheckBox, &QCheckBox::stateChanged,
            this, &AndroidManifestEditorWidget::defaultPermissionOrFeatureCheckBoxClicked);
    connect(m_defaultFeaturesCheckBox, &QCheckBox::stateChanged,
            this, &AndroidManifestEditorWidget::defaultPermissionOrFeatureCheckBoxClicked);

    QStringList permissions;
    QDomElement permissionElem = manifest.firstChildElement(QLatin1String("uses-permission"));
    while (!permissionElem.isNull()) {
        permissions << permissionElem.attribute(QLatin1String("android:name"));
        permissionElem = permissionElem.nextSiblingElement(QLatin1String("uses-permission"));
    }

    m_permissionsModel->setPermissions(permissions);
    updateAddRemovePermissionButtons();

    m_iconButtons->loadIcons();

    m_stayClean = false;
    m_dirty = false;
}

int extractVersion(const QString &string)
{
    if (!string.startsWith(QLatin1String("API")))
        return 0;
    int index = string.indexOf(QLatin1Char(':'));
    if (index == -1)
        return 0;
    return string.midRef(4, index - 4).toInt();
}

void AndroidManifestEditorWidget::syncToEditor()
{
    QString result;
    QXmlStreamReader reader(m_textEditorWidget->toPlainText());
    reader.setNamespaceProcessing(false);
    QXmlStreamWriter writer(&result);
    writer.setAutoFormatting(true);
    writer.setAutoFormattingIndent(4);
    while (!reader.atEnd()) {
        reader.readNext();
        if (reader.hasError()) {
            // This should not happen
            updateInfoBar();
            return;
        } else {
            if (reader.name() == QLatin1String("manifest"))
                parseManifest(reader, writer);
            else if (reader.isStartElement())
                parseUnknownElement(reader, writer);
            else
                writer.writeCurrentToken(reader);
        }
    }

    if (result == m_textEditorWidget->toPlainText())
        return;

    m_textEditorWidget->setPlainText(result);
    m_textEditorWidget->document()->setModified(true);

    m_dirty = false;
}

namespace {
QXmlStreamAttributes modifyXmlStreamAttributes(const QXmlStreamAttributes &input, const QStringList &keys,
                                               const QStringList &values, const QStringList &remove = QStringList())
{
    Q_ASSERT(keys.size() == values.size());
    QXmlStreamAttributes result;
    result.reserve(input.size());
    foreach (const QXmlStreamAttribute &attribute, input) {
        const QString &name = attribute.qualifiedName().toString();
        if (remove.contains(name))
            continue;
        int index = keys.indexOf(name);
        if (index == -1)
            result.push_back(attribute);
        else
            result.push_back(QXmlStreamAttribute(name,
                                                 values.at(index)));
    }

    for (int i = 0; i < keys.size(); ++i) {
        if (!result.hasAttribute(keys.at(i)))
            result.push_back(QXmlStreamAttribute(keys.at(i), values.at(i)));
    }
    return result;
}
} // end namespace

void AndroidManifestEditorWidget::parseManifest(QXmlStreamReader &reader, QXmlStreamWriter &writer)
{
    Q_ASSERT(reader.isStartElement());
    writer.writeStartElement(reader.name().toString());

    QXmlStreamAttributes attributes = reader.attributes();
    QStringList keys = QStringList()
            << QLatin1String("package")
            << QLatin1String("android:versionCode")
            << QLatin1String("android:versionName");
    QStringList values = QStringList()
            << m_packageNameLineEdit->text()
            << m_versionCodeLineEdit->text()
            << m_versionNameLinedit->text();

    QXmlStreamAttributes result = modifyXmlStreamAttributes(attributes, keys, values);
    writer.writeAttributes(result);

    QSet<QString> permissions = Utils::toSet(m_permissionsModel->permissions());

    bool foundUsesSdk = false;
    bool foundPermissionComment = false;
    bool foundFeatureComment = false;
    reader.readNext();
    while (!reader.atEnd()) {
        if (reader.name() == QLatin1String("application")) {
            parseApplication(reader, writer);
        } else if (reader.name() == QLatin1String("uses-sdk")) {
            parseUsesSdk(reader, writer);
            foundUsesSdk = true;
        } else if (reader.name() == QLatin1String("uses-permission")) {
            permissions.remove(parseUsesPermission(reader, writer, permissions));
        } else if (reader.isEndElement()) {
            if (!foundUsesSdk) {
                int minimumSdk = extractVersion(m_androidMinSdkVersion->currentText());
                int targetSdk = extractVersion(m_androidTargetSdkVersion->currentText());
                if (minimumSdk == 0 && targetSdk == 0) {
                    // and doesn't need to exist
                } else {
                    writer.writeEmptyElement(QLatin1String("uses-sdk"));
                    if (minimumSdk != 0)
                        writer.writeAttribute(QLatin1String("android:minSdkVersion"),
                                              QString::number(minimumSdk));
                    if (targetSdk != 0)
                        writer.writeAttribute(QLatin1String("android:targetSdkVersion"),
                                              QString::number(targetSdk));
                }
            }

            if (!foundPermissionComment && m_defaultPermissonsCheckBox->checkState() == Qt::Checked)
                writer.writeComment(QLatin1String(" %%INSERT_PERMISSIONS "));

            if (!foundFeatureComment && m_defaultFeaturesCheckBox->checkState() == Qt::Checked)
                writer.writeComment(QLatin1String(" %%INSERT_FEATURES "));

            if (!permissions.isEmpty()) {
                foreach (const QString &permission, permissions) {
                    writer.writeEmptyElement(QLatin1String("uses-permission"));
                    writer.writeAttribute(QLatin1String("android:name"), permission);
                }
            }

            writer.writeCurrentToken(reader);
            return;
        } else if (reader.isComment()) {
            QString commentText = parseComment(reader, writer);
            if (commentText == QLatin1String("%%INSERT_PERMISSIONS"))
                foundPermissionComment = true;
            else if (commentText == QLatin1String("%%INSERT_FEATURES"))
                foundFeatureComment = true;
        } else if (reader.isStartElement()) {
            parseUnknownElement(reader, writer);
        } else {
            writer.writeCurrentToken(reader);
        }
        reader.readNext();
    }
}

void AndroidManifestEditorWidget::parseApplication(QXmlStreamReader &reader, QXmlStreamWriter &writer)
{
    Q_ASSERT(reader.isStartElement());
    writer.writeStartElement(reader.name().toString());

    QXmlStreamAttributes attributes = reader.attributes();
    QStringList keys = {QLatin1String("android:label")};
    QStringList values = {m_appNameLineEdit->text()};
    QStringList remove;
    bool ensureIconAttribute = m_iconButtons->hasIcons();
    if (ensureIconAttribute) {
        keys << QLatin1String("android:icon");
        values << QLatin1String("@drawable/icon");
    } else
        remove << QLatin1String("android:icon");

    QXmlStreamAttributes result = modifyXmlStreamAttributes(attributes, keys, values, remove);
    writer.writeAttributes(result);

    reader.readNext();

    while (!reader.atEnd()) {
        if (reader.isEndElement()) {
            writer.writeCurrentToken(reader);
            return;
        } else if (reader.isStartElement()) {
            if (reader.name() == QLatin1String("activity"))
                parseActivity(reader, writer);
            else
                parseUnknownElement(reader, writer);
        } else {
            writer.writeCurrentToken(reader);
        }

        reader.readNext();
    }
}

void AndroidManifestEditorWidget::parseActivity(QXmlStreamReader &reader, QXmlStreamWriter &writer)
{
    Q_ASSERT(reader.isStartElement());

    writer.writeStartElement(reader.name().toString());
    QXmlStreamAttributes attributes = reader.attributes();
    QStringList keys = { QLatin1String("android:label") };
    QStringList values = { m_activityNameLineEdit->text() };
    QXmlStreamAttributes result = modifyXmlStreamAttributes(attributes, keys, values);
    writer.writeAttributes(result);

    reader.readNext();

    bool found = false;

    while (!reader.atEnd()) {
        if (reader.isEndElement()) {
            if (!found) {
                writer.writeEmptyElement(QLatin1String("meta-data"));
                writer.writeAttribute(QLatin1String("android:name"),
                                      QLatin1String("android.app.lib_name"));
                writer.writeAttribute(QLatin1String("android:value"),
                                      m_targetLineEdit->currentText());
            }
            writer.writeCurrentToken(reader);
            return;
        } else if (reader.isStartElement()) {
            if (reader.name() == QLatin1String("meta-data"))
                found = parseMetaData(reader, writer) || found; // ORDER MATTERS
            else
                parseUnknownElement(reader, writer);
        } else {
            writer.writeCurrentToken(reader);
        }
        reader.readNext();
    }
}

bool AndroidManifestEditorWidget::parseMetaData(QXmlStreamReader &reader, QXmlStreamWriter &writer)
{
    Q_ASSERT(reader.isStartElement());

    bool found = false;
    QXmlStreamAttributes attributes = reader.attributes();
    QXmlStreamAttributes result;
    QStringList keys;
    QStringList values;

    if (attributes.value(QLatin1String("android:name")) == QLatin1String("android.app.lib_name")) {
        keys = QStringList("android:value");
        values = QStringList(m_targetLineEdit->currentText());
        result = modifyXmlStreamAttributes(attributes, keys, values);
        found = true;
    } else if (attributes.value(QLatin1String("android:name"))
               == QLatin1String("android.app.extract_android_style")) {
        keys = QStringList("android:value");
        values = QStringList(m_styleExtractMethod->currentText());
        result = modifyXmlStreamAttributes(attributes, keys, values);
        found = true;
    } else {
        result = attributes;
    }

    writer.writeStartElement(QLatin1String("meta-data"));
    writer.writeAttributes(result);

    reader.readNext();

    while (!reader.atEnd()) {
        if (reader.isEndElement()) {
            writer.writeCurrentToken(reader);
            return found;
        } else if (reader.isStartElement()) {
            parseUnknownElement(reader, writer);
        } else {
            writer.writeCurrentToken(reader);
        }
        reader.readNext();
    }
    return found; // should never be reached
}

void AndroidManifestEditorWidget::parseUsesSdk(QXmlStreamReader &reader, QXmlStreamWriter & writer)
{
    int minimumSdk = extractVersion(m_androidMinSdkVersion->currentText());
    int targetSdk = extractVersion(m_androidTargetSdkVersion->currentText());

    QStringList keys;
    QStringList values;
    QStringList remove;
    if (minimumSdk == 0) {
        remove << QLatin1String("android:minSdkVersion");
    } else {
        keys << QLatin1String("android:minSdkVersion");
        values << QString::number(minimumSdk);
    }
    if (targetSdk == 0) {
        remove << QLatin1String("android:targetSdkVersion");
    } else {
        keys << QLatin1String("android:targetSdkVersion");
        values << QString::number(targetSdk);
    }

    QXmlStreamAttributes result = modifyXmlStreamAttributes(reader.attributes(),
                                                            keys, values, remove);
    bool removeUseSdk = result.isEmpty();
    if (!removeUseSdk) {
        writer.writeStartElement(reader.name().toString());
        writer.writeAttributes(result);
    }

    reader.readNext();
    while (!reader.atEnd()) {
        if (reader.isEndElement()) {
            if (!removeUseSdk)
                writer.writeCurrentToken(reader);
            return;
        } else {
            if (removeUseSdk) {
                removeUseSdk = false;
                writer.writeStartElement(QLatin1String("uses-sdk"));
            }

            if (reader.isStartElement())
                parseUnknownElement(reader, writer);
            else
                writer.writeCurrentToken(reader);
        }
        reader.readNext();
    }
}

QString AndroidManifestEditorWidget::parseUsesPermission(QXmlStreamReader &reader,
                                                         QXmlStreamWriter &writer,
                                                         const QSet<QString> &permissions)
{
    Q_ASSERT(reader.isStartElement());


    QString permissionName = reader.attributes().value(QLatin1String("android:name")).toString();
    bool writePermission = permissions.contains(permissionName);
    if (writePermission)
        writer.writeCurrentToken(reader);
    reader.readNext();

    while (!reader.atEnd()) {
        if (reader.isEndElement()) {
            if (writePermission)
                writer.writeCurrentToken(reader);
            return permissionName;
        } else if (reader.isStartElement()) {
            parseUnknownElement(reader, writer);
        } else {
            writer.writeCurrentToken(reader);
        }
        reader.readNext();
    }
    return permissionName; // should not be reached
}

QString AndroidManifestEditorWidget::parseComment(QXmlStreamReader &reader, QXmlStreamWriter &writer)
{
    QString commentText = reader.text().toString().trimmed();
    if (commentText == QLatin1String("%%INSERT_PERMISSIONS")) {
        if (m_defaultPermissonsCheckBox->checkState() == Qt::Unchecked)
            return commentText;
    }

    if (commentText == QLatin1String("%%INSERT_FEATURES")) {
        if (m_defaultFeaturesCheckBox->checkState() == Qt::Unchecked)
            return commentText;
    }

    writer.writeCurrentToken(reader);
    return commentText;
}

void AndroidManifestEditorWidget::parseUnknownElement(QXmlStreamReader &reader, QXmlStreamWriter &writer)
{
    Q_ASSERT(reader.isStartElement());
    writer.writeCurrentToken(reader);
    reader.readNext();

    while (!reader.atEnd()) {
        if (reader.isEndElement()) {
            writer.writeCurrentToken(reader);
            return;
        } else if (reader.isStartElement()) {
            parseUnknownElement(reader, writer);
        } else {
            writer.writeCurrentToken(reader);
        }
        reader.readNext();
    }
}

<<<<<<< HEAD
=======
QString AndroidManifestEditorWidget::iconPath(IconDPI dpi)
{
    switch (dpi) {
    case HighDPI:
        return QString("/res/drawable-hdpi/icon.png");
    case MediumDPI:
        return QString("/res/drawable-mdpi/icon.png");
    case LowDPI:
        return QString("/res/drawable-ldpi/icon.png");
    }
    return {};
}

QSize AndroidManifestEditorWidget::iconSize(IconDPI dpi)
{
    switch (dpi) {
    case HighDPI:
        return QSize(72, 72);
    case MediumDPI:
        return QSize(48, 48);
    case LowDPI:
        return QSize(32, 32);
    }
    return QSize(72, 72);
}

void AndroidManifestEditorWidget::updateIconPath(const QString &newPath, IconDPI dpi)
{
    switch (dpi) {
    case HighDPI:
        m_hIconPath = newPath;
        break;
    case MediumDPI:
        m_mIconPath = newPath;
        break;
    case LowDPI:
        m_lIconPath = newPath;
        break;
    }
}

QIcon AndroidManifestEditorWidget::icon(const QString &baseDir, IconDPI dpi)
{

    if (dpi == HighDPI && !m_hIconPath.isEmpty())
        return QIcon(m_hIconPath);

    if (dpi == MediumDPI && !m_mIconPath.isEmpty())
        return QIcon(m_mIconPath);

    if (dpi == LowDPI && !m_lIconPath.isEmpty())
        return QIcon(m_lIconPath);

    QString fileName = baseDir + iconPath(dpi);
    if (fileName.isEmpty())
        return QIcon();
    return QIcon(fileName);
}

void AndroidManifestEditorWidget::copyIcon(IconDPI dpi, const QString &baseDir, const QString &filePath)
{
    const QString targetPath = baseDir + iconPath(dpi);
    if (targetPath.isEmpty()) {
        qCDebug(androidManifestEditorLog) << "Icon target path empty, cannot copy icon.";
        return;
    }
    QFileInfo targetFile(targetPath);
    if (filePath != targetPath)
        removeIcon(dpi, baseDir);
    QImage original(filePath);
    if (!targetPath.isEmpty() && !original.isNull()) {
        if (filePath != targetPath) {
            QDir dir;
            dir.mkpath(QFileInfo(targetPath).absolutePath());
            QSize targetSize = iconSize(dpi);
            QImage scaled = original.scaled(targetSize.width(), targetSize.height(),
                                            Qt::KeepAspectRatio, Qt::SmoothTransformation);
            toggleIconScaleWarning(dpi, scaled.width() > original.width() || scaled.height() > original.height());
            scaled.save(targetPath);
        }
        updateIconPath(targetPath, dpi);
    }
}

void AndroidManifestEditorWidget::removeIcon(IconDPI dpi, const QString &baseDir)
{
    const QString targetPath = baseDir + iconPath(dpi);
    if (targetPath.isEmpty()) {
        qCDebug(androidManifestEditorLog) << "Icon target path empty, cannot remove icon.";
        return;
    }
    QFileInfo targetFile(targetPath);
    if (targetFile.exists()) {
        QDir rmRf(targetFile.absoluteDir());
        rmRf.removeRecursively();
    }
    toggleIconScaleWarning(dpi, false);
}

void AndroidManifestEditorWidget::toggleIconScaleWarning(IconDPI dpi, bool visible)
{
    switch (dpi) {
    case HighDPI:
        m_hIconScaleWarningLabel->setVisible(visible);
        break;
    case MediumDPI:
        m_mIconScaleWarningLabel->setVisible(visible);
        break;
    case LowDPI:
        m_lIconScaleWarningLabel->setVisible(visible);
        break;
    }
}

const auto fileDialogIconFiles = QWidget::tr("Images (*.png *.jpg *.webp *.svg)");

void AndroidManifestEditorWidget::setMasterIcon()
{
    QString file = QFileDialog::getOpenFileName(this, tr("Choose Master Icon"), QDir::homePath(), fileDialogIconFiles);
    if (file.isEmpty())
        return;
    QString baseDir = m_textEditorWidget->textDocument()->filePath().toFileInfo().absolutePath();
    copyIcon(LowDPI, baseDir, file);
    copyIcon(MediumDPI, baseDir, file);
    copyIcon(HighDPI, baseDir, file);
    m_lIconButton->setIcon(icon(baseDir, LowDPI));
    m_mIconButton->setIcon(icon(baseDir, MediumDPI));
    m_hIconButton->setIcon(icon(baseDir, HighDPI));
    syncToEditor();
}

void AndroidManifestEditorWidget::setLDPIIcon()
{
    QString file = QFileDialog::getOpenFileName(this, tr("Choose Low DPI Icon"), QDir::homePath(), fileDialogIconFiles);
    if (file.isEmpty())
        return;
    m_lIconPath = file;
    QString baseDir = m_textEditorWidget->textDocument()->filePath().toFileInfo().absolutePath();
    copyIcon(LowDPI, baseDir, m_lIconPath);
    m_lIconButton->setIcon(icon(baseDir, LowDPI));
    syncToEditor();
}

void AndroidManifestEditorWidget::setMDPIIcon()
{
    QString file = QFileDialog::getOpenFileName(this, tr("Choose Medium DPI Icon"), QDir::homePath(), fileDialogIconFiles);
    if (file.isEmpty())
        return;
    m_mIconPath = file;
    QString baseDir = m_textEditorWidget->textDocument()->filePath().toFileInfo().absolutePath();
    copyIcon(MediumDPI, baseDir, m_mIconPath);
    m_mIconButton->setIcon(icon(baseDir, MediumDPI));
    syncToEditor();
}

void AndroidManifestEditorWidget::setHDPIIcon()
{
    QString file = QFileDialog::getOpenFileName(this, tr("Choose High DPI Icon"), QDir::homePath(), fileDialogIconFiles);
    if (file.isEmpty())
        return;
    m_hIconPath = file;
    QString baseDir = m_textEditorWidget->textDocument()->filePath().toFileInfo().absolutePath();
    copyIcon(HighDPI, baseDir, m_hIconPath);
    m_hIconButton->setIcon(icon(baseDir, HighDPI));
    syncToEditor();
}

void AndroidManifestEditorWidget::clearLDPIIcon()
{
    m_lIconPath.clear();
    m_lIconButton->setIcon(QIcon());
    QString baseDir = m_textEditorWidget->textDocument()->filePath().toFileInfo().absolutePath();
    removeIcon(LowDPI, baseDir);
    syncToEditor();
}

void AndroidManifestEditorWidget::clearMDPIIcon()
{
    m_mIconPath.clear();
    m_mIconButton->setIcon(QIcon());
    QString baseDir = m_textEditorWidget->textDocument()->filePath().toFileInfo().absolutePath();
    removeIcon(MediumDPI, baseDir);
    syncToEditor();
}

void AndroidManifestEditorWidget::clearHDPIIcon()
{
    m_hIconPath.clear();
    m_hIconButton->setIcon(QIcon());
    QString baseDir = m_textEditorWidget->textDocument()->filePath().toFileInfo().absolutePath();
    removeIcon(HighDPI, baseDir);
    syncToEditor();
}

void AndroidManifestEditorWidget::createDPIButton(QHBoxLayout *layout,
                                                  QWidget *parent,
                                                  QToolButton *&button,
                                                  const QSize &buttonSize,
                                                  const QString &title,
                                                  const QString &tooltip,
                                                  QToolButton **clearButton,
                                                  QLabel **scaleWarningLabel)
{
    auto iconLayout = new QVBoxLayout();
    auto iconTitle = new QLabel(title, parent);
    auto iconButtonLayout = new QGridLayout();
    button = new QToolButton(parent);
    button->setMinimumSize(buttonSize);
    button->setMaximumSize(buttonSize);
    button->setToolTip(tooltip);
    button->setIconSize(buttonSize);
    QSize clearAndWarningSize(16, 16);
    if (clearButton) {
        *clearButton = new QToolButton(parent);
        (*clearButton)->setMinimumSize(clearAndWarningSize);
        (*clearButton)->setMaximumSize(clearAndWarningSize);
        (*clearButton)->setIcon(Utils::Icons::CLOSE_FOREGROUND.icon());
    }
    if (scaleWarningLabel) {
        *scaleWarningLabel = new QLabel(parent);
        (*scaleWarningLabel)->setMinimumSize(clearAndWarningSize);
        (*scaleWarningLabel)->setMaximumSize(clearAndWarningSize);
        (*scaleWarningLabel)->setPixmap(Utils::Icons::WARNING.icon().pixmap(clearAndWarningSize));
        (*scaleWarningLabel)->setToolTip(tr("Icon scaled up"));
        (*scaleWarningLabel)->setVisible(false);
    }
    auto label = new QLabel(tr("Click to select"), parent);
    iconLayout->addWidget(iconTitle);
    iconLayout->setAlignment(iconTitle, Qt::AlignHCenter);
    iconButtonLayout->setColumnMinimumWidth(0, 16);
    iconButtonLayout->addWidget(button, 0, 1, 1, 3);
    iconButtonLayout->setAlignment(button, Qt::AlignVCenter);
    if (clearButton) {
        iconButtonLayout->addWidget(*clearButton, 0, 4, 1, 1);
        iconButtonLayout->setAlignment(*clearButton, Qt::AlignTop);
    }
    if (scaleWarningLabel) {
        iconButtonLayout->addWidget(*scaleWarningLabel, 0, 0, 1, 1);
        iconButtonLayout->setAlignment(*scaleWarningLabel, Qt::AlignTop);
    }
    iconLayout->addLayout(iconButtonLayout);
    iconLayout->setAlignment(iconButtonLayout, Qt::AlignHCenter);
    iconLayout->addWidget(label);
    iconLayout->setAlignment(label, Qt::AlignHCenter);

    layout->addLayout(iconLayout);
}

>>>>>>> c98f213a
void AndroidManifestEditorWidget::defaultPermissionOrFeatureCheckBoxClicked()
{
    setDirty(true);
}

void AndroidManifestEditorWidget::updateAddRemovePermissionButtons()
{
    QStringList permissions = m_permissionsModel->permissions();
    m_removePermissionButton->setEnabled(!permissions.isEmpty());

    m_addPermissionButton->setEnabled(!permissions.contains(m_permissionsComboBox->currentText()));
}

void AndroidManifestEditorWidget::addPermission()
{
    m_permissionsModel->addPermission(m_permissionsComboBox->currentText());
    updateAddRemovePermissionButtons();
    setDirty(true);
}

void AndroidManifestEditorWidget::removePermission()
{
    QModelIndex idx = m_permissionsListView->currentIndex();
    if (idx.isValid())
        m_permissionsModel->removePermission(idx.row());
    updateAddRemovePermissionButtons();
    setDirty(true);
}

void AndroidManifestEditorWidget::setPackageName()
{
    const QString packageName= m_packageNameLineEdit->text();

    bool valid = checkPackageName(packageName);
    m_packageNameWarning->setVisible(!valid);
    m_packageNameWarningIcon->setVisible(!valid);
    setDirty(true);
}


///////////////////////////// PermissionsModel /////////////////////////////

PermissionsModel::PermissionsModel(QObject *parent)
    : QAbstractListModel(parent)
{
}

void PermissionsModel::setPermissions(const QStringList &permissions)
{
    beginResetModel();
    m_permissions = permissions;
    Utils::sort(m_permissions);
    endResetModel();
}

const QStringList &PermissionsModel::permissions()
{
    return m_permissions;
}

QModelIndex PermissionsModel::addPermission(const QString &permission)
{
    auto it = std::lower_bound(m_permissions.constBegin(), m_permissions.constEnd(), permission);
    const int idx = it - m_permissions.constBegin();
    beginInsertRows(QModelIndex(), idx, idx);
    m_permissions.insert(idx, permission);
    endInsertRows();
    return index(idx);
}

bool PermissionsModel::updatePermission(const QModelIndex &index, const QString &permission)
{
    if (!index.isValid())
        return false;
    if (m_permissions[index.row()] == permission)
        return false;

    auto it = std::lower_bound(m_permissions.constBegin(), m_permissions.constEnd(), permission);
    const int newIndex = it - m_permissions.constBegin();
    if (newIndex == index.row() || newIndex == index.row() + 1) {
        m_permissions[index.row()] = permission;
        emit dataChanged(index, index);
        return true;
    }

    beginMoveRows(QModelIndex(), index.row(), index.row(), QModelIndex(), newIndex);

    if (newIndex > index.row()) {
        m_permissions.insert(newIndex, permission);
        m_permissions.removeAt(index.row());
    } else {
        m_permissions.removeAt(index.row());
        m_permissions.insert(newIndex, permission);
    }
    endMoveRows();

    return true;
}

void PermissionsModel::removePermission(int index)
{
    if (index >= m_permissions.size())
        return;
    beginRemoveRows(QModelIndex(), index, index);
    m_permissions.removeAt(index);
    endRemoveRows();
}

QVariant PermissionsModel::data(const QModelIndex &index, int role) const
{
    if (role != Qt::DisplayRole || !index.isValid())
        return QVariant();
    return m_permissions[index.row()];
}

int PermissionsModel::rowCount(const QModelIndex &parent) const
{
    Q_UNUSED(parent)
    return m_permissions.count();
}


AndroidManifestTextEditorWidget::AndroidManifestTextEditorWidget(AndroidManifestEditorWidget *parent)
    : TextEditor::TextEditorWidget(parent)
{
    setTextDocument(TextEditor::TextDocumentPtr(new AndroidManifestDocument(parent)));
    textDocument()->setMimeType(QLatin1String(Constants::ANDROID_MANIFEST_MIME_TYPE));
    setupGenericHighlighter();
    setMarksVisible(false);

    // this context is used by the TextEditorActionHandler registered for the text editor in
    // the AndroidManifestEditorFactory
    m_context = new Core::IContext(this);
    m_context->setWidget(this);
    m_context->setContext(Core::Context(Constants::ANDROID_MANIFEST_EDITOR_CONTEXT));
    Core::ICore::addContextObject(m_context);
}

AndroidManifestTextEditorWidget::~AndroidManifestTextEditorWidget()
{
    Core::ICore::removeContextObject(m_context);
}
<|MERGE_RESOLUTION|>--- conflicted
+++ resolved
@@ -771,16 +771,6 @@
         metadataElem = metadataElem.nextSiblingElement(QLatin1String("meta-data"));
     }
 
-<<<<<<< HEAD
-=======
-    copyIcon(LowDPI, baseDir, baseDir + iconPath(LowDPI));
-    copyIcon(MediumDPI, baseDir, baseDir + iconPath(MediumDPI));
-    copyIcon(HighDPI, baseDir, baseDir + iconPath(HighDPI));
-    m_lIconButton->setIcon(icon(baseDir, LowDPI));
-    m_mIconButton->setIcon(icon(baseDir, MediumDPI));
-    m_hIconButton->setIcon(icon(baseDir, HighDPI));
-
->>>>>>> c98f213a
     disconnect(m_defaultPermissonsCheckBox, &QCheckBox::stateChanged,
             this, &AndroidManifestEditorWidget::defaultPermissionOrFeatureCheckBoxClicked);
     disconnect(m_defaultFeaturesCheckBox, &QCheckBox::stateChanged,
@@ -1209,257 +1199,6 @@
     }
 }
 
-<<<<<<< HEAD
-=======
-QString AndroidManifestEditorWidget::iconPath(IconDPI dpi)
-{
-    switch (dpi) {
-    case HighDPI:
-        return QString("/res/drawable-hdpi/icon.png");
-    case MediumDPI:
-        return QString("/res/drawable-mdpi/icon.png");
-    case LowDPI:
-        return QString("/res/drawable-ldpi/icon.png");
-    }
-    return {};
-}
-
-QSize AndroidManifestEditorWidget::iconSize(IconDPI dpi)
-{
-    switch (dpi) {
-    case HighDPI:
-        return QSize(72, 72);
-    case MediumDPI:
-        return QSize(48, 48);
-    case LowDPI:
-        return QSize(32, 32);
-    }
-    return QSize(72, 72);
-}
-
-void AndroidManifestEditorWidget::updateIconPath(const QString &newPath, IconDPI dpi)
-{
-    switch (dpi) {
-    case HighDPI:
-        m_hIconPath = newPath;
-        break;
-    case MediumDPI:
-        m_mIconPath = newPath;
-        break;
-    case LowDPI:
-        m_lIconPath = newPath;
-        break;
-    }
-}
-
-QIcon AndroidManifestEditorWidget::icon(const QString &baseDir, IconDPI dpi)
-{
-
-    if (dpi == HighDPI && !m_hIconPath.isEmpty())
-        return QIcon(m_hIconPath);
-
-    if (dpi == MediumDPI && !m_mIconPath.isEmpty())
-        return QIcon(m_mIconPath);
-
-    if (dpi == LowDPI && !m_lIconPath.isEmpty())
-        return QIcon(m_lIconPath);
-
-    QString fileName = baseDir + iconPath(dpi);
-    if (fileName.isEmpty())
-        return QIcon();
-    return QIcon(fileName);
-}
-
-void AndroidManifestEditorWidget::copyIcon(IconDPI dpi, const QString &baseDir, const QString &filePath)
-{
-    const QString targetPath = baseDir + iconPath(dpi);
-    if (targetPath.isEmpty()) {
-        qCDebug(androidManifestEditorLog) << "Icon target path empty, cannot copy icon.";
-        return;
-    }
-    QFileInfo targetFile(targetPath);
-    if (filePath != targetPath)
-        removeIcon(dpi, baseDir);
-    QImage original(filePath);
-    if (!targetPath.isEmpty() && !original.isNull()) {
-        if (filePath != targetPath) {
-            QDir dir;
-            dir.mkpath(QFileInfo(targetPath).absolutePath());
-            QSize targetSize = iconSize(dpi);
-            QImage scaled = original.scaled(targetSize.width(), targetSize.height(),
-                                            Qt::KeepAspectRatio, Qt::SmoothTransformation);
-            toggleIconScaleWarning(dpi, scaled.width() > original.width() || scaled.height() > original.height());
-            scaled.save(targetPath);
-        }
-        updateIconPath(targetPath, dpi);
-    }
-}
-
-void AndroidManifestEditorWidget::removeIcon(IconDPI dpi, const QString &baseDir)
-{
-    const QString targetPath = baseDir + iconPath(dpi);
-    if (targetPath.isEmpty()) {
-        qCDebug(androidManifestEditorLog) << "Icon target path empty, cannot remove icon.";
-        return;
-    }
-    QFileInfo targetFile(targetPath);
-    if (targetFile.exists()) {
-        QDir rmRf(targetFile.absoluteDir());
-        rmRf.removeRecursively();
-    }
-    toggleIconScaleWarning(dpi, false);
-}
-
-void AndroidManifestEditorWidget::toggleIconScaleWarning(IconDPI dpi, bool visible)
-{
-    switch (dpi) {
-    case HighDPI:
-        m_hIconScaleWarningLabel->setVisible(visible);
-        break;
-    case MediumDPI:
-        m_mIconScaleWarningLabel->setVisible(visible);
-        break;
-    case LowDPI:
-        m_lIconScaleWarningLabel->setVisible(visible);
-        break;
-    }
-}
-
-const auto fileDialogIconFiles = QWidget::tr("Images (*.png *.jpg *.webp *.svg)");
-
-void AndroidManifestEditorWidget::setMasterIcon()
-{
-    QString file = QFileDialog::getOpenFileName(this, tr("Choose Master Icon"), QDir::homePath(), fileDialogIconFiles);
-    if (file.isEmpty())
-        return;
-    QString baseDir = m_textEditorWidget->textDocument()->filePath().toFileInfo().absolutePath();
-    copyIcon(LowDPI, baseDir, file);
-    copyIcon(MediumDPI, baseDir, file);
-    copyIcon(HighDPI, baseDir, file);
-    m_lIconButton->setIcon(icon(baseDir, LowDPI));
-    m_mIconButton->setIcon(icon(baseDir, MediumDPI));
-    m_hIconButton->setIcon(icon(baseDir, HighDPI));
-    syncToEditor();
-}
-
-void AndroidManifestEditorWidget::setLDPIIcon()
-{
-    QString file = QFileDialog::getOpenFileName(this, tr("Choose Low DPI Icon"), QDir::homePath(), fileDialogIconFiles);
-    if (file.isEmpty())
-        return;
-    m_lIconPath = file;
-    QString baseDir = m_textEditorWidget->textDocument()->filePath().toFileInfo().absolutePath();
-    copyIcon(LowDPI, baseDir, m_lIconPath);
-    m_lIconButton->setIcon(icon(baseDir, LowDPI));
-    syncToEditor();
-}
-
-void AndroidManifestEditorWidget::setMDPIIcon()
-{
-    QString file = QFileDialog::getOpenFileName(this, tr("Choose Medium DPI Icon"), QDir::homePath(), fileDialogIconFiles);
-    if (file.isEmpty())
-        return;
-    m_mIconPath = file;
-    QString baseDir = m_textEditorWidget->textDocument()->filePath().toFileInfo().absolutePath();
-    copyIcon(MediumDPI, baseDir, m_mIconPath);
-    m_mIconButton->setIcon(icon(baseDir, MediumDPI));
-    syncToEditor();
-}
-
-void AndroidManifestEditorWidget::setHDPIIcon()
-{
-    QString file = QFileDialog::getOpenFileName(this, tr("Choose High DPI Icon"), QDir::homePath(), fileDialogIconFiles);
-    if (file.isEmpty())
-        return;
-    m_hIconPath = file;
-    QString baseDir = m_textEditorWidget->textDocument()->filePath().toFileInfo().absolutePath();
-    copyIcon(HighDPI, baseDir, m_hIconPath);
-    m_hIconButton->setIcon(icon(baseDir, HighDPI));
-    syncToEditor();
-}
-
-void AndroidManifestEditorWidget::clearLDPIIcon()
-{
-    m_lIconPath.clear();
-    m_lIconButton->setIcon(QIcon());
-    QString baseDir = m_textEditorWidget->textDocument()->filePath().toFileInfo().absolutePath();
-    removeIcon(LowDPI, baseDir);
-    syncToEditor();
-}
-
-void AndroidManifestEditorWidget::clearMDPIIcon()
-{
-    m_mIconPath.clear();
-    m_mIconButton->setIcon(QIcon());
-    QString baseDir = m_textEditorWidget->textDocument()->filePath().toFileInfo().absolutePath();
-    removeIcon(MediumDPI, baseDir);
-    syncToEditor();
-}
-
-void AndroidManifestEditorWidget::clearHDPIIcon()
-{
-    m_hIconPath.clear();
-    m_hIconButton->setIcon(QIcon());
-    QString baseDir = m_textEditorWidget->textDocument()->filePath().toFileInfo().absolutePath();
-    removeIcon(HighDPI, baseDir);
-    syncToEditor();
-}
-
-void AndroidManifestEditorWidget::createDPIButton(QHBoxLayout *layout,
-                                                  QWidget *parent,
-                                                  QToolButton *&button,
-                                                  const QSize &buttonSize,
-                                                  const QString &title,
-                                                  const QString &tooltip,
-                                                  QToolButton **clearButton,
-                                                  QLabel **scaleWarningLabel)
-{
-    auto iconLayout = new QVBoxLayout();
-    auto iconTitle = new QLabel(title, parent);
-    auto iconButtonLayout = new QGridLayout();
-    button = new QToolButton(parent);
-    button->setMinimumSize(buttonSize);
-    button->setMaximumSize(buttonSize);
-    button->setToolTip(tooltip);
-    button->setIconSize(buttonSize);
-    QSize clearAndWarningSize(16, 16);
-    if (clearButton) {
-        *clearButton = new QToolButton(parent);
-        (*clearButton)->setMinimumSize(clearAndWarningSize);
-        (*clearButton)->setMaximumSize(clearAndWarningSize);
-        (*clearButton)->setIcon(Utils::Icons::CLOSE_FOREGROUND.icon());
-    }
-    if (scaleWarningLabel) {
-        *scaleWarningLabel = new QLabel(parent);
-        (*scaleWarningLabel)->setMinimumSize(clearAndWarningSize);
-        (*scaleWarningLabel)->setMaximumSize(clearAndWarningSize);
-        (*scaleWarningLabel)->setPixmap(Utils::Icons::WARNING.icon().pixmap(clearAndWarningSize));
-        (*scaleWarningLabel)->setToolTip(tr("Icon scaled up"));
-        (*scaleWarningLabel)->setVisible(false);
-    }
-    auto label = new QLabel(tr("Click to select"), parent);
-    iconLayout->addWidget(iconTitle);
-    iconLayout->setAlignment(iconTitle, Qt::AlignHCenter);
-    iconButtonLayout->setColumnMinimumWidth(0, 16);
-    iconButtonLayout->addWidget(button, 0, 1, 1, 3);
-    iconButtonLayout->setAlignment(button, Qt::AlignVCenter);
-    if (clearButton) {
-        iconButtonLayout->addWidget(*clearButton, 0, 4, 1, 1);
-        iconButtonLayout->setAlignment(*clearButton, Qt::AlignTop);
-    }
-    if (scaleWarningLabel) {
-        iconButtonLayout->addWidget(*scaleWarningLabel, 0, 0, 1, 1);
-        iconButtonLayout->setAlignment(*scaleWarningLabel, Qt::AlignTop);
-    }
-    iconLayout->addLayout(iconButtonLayout);
-    iconLayout->setAlignment(iconButtonLayout, Qt::AlignHCenter);
-    iconLayout->addWidget(label);
-    iconLayout->setAlignment(label, Qt::AlignHCenter);
-
-    layout->addLayout(iconLayout);
-}
-
->>>>>>> c98f213a
 void AndroidManifestEditorWidget::defaultPermissionOrFeatureCheckBoxClicked()
 {
     setDirty(true);
