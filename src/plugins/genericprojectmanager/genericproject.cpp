--- conflicted
+++ resolved
@@ -126,9 +126,13 @@
 
     bool showInSimpleTree() const override { return true; }
 
-    QList<ProjectExplorer::ProjectAction> supportedActions(Node *) const override
-    {
-        return {AddNewFile, AddExistingFile, AddExistingDirectory, RemoveFile, Rename};
+    bool supportsAction(ProjectAction action, Node *) const override
+    {
+        return action == AddNewFile
+                || action == AddExistingFile
+                || action == AddExistingDirectory
+                || action == RemoveFile
+                || action == Rename;
     }
 
     bool addFiles(const QStringList &filePaths, QStringList * = 0) override
@@ -468,17 +472,6 @@
     refresh(Everything);
 }
 
-<<<<<<< HEAD
-QString GenericProject::displayName() const
-{
-    return projectFilePath().toFileInfo().completeBaseName();
-=======
-QStringList GenericProject::projectIncludePaths() const
-{
-    return m_projectIncludePaths;
->>>>>>> 01b2ed79
-}
-
 QStringList GenericProject::buildTargets() const
 {
     const QStringList targets = { "all", "clean" };
