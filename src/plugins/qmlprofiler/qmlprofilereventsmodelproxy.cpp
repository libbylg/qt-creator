--- conflicted
+++ resolved
@@ -96,14 +96,7 @@
 
 void QmlProfilerEventsModelProxy::dataChanged()
 {
-<<<<<<< HEAD
-    if (d->modelManager->state() == QmlProfilerDataState::ProcessingData)
-        loadData();
-
     if (d->modelManager->state() == QmlProfilerDataState::ClearingData)
-=======
-    if (d->modelManager->state() == QmlProfilerDataState::Empty)
->>>>>>> 1193cfa0
         clear();
     else
         loadData();
