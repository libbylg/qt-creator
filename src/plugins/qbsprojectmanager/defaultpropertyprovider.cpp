/****************************************************************************
**
** Copyright (C) 2014 Digia Plc and/or its subsidiary(-ies).
** Contact: http://www.qt-project.org/legal
**
** This file is part of Qt Creator.
**
** Commercial License Usage
** Licensees holding valid commercial Qt licenses may use this file in
** accordance with the commercial license agreement provided with the
** Software or, alternatively, in accordance with the terms contained in
** a written agreement between you and Digia.  For licensing terms and
** conditions see http://www.qt.io/licensing.  For further information
** use the contact form at http://www.qt.io/contact-us.
**
** GNU Lesser General Public License Usage
** Alternatively, this file may be used under the terms of the GNU Lesser
** General Public License version 2.1 or version 3 as published by the Free
** Software Foundation and appearing in the file LICENSE.LGPLv21 and
** LICENSE.LGPLv3 included in the packaging of this file.  Please review the
** following information to ensure the GNU Lesser General Public License
** requirements will be met: https://www.gnu.org/licenses/lgpl.html and
** http://www.gnu.org/licenses/old-licenses/lgpl-2.1.html.
**
** In addition, as a special exception, Digia gives you certain additional
** rights.  These rights are described in the Digia Qt LGPL Exception
** version 1.1, included in the file LGPL_EXCEPTION.txt in this package.
**
****************************************************************************/

#include "defaultpropertyprovider.h"
#include "qbsconstants.h"

#include <projectexplorer/kit.h>
#include <projectexplorer/kitinformation.h>
#include <projectexplorer/toolchain.h>
#include <projectexplorer/projectexplorerconstants.h>
#include <qtsupport/baseqtversion.h>
#include <utils/qtcassert.h>

#include <qbs.h>

#include <ios/iosconstants.h>
#include <qnx/qnxconstants.h>
#include <winrt/winrtconstants.h>

#include <QDir>
#include <QFileInfo>

namespace QbsProjectManager {
using namespace Constants;
using namespace ProjectExplorer::Constants;
using namespace Ios::Constants;
using namespace Qnx::Constants;
using namespace WinRt::Internal::Constants;

static QString extractToolchainPrefix(QString *compilerName)
{
    QString prefix;
    if (compilerName->endsWith(QLatin1String("-g++"))
            || compilerName->endsWith(QLatin1String("-clang++"))) {
        const int idx = compilerName->lastIndexOf(QLatin1Char('-')) + 1;
        prefix = compilerName->left(idx);
        compilerName->remove(0, idx);
    }
    return prefix;
}

static QStringList targetOSList(const ProjectExplorer::Abi &abi, const ProjectExplorer::Kit *k)
{
    const Core::Id device = ProjectExplorer::DeviceTypeKitInformation::deviceTypeId(k);
    QStringList os;
    switch (abi.os()) {
    case ProjectExplorer::Abi::WindowsOS:
        if (device == WINRT_DEVICE_TYPE_LOCAL ||
                device == WINRT_DEVICE_TYPE_PHONE ||
                device == WINRT_DEVICE_TYPE_EMULATOR) {
            os << QLatin1String("winrt");
        } else if (abi.osFlavor() == ProjectExplorer::Abi::WindowsCEFlavor) {
            os << QLatin1String("windowsce");
        }
        os << QLatin1String("windows");
        break;
    case ProjectExplorer::Abi::MacOS:
        if (device == DESKTOP_DEVICE_TYPE)
            os << QLatin1String("osx");
        else if (device == IOS_DEVICE_TYPE)
            os << QLatin1String("ios");
        else if (device == IOS_SIMULATOR_TYPE)
            os << QLatin1String("ios-simulator") << QLatin1String("ios");
        os << QLatin1String("darwin") << QLatin1String("bsd") << QLatin1String("unix");
        break;
    case ProjectExplorer::Abi::LinuxOS:
        if (abi.osFlavor() == ProjectExplorer::Abi::AndroidLinuxFlavor)
            os << QLatin1String("android");
        os << QLatin1String("linux") << QLatin1String("unix");
        break;
    case ProjectExplorer::Abi::BsdOS:
        switch (abi.osFlavor()) {
        case ProjectExplorer::Abi::FreeBsdFlavor:
            os << QLatin1String("freebsd");
            break;
        case ProjectExplorer::Abi::NetBsdFlavor:
            os << QLatin1String("netbsd");
            break;
        case ProjectExplorer::Abi::OpenBsdFlavor:
            os << QLatin1String("openbsd");
            break;
        default:
            break;
        }
        os << QLatin1String("bsd") << QLatin1String("unix");
        break;
    case ProjectExplorer::Abi::UnixOS:
        if (device == QNX_BB_OS_TYPE)
            os << QLatin1String("blackberry") << QLatin1String("qnx");
        else if (device == QNX_QNX_OS_TYPE)
            os << QLatin1String("qnx");
        else if (abi.osFlavor() == ProjectExplorer::Abi::SolarisUnixFlavor)
            os << QLatin1String("solaris");
        os << QLatin1String("unix");
        break;
    default:
        break;
    }
    return os;
}

static QStringList toolchainList(const ProjectExplorer::ToolChain *tc)
{
    QStringList list;
    if (tc->type() == QLatin1String("clang"))
        list << QLatin1String("clang") << QLatin1String("llvm") << QLatin1String("gcc");
    else if (tc->type() == QLatin1String("gcc"))
        list << QLatin1String("gcc"); // TODO: Detect llvm-gcc
    else if (tc->type() == QLatin1String("mingw"))
        list << QLatin1String("mingw") << QLatin1String("gcc");
    else if (tc->type() == QLatin1String("msvc"))
        list << QLatin1String("msvc");
    return list;
}

QVariantMap DefaultPropertyProvider::properties(const ProjectExplorer::Kit *k, const QVariantMap &defaultData) const
{
    QTC_ASSERT(k, return defaultData);
    QVariantMap data = defaultData;

    const QString sysroot = ProjectExplorer::SysRootKitInformation::sysRoot(k).toUserOutput();
    if (ProjectExplorer::SysRootKitInformation::hasSysRoot(k))
        data.insert(QLatin1String(QBS_SYSROOT), sysroot);

    ProjectExplorer::ToolChain *tc = ProjectExplorer::ToolChainKitInformation::toolChain(k);
    if (!tc)
        return data;

    ProjectExplorer::Abi targetAbi = tc->targetAbi();
    if (targetAbi.architecture() != ProjectExplorer::Abi::UnknownArchitecture) {
        QString architecture = ProjectExplorer::Abi::toString(targetAbi.architecture());

        // We have to be conservative tacking on suffixes to arch names because an arch that is
        // already 64-bit may get an incorrect name as a result (i.e. Itanium)
        if (targetAbi.wordWidth() == 64) {
            switch (targetAbi.architecture()) {
            case ProjectExplorer::Abi::X86Architecture:
                architecture.append(QLatin1Char('_'));
                // fall through
            case ProjectExplorer::Abi::ArmArchitecture:
            case ProjectExplorer::Abi::MipsArchitecture:
            case ProjectExplorer::Abi::PowerPCArchitecture:
                architecture.append(QString::number(targetAbi.wordWidth()));
                break;
            default:
                break;
            }
<<<<<<< HEAD
=======

            data.insert(QLatin1String(QBS_ARCHITECTURE), qbs::canonicalArchitecture(architecture));
>>>>>>> 061392e0
        }

        data.insert(QLatin1String(QBS_ARCHITECTURE),
                    qbs::Internal::HostOsInfo::canonicalArchitecture(architecture));
    }

    QStringList targetOS = targetOSList(targetAbi, k);
    if (!targetOS.isEmpty())
        data.insert(QLatin1String(QBS_TARGETOS), targetOS);

    QStringList toolchain = toolchainList(tc);
    if (!toolchain.isEmpty())
        data.insert(QLatin1String(QBS_TOOLCHAIN), toolchain);

    if (targetAbi.os() == ProjectExplorer::Abi::MacOS) {
        // Set Xcode SDK name and version - required by Qbs if a sysroot is present
        // Ideally this would be done in a better way...
        QRegExp re(QLatin1String("(MacOSX|iPhoneOS|iPhoneSimulator)([0-9]+\\.[0-9]+)\\.sdk"));
        if (re.exactMatch(QDir(sysroot).dirName())) {
            data.insert(QLatin1String(CPP_XCODESDKNAME), QString(re.cap(1).toLower() + re.cap(2)));
            data.insert(QLatin1String(CPP_XCODESDKVERSION), re.cap(2));
        }
    }

    Utils::FileName cxx = tc->compilerCommand();
    const QFileInfo cxxFileInfo = cxx.toFileInfo();
    QString compilerName = cxxFileInfo.fileName();
    const QString toolchainPrefix = extractToolchainPrefix(&compilerName);
    if (!toolchainPrefix.isEmpty())
        data.insert(QLatin1String(CPP_TOOLCHAINPREFIX), toolchainPrefix);
    data.insert(QLatin1String(CPP_COMPILERNAME), compilerName);
    if (targetAbi.os() != ProjectExplorer::Abi::WindowsOS
            || targetAbi.osFlavor() == ProjectExplorer::Abi::WindowsMSysFlavor) {
        data.insert(QLatin1String(CPP_LINKERNAME), compilerName);
    }
    data.insert(QLatin1String(CPP_TOOLCHAINPATH), cxxFileInfo.absolutePath());
    if (targetAbi.osFlavor() == ProjectExplorer::Abi::WindowsMsvc2013Flavor) {
        const QLatin1String flags("/FS");
        data.insert(QLatin1String(CPP_PLATFORMCFLAGS), flags);
        data.insert(QLatin1String(CPP_PLATFORMCXXFLAGS), flags);
    }
    return data;
}

} // namespace QbsProjectManager<|MERGE_RESOLUTION|>--- conflicted
+++ resolved
@@ -172,15 +172,9 @@
             default:
                 break;
             }
-<<<<<<< HEAD
-=======
-
-            data.insert(QLatin1String(QBS_ARCHITECTURE), qbs::canonicalArchitecture(architecture));
->>>>>>> 061392e0
-        }
-
-        data.insert(QLatin1String(QBS_ARCHITECTURE),
-                    qbs::Internal::HostOsInfo::canonicalArchitecture(architecture));
+        }
+
+        data.insert(QLatin1String(QBS_ARCHITECTURE), qbs::canonicalArchitecture(architecture));
     }
 
     QStringList targetOS = targetOSList(targetAbi, k);
