/****************************************************************************
**
** Copyright (C) 2016 The Qt Company Ltd.
** Contact: https://www.qt.io/licensing/
**
** This file is part of Qt Creator.
**
** Commercial License Usage
** Licensees holding valid commercial Qt licenses may use this file in
** accordance with the commercial license agreement provided with the
** Software or, alternatively, in accordance with the terms contained in
** a written agreement between you and The Qt Company. For licensing terms
** and conditions see https://www.qt.io/terms-conditions. For further
** information use the contact form at https://www.qt.io/contact-us.
**
** GNU General Public License Usage
** Alternatively, this file may be used under the terms of the GNU
** General Public License version 3 as published by the Free Software
** Foundation with exceptions as appearing in the file LICENSE.GPL3-EXCEPT
** included in the packaging of this file. Please review the following
** information to ensure the GNU General Public License requirements will
** be met: https://www.gnu.org/licenses/gpl-3.0.html.
**
****************************************************************************/

#include "sqlitebasestatement.h"

#include "sqlitedatabase.h"
#include "sqlitedatabasebackend.h"
#include "sqliteexception.h"

#include "sqlite3.h"

#include <condition_variable>
#include <mutex>

#if defined(__GNUC__)
#  pragma GCC diagnostic ignored "-Wignored-qualifiers"
#endif

namespace Sqlite {

BaseStatement::BaseStatement(Utils::SmallStringView sqlStatement, Database &database)
    : m_compiledStatement(nullptr, deleteCompiledStatement)
    , m_database(database)
    , m_bindingParameterCount(0)
    , m_columnCount(0)
{
    prepare(sqlStatement);
    setBindingParameterCount();
    setColumnCount();
}

void BaseStatement::deleteCompiledStatement(sqlite3_stmt *compiledStatement)
{
    sqlite3_finalize(compiledStatement);
}

class UnlockNotification
{
public:
    static void unlockNotifyCallBack(void **arguments, int argumentCount)
    {
        for (int index = 0; index < argumentCount; index++) {
          UnlockNotification *unlockNotification = static_cast<UnlockNotification *>(arguments[index]);
          unlockNotification->wakeupWaitCondition();
        }
    }

    void wakeupWaitCondition()
    {
        {
            std::lock_guard<std::mutex> lock(m_mutex);
            m_fired = 1;
        }
        m_waitCondition.notify_all();
    }

    void wait()
    {
        std::unique_lock<std::mutex> lock(m_mutex);

        m_waitCondition.wait(lock, [&] () { return m_fired; });
    }

private:
    bool m_fired = false;
    std::condition_variable m_waitCondition;
    std::mutex m_mutex;
};

void BaseStatement::waitForUnlockNotify() const
{
    UnlockNotification unlockNotification;
    int resultCode = sqlite3_unlock_notify(sqliteDatabaseHandle(),
                                           UnlockNotification::unlockNotifyCallBack,
                                           &unlockNotification);

    if (resultCode == SQLITE_LOCKED)
        throw DeadLock("SqliteStatement::waitForUnlockNotify: database is in a dead lock!");

    unlockNotification.wait();
}

void BaseStatement::reset() const
{
    int resultCode = sqlite3_reset(m_compiledStatement.get());

    if (resultCode != SQLITE_OK)
        checkForResetError(resultCode);
}

bool BaseStatement::next() const
{
    int resultCode;

    do {
        resultCode = sqlite3_step(m_compiledStatement.get());
        if (resultCode == SQLITE_LOCKED) {
            waitForUnlockNotify();
            sqlite3_reset(m_compiledStatement.get());
        }

    } while (resultCode == SQLITE_LOCKED);

    if (resultCode == SQLITE_ROW)
        return true;
    else if (resultCode == SQLITE_DONE)
        return false;

    checkForStepError(resultCode);
}

void BaseStatement::step() const
{
    next();
}

int BaseStatement::columnCount() const
{
    return m_columnCount;
}

void BaseStatement::bind(int index, NullValue)
{
    int resultCode = sqlite3_bind_null(m_compiledStatement.get(), index);
    if (resultCode != SQLITE_OK)
        checkForBindingError(resultCode);
}

void BaseStatement::bind(int index, int value)
{
    int resultCode = sqlite3_bind_int(m_compiledStatement.get(), index, value);
    if (resultCode != SQLITE_OK)
        checkForBindingError(resultCode);
}

void BaseStatement::bind(int index, long long value)
{
    int resultCode = sqlite3_bind_int64(m_compiledStatement.get(), index, value);
    if (resultCode != SQLITE_OK)
        checkForBindingError(resultCode);
}

void BaseStatement::bind(int index, double value)
{
    int resultCode = sqlite3_bind_double(m_compiledStatement.get(), index, value);
    if (resultCode != SQLITE_OK)
        checkForBindingError(resultCode);
}

void BaseStatement::bind(int index, void *pointer)
{
    int resultCode = sqlite3_bind_pointer(m_compiledStatement.get(),
                                          index,
                                          pointer,
                                          "carray",
                                          nullptr);
    if (resultCode != SQLITE_OK)
        checkForBindingError(resultCode);
}

void BaseStatement::bind(int index, Utils::SmallStringView text)
{
    int resultCode = sqlite3_bind_text(m_compiledStatement.get(),
                                       index,
                                       text.data(),
                                       int(text.size()),
                                       SQLITE_STATIC);
    if (resultCode != SQLITE_OK)
        checkForBindingError(resultCode);
}

<<<<<<< HEAD
void BaseStatement::bind(int index, const Value &value)
{
    switch (value.type()) {
    case ValueType::Integer:
        bind(index, value.toInteger());
        break;
    case ValueType::Float:
        bind(index, value.toFloat());
        break;
    case ValueType::String:
        bind(index, value.toStringView());
        break;
    }
}

template <typename Type>
void BaseStatement::bind(Utils::SmallStringView name, Type value)
=======
void BaseStatement::bind(int index, Utils::span<const byte> bytes)
>>>>>>> 42cad897
{
    int resultCode = sqlite3_bind_blob64(m_compiledStatement.get(),
                                         index,
                                         bytes.data(),
                                         static_cast<long long>(bytes.size()),
                                         SQLITE_STATIC);
    if (resultCode != SQLITE_OK)
        checkForBindingError(resultCode);
}

void BaseStatement::bind(int index, const Value &value)
{
    switch (value.type()) {
    case ValueType::Integer:
        bind(index, value.toInteger());
        break;
    case ValueType::Float:
        bind(index, value.toFloat());
        break;
    case ValueType::String:
        bind(index, value.toStringView());
        break;
    }
}

void BaseStatement::prepare(Utils::SmallStringView sqlStatement)
{
    int resultCode;

    do {
        sqlite3_stmt *sqliteStatement = nullptr;
        resultCode = sqlite3_prepare_v2(sqliteDatabaseHandle(),
                                        sqlStatement.data(),
                                        int(sqlStatement.size()),
                                        &sqliteStatement,
                                        nullptr);
        m_compiledStatement.reset(sqliteStatement);

        if (resultCode == SQLITE_LOCKED)
            waitForUnlockNotify();

    } while (resultCode == SQLITE_LOCKED);


    if (resultCode != SQLITE_OK)
        checkForPrepareError(resultCode);
}

sqlite3 *BaseStatement::sqliteDatabaseHandle() const
{
    return m_database.backend().sqliteDatabaseHandle();
}

void BaseStatement::checkForStepError(int resultCode) const
{
    switch (resultCode) {
        case SQLITE_BUSY: throwStatementIsBusy("SqliteStatement::stepStatement: database engine was unable to acquire the database locks!");
        case SQLITE_ERROR : throwStatementHasError("SqliteStatement::stepStatement: run-time error (such as a constraint violation) has occurred!");
        case SQLITE_MISUSE:  throwStatementIsMisused("SqliteStatement::stepStatement: was called inappropriately!");
        case SQLITE_CONSTRAINT:  throwConstraintPreventsModification("SqliteStatement::stepStatement: contraint prevent insert or update!");
    }

    throwUnknowError("SqliteStatement::stepStatement: unknown error has happened");
}

void BaseStatement::checkForResetError(int resultCode) const
{
    switch (resultCode) {
        case SQLITE_BUSY: throwStatementIsBusy("SqliteStatement::stepStatement: database engine was unable to acquire the database locks!");
        case SQLITE_ERROR : throwStatementHasError("SqliteStatement::stepStatement: run-time error (such as a constraint violation) has occurred!");
        case SQLITE_MISUSE:  throwStatementIsMisused("SqliteStatement::stepStatement: was called inappropriately!");
        case SQLITE_CONSTRAINT:  throwConstraintPreventsModification("SqliteStatement::stepStatement: contraint prevent insert or update!");
    }

    throwUnknowError("SqliteStatement::reset: unknown error has happened");
}

void BaseStatement::checkForPrepareError(int resultCode) const
{
    switch (resultCode) {
        case SQLITE_BUSY: throwStatementIsBusy("SqliteStatement::prepareStatement: database engine was unable to acquire the database locks!");
        case SQLITE_ERROR : throwStatementHasError("SqliteStatement::prepareStatement: run-time error (such as a constraint violation) has occurred!");
        case SQLITE_MISUSE: throwStatementIsMisused("SqliteStatement::prepareStatement: was called inappropriately!");
        case SQLITE_IOERR: throwIoError("SqliteStatement::prepareStatement: IO error happened!");
    }

    throwUnknowError("SqliteStatement::prepareStatement: unknown error has happened");
}

void BaseStatement::checkForBindingError(int resultCode) const
{
    switch (resultCode) {
        case SQLITE_TOOBIG: throwBingingTooBig("SqliteStatement::bind: string or blob are over size limits(SQLITE_LIMIT_LENGTH)!");
        case SQLITE_RANGE : throwBindingIndexIsOutOfRange("SqliteStatement::bind: binding index is out of range!");
        case SQLITE_NOMEM: throw std::bad_alloc();
        case SQLITE_MISUSE: throwStatementIsMisused("SqliteStatement::bind: was called inappropriately!");
    }

    throwUnknowError("SqliteStatement::bind: unknown error has happened");
}

void BaseStatement::checkColumnCount(int columnCount) const
{
    if (columnCount != m_columnCount)
        throw ColumnCountDoesNotMatch("SqliteStatement::values: column count does not match!");
}

void BaseStatement::checkBindingName(int index) const
{
    if (index <= 0 || index > m_bindingParameterCount)
        throwWrongBingingName("SqliteStatement::bind: binding name are not exists in this statement!");
}

void BaseStatement::setBindingParameterCount()
{
    m_bindingParameterCount = sqlite3_bind_parameter_count(m_compiledStatement.get());
}

Utils::SmallStringView chopFirstLetter(const char *rawBindingName)
{
    if (rawBindingName != nullptr)
        return Utils::SmallStringView(++rawBindingName);

    return Utils::SmallStringView("");
}

void BaseStatement::setColumnCount()
{
    m_columnCount = sqlite3_column_count(m_compiledStatement.get());
}

bool BaseStatement::isReadOnlyStatement() const
{
    return sqlite3_stmt_readonly(m_compiledStatement.get());
}

void BaseStatement::throwStatementIsBusy(const char *whatHasHappened) const
{
    throw StatementIsBusy(whatHasHappened, sqlite3_errmsg(sqliteDatabaseHandle()));
}

void BaseStatement::throwStatementHasError(const char *whatHasHappened) const
{
    throw StatementHasError(whatHasHappened, sqlite3_errmsg(sqliteDatabaseHandle()));
}

void BaseStatement::throwStatementIsMisused(const char *whatHasHappened) const
{
    throw StatementIsMisused(whatHasHappened, sqlite3_errmsg(sqliteDatabaseHandle()));
}

void BaseStatement::throwIoError(const char *whatHasHappened) const
{
    throw IoError(whatHasHappened);
}

void BaseStatement::throwConstraintPreventsModification(const char *whatHasHappened) const
{
    throw ConstraintPreventsModification(whatHasHappened, sqlite3_errmsg(sqliteDatabaseHandle()));
}

void BaseStatement::throwNoValuesToFetch(const char *whatHasHappened) const
{
    throw NoValuesToFetch(whatHasHappened);
}

void BaseStatement::throwBindingIndexIsOutOfRange(const char *whatHasHappened) const
{
    throw BindingIndexIsOutOfRange(whatHasHappened, sqlite3_errmsg(sqliteDatabaseHandle()));
}

void BaseStatement::throwWrongBingingName(const char *whatHasHappened) const
{
    throw WrongBindingName(whatHasHappened);
}

void BaseStatement::throwUnknowError(const char *whatHasHappened) const
{
    if (sqliteDatabaseHandle())
        throw UnknowError(whatHasHappened, sqlite3_errmsg(sqliteDatabaseHandle()));
    else
        throw UnknowError(whatHasHappened);
}

void BaseStatement::throwBingingTooBig(const char *whatHasHappened) const
{
    throw BindingTooBig(whatHasHappened, sqlite3_errmsg(sqliteDatabaseHandle()));
}

QString BaseStatement::columnName(int column) const
{
    return QString::fromUtf8(sqlite3_column_name(m_compiledStatement.get(), column));
}

Database &BaseStatement::database() const
{
    return m_database;
}

namespace {
template<typename StringType>
StringType textForColumn(sqlite3_stmt *sqlStatment, int column)
{
    const char *text =  reinterpret_cast<const char*>(sqlite3_column_text(sqlStatment, column));
    std::size_t size = std::size_t(sqlite3_column_bytes(sqlStatment, column));

    return StringType(text, size);
}

Utils::span<const byte> blobForColumn(sqlite3_stmt *sqlStatment, int column)
{
    const byte *blob = reinterpret_cast<const byte *>(sqlite3_column_blob(sqlStatment, column));
    std::size_t size = std::size_t(sqlite3_column_bytes(sqlStatment, column));

    return {blob, size};
}

Utils::span<const byte> convertToBlobForColumn(sqlite3_stmt *sqlStatment, int column)
{
    int dataType = sqlite3_column_type(sqlStatment, column);
    if (dataType == SQLITE_BLOB)
        return blobForColumn(sqlStatment, column);

    return {};
}

template<typename StringType>
StringType convertToTextForColumn(sqlite3_stmt *sqlStatment, int column)
{
    int dataType = sqlite3_column_type(sqlStatment, column);
    switch (dataType) {
    case SQLITE_INTEGER:
    case SQLITE_FLOAT:
    case SQLITE3_TEXT:
        return textForColumn<StringType>(sqlStatment, column);
    case SQLITE_BLOB:
    case SQLITE_NULL:
        break;
    }

    return StringType{"", 0};
}
} // namespace

int BaseStatement::fetchIntValue(int column) const
{
    return sqlite3_column_int(m_compiledStatement.get(), column);
}

template<>
int BaseStatement::fetchValue<int>(int column) const
{
    return fetchIntValue(column);
}

long BaseStatement::fetchLongValue(int column) const
{
    return long(fetchValue<long long>(column));
}

template<>
long BaseStatement::fetchValue<long>(int column) const
{
    return fetchLongValue(column);
}

long long BaseStatement::fetchLongLongValue(int column) const
{
    return sqlite3_column_int64(m_compiledStatement.get(), column);
}

template<>
long long BaseStatement::fetchValue<long long>(int column) const
{
    return fetchLongLongValue(column);
}

double BaseStatement::fetchDoubleValue(int column) const
{
    return sqlite3_column_double(m_compiledStatement.get(), column);
}

Utils::span<const byte> BaseStatement::fetchBlobValue(int column) const
{
    return convertToBlobForColumn(m_compiledStatement.get(), column);
}

template<>
double BaseStatement::fetchValue<double>(int column) const
{
    return fetchDoubleValue(column);
}

template<typename StringType>
StringType BaseStatement::fetchValue(int column) const
{
    return convertToTextForColumn<StringType>(m_compiledStatement.get(), column);
}

template SQLITE_EXPORT Utils::SmallStringView BaseStatement::fetchValue<Utils::SmallStringView>(
    int column) const;
template SQLITE_EXPORT Utils::SmallString BaseStatement::fetchValue<Utils::SmallString>(
    int column) const;
template SQLITE_EXPORT Utils::PathString BaseStatement::fetchValue<Utils::PathString>(
    int column) const;

Utils::SmallStringView BaseStatement::fetchSmallStringViewValue(int column) const
{
    return fetchValue<Utils::SmallStringView>(column);
}

ValueView BaseStatement::fetchValueView(int column) const
{
    int dataType = sqlite3_column_type(m_compiledStatement.get(), column);
    switch (dataType) {
<<<<<<< HEAD
=======
    case SQLITE_NULL:
        return ValueView::create(NullValue{});
>>>>>>> 42cad897
    case SQLITE_INTEGER:
        return ValueView::create(fetchLongLongValue(column));
    case SQLITE_FLOAT:
        return ValueView::create(fetchDoubleValue(column));
    case SQLITE3_TEXT:
        return ValueView::create(fetchValue<Utils::SmallStringView>(column));
    case SQLITE_BLOB:
<<<<<<< HEAD
    case SQLITE_NULL:
        break;
    }

    return ValueView::create(0LL);
=======
        break;
    }

    return ValueView::create(NullValue{});
>>>>>>> 42cad897
}

} // namespace Sqlite<|MERGE_RESOLUTION|>--- conflicted
+++ resolved
@@ -191,7 +191,17 @@
         checkForBindingError(resultCode);
 }
 
-<<<<<<< HEAD
+void BaseStatement::bind(int index, Utils::span<const byte> bytes)
+{
+    int resultCode = sqlite3_bind_blob64(m_compiledStatement.get(),
+                                         index,
+                                         bytes.data(),
+                                         static_cast<long long>(bytes.size()),
+                                         SQLITE_STATIC);
+    if (resultCode != SQLITE_OK)
+        checkForBindingError(resultCode);
+}
+
 void BaseStatement::bind(int index, const Value &value)
 {
     switch (value.type()) {
@@ -207,36 +217,6 @@
     }
 }
 
-template <typename Type>
-void BaseStatement::bind(Utils::SmallStringView name, Type value)
-=======
-void BaseStatement::bind(int index, Utils::span<const byte> bytes)
->>>>>>> 42cad897
-{
-    int resultCode = sqlite3_bind_blob64(m_compiledStatement.get(),
-                                         index,
-                                         bytes.data(),
-                                         static_cast<long long>(bytes.size()),
-                                         SQLITE_STATIC);
-    if (resultCode != SQLITE_OK)
-        checkForBindingError(resultCode);
-}
-
-void BaseStatement::bind(int index, const Value &value)
-{
-    switch (value.type()) {
-    case ValueType::Integer:
-        bind(index, value.toInteger());
-        break;
-    case ValueType::Float:
-        bind(index, value.toFloat());
-        break;
-    case ValueType::String:
-        bind(index, value.toStringView());
-        break;
-    }
-}
-
 void BaseStatement::prepare(Utils::SmallStringView sqlStatement)
 {
     int resultCode;
@@ -527,11 +507,8 @@
 {
     int dataType = sqlite3_column_type(m_compiledStatement.get(), column);
     switch (dataType) {
-<<<<<<< HEAD
-=======
     case SQLITE_NULL:
         return ValueView::create(NullValue{});
->>>>>>> 42cad897
     case SQLITE_INTEGER:
         return ValueView::create(fetchLongLongValue(column));
     case SQLITE_FLOAT:
@@ -539,18 +516,10 @@
     case SQLITE3_TEXT:
         return ValueView::create(fetchValue<Utils::SmallStringView>(column));
     case SQLITE_BLOB:
-<<<<<<< HEAD
-    case SQLITE_NULL:
         break;
     }
 
-    return ValueView::create(0LL);
-=======
-        break;
-    }
-
     return ValueView::create(NullValue{});
->>>>>>> 42cad897
 }
 
 } // namespace Sqlite