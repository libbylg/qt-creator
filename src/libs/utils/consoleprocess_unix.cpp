--- conflicted
+++ resolved
@@ -70,11 +70,7 @@
     d->m_settings = settings;
 }
 
-<<<<<<< HEAD
 bool ConsoleProcess::start()
-=======
-bool ConsoleProcess::start(const QString &program, const QString &args, MetaCharMode metaCharMode)
->>>>>>> b02f4ae6
 {
     if (isRunning())
         return false;
@@ -83,15 +79,13 @@
     d->m_error = QProcess::UnknownError;
 
     QtcProcess::SplitError perr;
-<<<<<<< HEAD
     QtcProcess::Arguments pargs = QtcProcess::prepareArgs(d->m_commandLine.arguments(),
-                                                          &perr, HostOsInfo::hostOs(),
-                                                          &d->m_environment, &d->m_workingDir);
-=======
-    QtcProcess::Arguments pargs = QtcProcess::prepareArgs(args, &perr, HostOsInfo::hostOs(),
-                                                          &d->m_environment, &d->m_workingDir,
-                                                          metaCharMode == MetaCharMode::Abort);
->>>>>>> b02f4ae6
+                                                          &perr,
+                                                          HostOsInfo::hostOs(),
+                                                          &d->m_environment,
+                                                          &d->m_workingDir,
+                                                          d->m_commandLine.metaCharMode()
+                                                              == CommandLine::MetaCharMode::Abort);
     QString pcmd;
     if (perr == QtcProcess::SplitOk) {
         pcmd = d->m_commandLine.executable().toString();
