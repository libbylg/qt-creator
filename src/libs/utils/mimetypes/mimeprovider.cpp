/****************************************************************************
**
** Copyright (C) 2016 The Qt Company Ltd.
** Contact: https://www.qt.io/licensing/
**
** This file is part of the QtCore module of the Qt Toolkit.
**
** $QT_BEGIN_LICENSE:LGPL$
** Commercial License Usage
** Licensees holding valid commercial Qt licenses may use this file in
** accordance with the commercial license agreement provided with the
** Software or, alternatively, in accordance with the terms contained in
** a written agreement between you and The Qt Company. For licensing terms
** and conditions see https://www.qt.io/terms-conditions. For further
** information use the contact form at https://www.qt.io/contact-us.
**
** GNU Lesser General Public License Usage
** Alternatively, this file may be used under the terms of the GNU Lesser
** General Public License version 3 as published by the Free Software
** Foundation and appearing in the file LICENSE.LGPL3 included in the
** packaging of this file. Please review the following information to
** ensure the GNU Lesser General Public License version 3 requirements
** will be met: https://www.gnu.org/licenses/lgpl-3.0.html.
**
** GNU General Public License Usage
** Alternatively, this file may be used under the terms of the GNU
** General Public License version 2.0 or (at your option) the GNU General
** Public license version 3 or any later version approved by the KDE Free
** Qt Foundation. The licenses are as published by the Free Software
** Foundation and appearing in the file LICENSE.GPL2 and LICENSE.GPL3
** included in the packaging of this file. Please review the following
** information to ensure the GNU General Public License requirements will
** be met: https://www.gnu.org/licenses/gpl-2.0.html and
** https://www.gnu.org/licenses/gpl-3.0.html.
**
** $QT_END_LICENSE$
**
****************************************************************************/

#include "mimeprovider_p.h"

#include "mimetypeparser_p.h"
#include <qstandardpaths.h>
#include "mimemagicrulematcher_p.h"

#include <QXmlStreamReader>
#include <QDir>
#include <QFile>
#include <QByteArrayMatcher>
#include <QDebug>
#include <QDateTime>
#include <QtEndian>
#include <QtGlobal>

using namespace Utils;
using namespace Utils::Internal;

static QString fallbackParent(const QString &mimeTypeName)
{
    const QString myGroup = mimeTypeName.left(mimeTypeName.indexOf(QLatin1Char('/')));
    // All text/* types are subclasses of text/plain.
    if (myGroup == QLatin1String("text") && mimeTypeName != QLatin1String("text/plain"))
        return QLatin1String("text/plain");
    // All real-file mimetypes implicitly derive from application/octet-stream
    if (myGroup != QLatin1String("inode") &&
        // ignore non-file extensions
        myGroup != QLatin1String("all") && myGroup != QLatin1String("fonts") && myGroup != QLatin1String("print") && myGroup != QLatin1String("uri")
        && mimeTypeName != QLatin1String("application/octet-stream")) {
        return QLatin1String("application/octet-stream");
    }
    return QString();
}

MimeProviderBase::MimeProviderBase(MimeDatabasePrivate *db)
    : m_db(db)
{
}

static int mime_secondsBetweenChecks = 5;

bool MimeProviderBase::shouldCheck()
{
    const QDateTime now = QDateTime::currentDateTime();
    if (m_lastCheck.isValid() && m_lastCheck.secsTo(now) < mime_secondsBetweenChecks)
        return false;
    m_lastCheck = now;
    return true;
}

//MimeBinaryProvider::MimeBinaryProvider(MimeDatabasePrivate *db)
//    : MimeProviderBase(db), m_mimetypeListLoaded(false)
//{
//}

//#if defined(Q_OS_UNIX) && !defined(Q_OS_INTEGRITY)
//#define QT_USE_MMAP
//#endif

//struct MimeBinaryProvider::CacheFile
//{
//    CacheFile(const QString &fileName);
//    ~CacheFile();

//    bool isValid() const { return m_valid; }
//    inline quint16 getUint16(int offset) const
//    {
//        return qFromBigEndian(*reinterpret_cast<quint16 *>(data + offset));
//    }
//    inline quint32 getUint32(int offset) const
//    {
//        return qFromBigEndian(*reinterpret_cast<quint32 *>(data + offset));
//    }
//    inline const char *getCharStar(int offset) const
//    {
//        return reinterpret_cast<const char *>(data + offset);
//    }
//    bool load();
//    bool reload();

//    QFile file;
//    uchar *data;
//    QDateTime m_mtime;
//    bool m_valid;
//};

//MimeBinaryProvider::CacheFile::CacheFile(const QString &fileName)
//    : file(fileName), m_valid(false)
//{
//    load();
//}

//MimeBinaryProvider::CacheFile::~CacheFile()
//{
//}

//bool MimeBinaryProvider::CacheFile::load()
//{
//    if (!file.open(QIODevice::ReadOnly))
//        return false;
//    data = file.map(0, file.size());
//    if (data) {
//        const int major = getUint16(0);
//        const int minor = getUint16(2);
//        m_valid = (major == 1 && minor >= 1 && minor <= 2);
//    }
//    m_mtime = QFileInfo(file).lastModified();
//    return m_valid;
//}

//bool MimeBinaryProvider::CacheFile::reload()
//{
//    //qDebug() << "reload!" << file->fileName();
//    m_valid = false;
//    if (file.isOpen()) {
//        file.close();
//    }
//    data = 0;
//    return load();
//}

//MimeBinaryProvider::CacheFile *MimeBinaryProvider::CacheFileList::findCacheFile(const QString &fileName) const
//{
//    for (const_iterator it = begin(); it != end(); ++it) {
//        if ((*it)->file.fileName() == fileName)
//            return *it;
//    }
//    return 0;
//}

//MimeBinaryProvider::~MimeBinaryProvider()
//{
//    qDeleteAll(m_cacheFiles);
//}

//// Position of the "list offsets" values, at the beginning of the mime.cache file
//enum {
//    PosAliasListOffset = 4,
//    PosParentListOffset = 8,
//    PosLiteralListOffset = 12,
//    PosReverseSuffixTreeOffset = 16,
//    PosGlobListOffset = 20,
//    PosMagicListOffset = 24,
//    // PosNamespaceListOffset = 28,
//    PosIconsListOffset = 32,
//    PosGenericIconsListOffset = 36
//};

//bool MimeBinaryProvider::isValid()
//{
//#if defined(QT_USE_MMAP)
//    if (!qEnvironmentVariableIsEmpty("QT_NO_MIME_CACHE"))
//        return false;

//    Q_ASSERT(m_cacheFiles.isEmpty()); // this method is only ever called once
//    checkCache();

//    if (m_cacheFiles.count() > 1)
//        return true;
//    if (m_cacheFiles.isEmpty())
//        return false;

//    // We found exactly one file; is it the user-modified mimes, or a system file?
//    const QString foundFile = m_cacheFiles.first()->file.fileName();
//    const QString localCacheFile = QStandardPaths::writableLocation(QStandardPaths::GenericDataLocation) + QLatin1String("/mime/mime.cache");

//    return foundFile != localCacheFile;
//#else
//    return false;
//#endif
//}

//bool MimeBinaryProvider::CacheFileList::checkCacheChanged()
//{
//    bool somethingChanged = false;
//    QMutableListIterator<CacheFile *> it(*this);
//    while (it.hasNext()) {
//        CacheFile *cacheFile = it.next();
//        QFileInfo fileInfo(cacheFile->file);
//        if (!fileInfo.exists()) { // This can't happen by just running update-mime-database. But the user could use rm -rf :-)
//            delete cacheFile;
//            it.remove();
//            somethingChanged = true;
//        } else if (fileInfo.lastModified() > cacheFile->m_mtime) {
//            if (!cacheFile->reload()) {
//                delete cacheFile;
//                it.remove();
//            }
//            somethingChanged = true;
//        }
//    }
//    return somethingChanged;
//}

//void MimeBinaryProvider::checkCache()
//{
//    if (!shouldCheck())
//        return;

//    // First iterate over existing known cache files and check for uptodate
//    if (m_cacheFiles.checkCacheChanged())
//        m_mimetypeListLoaded = false;

//    // Then check if new cache files appeared
//    const QStringList cacheFileNames = QStandardPaths::locateAll(QStandardPaths::GenericDataLocation, QLatin1String("mime/mime.cache"));
//    if (cacheFileNames != m_cacheFileNames) {
//        foreach (const QString &cacheFileName, cacheFileNames) {
//            CacheFile *cacheFile = m_cacheFiles.findCacheFile(cacheFileName);
//            if (!cacheFile) {
//                //qDebug() << "new file:" << cacheFileName;
//                cacheFile = new CacheFile(cacheFileName);
//                if (cacheFile->isValid()) // verify version
//                    m_cacheFiles.append(cacheFile);
//                else
//                    delete cacheFile;
//            }
//        }
//        m_cacheFileNames = cacheFileNames;
//        m_mimetypeListLoaded = false;
//    }
//}

//static MimeType mimeTypeForNameUnchecked(const QString &name)
//{
//    MimeTypePrivate data;
//    data.name = name;
//    // The rest is retrieved on demand.
//    // comment and globPatterns: in loadMimeTypePrivate
//    // iconName: in loadIcon
//    // genericIconName: in loadGenericIcon
//    return MimeType(data);
//}

//MimeType MimeBinaryProvider::mimeTypeForName(const QString &name)
//{
//    checkCache();
//    if (!m_mimetypeListLoaded)
//        loadMimeTypeList();
//    if (!m_mimetypeNames.contains(name))
//        return MimeType(); // unknown mimetype
//    return mimeTypeForNameUnchecked(name);
//}

//QStringList MimeBinaryProvider::findByFileName(const QString &fileName, QString *foundSuffix)
//{
//    checkCache();
//    if (fileName.isEmpty())
//        return QStringList();
//    const QString lowerFileName = fileName.toLower();
//    MimeGlobMatchResult result;
//    // TODO this parses in the order (local, global). Check that it handles "NOGLOBS" correctly.
//    foreach (CacheFile *cacheFile, m_cacheFiles) {
//        matchGlobList(result, cacheFile, cacheFile->getUint32(PosLiteralListOffset), fileName);
//        matchGlobList(result, cacheFile, cacheFile->getUint32(PosGlobListOffset), fileName);
//        const int reverseSuffixTreeOffset = cacheFile->getUint32(PosReverseSuffixTreeOffset);
//        const int numRoots = cacheFile->getUint32(reverseSuffixTreeOffset);
//        const int firstRootOffset = cacheFile->getUint32(reverseSuffixTreeOffset + 4);
//        matchSuffixTree(result, cacheFile, numRoots, firstRootOffset, lowerFileName, fileName.length() - 1, false);
//        if (result.m_matchingMimeTypes.isEmpty())
//            matchSuffixTree(result, cacheFile, numRoots, firstRootOffset, fileName, fileName.length() - 1, true);
//    }
//    if (foundSuffix)
//        *foundSuffix = result.m_foundSuffix;
//    return result.m_matchingMimeTypes;
//}

//void MimeBinaryProvider::matchGlobList(MimeGlobMatchResult &result, CacheFile *cacheFile, int off, const QString &fileName)
//{
//    const int numGlobs = cacheFile->getUint32(off);
//    //qDebug() << "Loading" << numGlobs << "globs from" << cacheFile->file.fileName() << "at offset" << cacheFile->globListOffset;
//    for (int i = 0; i < numGlobs; ++i) {
//        const int globOffset = cacheFile->getUint32(off + 4 + 12 * i);
//        const int mimeTypeOffset = cacheFile->getUint32(off + 4 + 12 * i + 4);
//        const int flagsAndWeight = cacheFile->getUint32(off + 4 + 12 * i + 8);
//        const int weight = flagsAndWeight & 0xff;
//        const bool caseSensitive = flagsAndWeight & 0x100;
//        const Qt::CaseSensitivity qtCaseSensitive = caseSensitive ? Qt::CaseSensitive : Qt::CaseInsensitive;
//        const QString pattern = QLatin1String(cacheFile->getCharStar(globOffset));

//        const char *mimeType = cacheFile->getCharStar(mimeTypeOffset);
//        //qDebug() << pattern << mimeType << weight << caseSensitive;
//        MimeGlobPattern glob(pattern, QString() /*unused*/, weight, qtCaseSensitive);

//        // TODO: this could be done faster for literals where a simple == would do.
//        if (glob.matchFileName(fileName))
//            result.addMatch(QLatin1String(mimeType), weight, pattern);
//    }
//}

//bool MimeBinaryProvider::matchSuffixTree(MimeGlobMatchResult &result, MimeBinaryProvider::CacheFile *cacheFile, int numEntries, int firstOffset, const QString &fileName, int charPos, bool caseSensitiveCheck)
//{
//    QChar fileChar = fileName[charPos];
//    int min = 0;
//    int max = numEntries - 1;
//    while (min <= max) {
//        const int mid = (min + max) / 2;
//        const int off = firstOffset + 12 * mid;
//        const QChar ch = cacheFile->getUint32(off);
//        if (ch < fileChar)
//            min = mid + 1;
//        else if (ch > fileChar)
//            max = mid - 1;
//        else {
//            --charPos;
//            int numChildren = cacheFile->getUint32(off + 4);
//            int childrenOffset = cacheFile->getUint32(off + 8);
//            bool success = false;
//            if (charPos > 0)
//                success = matchSuffixTree(result, cacheFile, numChildren, childrenOffset, fileName, charPos, caseSensitiveCheck);
//            if (!success) {
//                for (int i = 0; i < numChildren; ++i) {
//                    const int childOff = childrenOffset + 12 * i;
//                    const int mch = cacheFile->getUint32(childOff);
//                    if (mch != 0)
//                        break;
//                    const int mimeTypeOffset = cacheFile->getUint32(childOff + 4);
//                    const char *mimeType = cacheFile->getCharStar(mimeTypeOffset);
//                    const int flagsAndWeight = cacheFile->getUint32(childOff + 8);
//                    const int weight = flagsAndWeight & 0xff;
//                    const bool caseSensitive = flagsAndWeight & 0x100;
//                    if (caseSensitiveCheck || !caseSensitive) {
//                        result.addMatch(QLatin1String(mimeType), weight, QLatin1Char('*') + fileName.mid(charPos+1));
//                        success = true;
//                    }
//                }
//            }
//            return success;
//        }
//    }
//    return false;
//}

//bool MimeBinaryProvider::matchMagicRule(MimeBinaryProvider::CacheFile *cacheFile, int numMatchlets, int firstOffset, const QByteArray &data)
//{
//    const char *dataPtr = data.constData();
//    const int dataSize = data.size();
//    for (int matchlet = 0; matchlet < numMatchlets; ++matchlet) {
//        const int off = firstOffset + matchlet * 32;
//        const int rangeStart = cacheFile->getUint32(off);
//        const int rangeLength = cacheFile->getUint32(off + 4);
//        //const int wordSize = cacheFile->getUint32(off + 8);
//        const int valueLength = cacheFile->getUint32(off + 12);
//        const int valueOffset = cacheFile->getUint32(off + 16);
//        const int maskOffset = cacheFile->getUint32(off + 20);
//        const char *mask = maskOffset ? cacheFile->getCharStar(maskOffset) : NULL;

//        if (!MimeMagicRule::matchSubstring(dataPtr, dataSize, rangeStart, rangeLength, valueLength, cacheFile->getCharStar(valueOffset), mask))
//            continue;

//        const int numChildren = cacheFile->getUint32(off + 24);
//        const int firstChildOffset = cacheFile->getUint32(off + 28);
//        if (numChildren == 0) // No submatch? Then we are done.
//            return true;
//        // Check that one of the submatches matches too
//        if (matchMagicRule(cacheFile, numChildren, firstChildOffset, data))
//            return true;
//    }
//    return false;
//}

//MimeType MimeBinaryProvider::findByMagic(const QByteArray &data, int *accuracyPtr)
//{
//    checkCache();
//    foreach (CacheFile *cacheFile, m_cacheFiles) {
//        const int magicListOffset = cacheFile->getUint32(PosMagicListOffset);
//        const int numMatches = cacheFile->getUint32(magicListOffset);
//        //const int maxExtent = cacheFile->getUint32(magicListOffset + 4);
//        const int firstMatchOffset = cacheFile->getUint32(magicListOffset + 8);

//        for (int i = 0; i < numMatches; ++i) {
//            const int off = firstMatchOffset + i * 16;
//            const int numMatchlets = cacheFile->getUint32(off + 8);
//            const int firstMatchletOffset = cacheFile->getUint32(off + 12);
//            if (matchMagicRule(cacheFile, numMatchlets, firstMatchletOffset, data)) {
//                const int mimeTypeOffset = cacheFile->getUint32(off + 4);
//                const char *mimeType = cacheFile->getCharStar(mimeTypeOffset);
//                *accuracyPtr = cacheFile->getUint32(off);
//                // Return the first match. We have no rules for conflicting magic data...
//                // (mime.cache itself is sorted, but what about local overrides with a lower prio?)
//                return mimeTypeForNameUnchecked(QLatin1String(mimeType));
//            }
//        }
//    }
//    return MimeType();
//}

//QStringList MimeBinaryProvider::parents(const QString &mime)
//{
//    checkCache();
//    const QByteArray mimeStr = mime.toLatin1();
//    QStringList result;
//    foreach (CacheFile *cacheFile, m_cacheFiles) {
//        const int parentListOffset = cacheFile->getUint32(PosParentListOffset);
//        const int numEntries = cacheFile->getUint32(parentListOffset);

//        int begin = 0;
//        int end = numEntries - 1;
//        while (begin <= end) {
//            const int medium = (begin + end) / 2;
//            const int off = parentListOffset + 4 + 8 * medium;
//            const int mimeOffset = cacheFile->getUint32(off);
//            const char *aMime = cacheFile->getCharStar(mimeOffset);
//            const int cmp = qstrcmp(aMime, mimeStr);
//            if (cmp < 0) {
//                begin = medium + 1;
//            } else if (cmp > 0) {
//                end = medium - 1;
//            } else {
//                const int parentsOffset = cacheFile->getUint32(off + 4);
//                const int numParents = cacheFile->getUint32(parentsOffset);
//                for (int i = 0; i < numParents; ++i) {
//                    const int parentOffset = cacheFile->getUint32(parentsOffset + 4 + 4 * i);
//                    const char *aParent = cacheFile->getCharStar(parentOffset);
//                    result.append(QString::fromLatin1(aParent));
//                }
//                break;
//            }
//        }
//    }
//    if (result.isEmpty()) {
//        const QString parent = fallbackParent(mime);
//        if (!parent.isEmpty())
//            result.append(parent);
//    }
//    return result;
//}

//QString MimeBinaryProvider::resolveAlias(const QString &name)
//{
//    checkCache();
//    const QByteArray input = name.toLatin1();
//    foreach (CacheFile *cacheFile, m_cacheFiles) {
//        const int aliasListOffset = cacheFile->getUint32(PosAliasListOffset);
//        const int numEntries = cacheFile->getUint32(aliasListOffset);
//        int begin = 0;
//        int end = numEntries - 1;
//        while (begin <= end) {
//            const int medium = (begin + end) / 2;
//            const int off = aliasListOffset + 4 + 8 * medium;
//            const int aliasOffset = cacheFile->getUint32(off);
//            const char *alias = cacheFile->getCharStar(aliasOffset);
//            const int cmp = qstrcmp(alias, input);
//            if (cmp < 0) {
//                begin = medium + 1;
//            } else if (cmp > 0) {
//                end = medium - 1;
//            } else {
//                const int mimeOffset = cacheFile->getUint32(off + 4);
//                const char *mimeType = cacheFile->getCharStar(mimeOffset);
//                return QLatin1String(mimeType);
//            }
//        }
//    }

//    return name;
//}

//QStringList MimeBinaryProvider::listAliases(const QString &name)
//{
//    checkCache();
//    QStringList result;
//    const QByteArray input = name.toLatin1();
//    foreach (CacheFile *cacheFile, m_cacheFiles) {
//        const int aliasListOffset = cacheFile->getUint32(PosAliasListOffset);
//        const int numEntries = cacheFile->getUint32(aliasListOffset);
//        for (int pos = 0; pos < numEntries; ++pos) {
//            const int off = aliasListOffset + 4 + 8 * pos;
//            const int mimeOffset = cacheFile->getUint32(off + 4);
//            const char *mimeType = cacheFile->getCharStar(mimeOffset);

//            if (input == mimeType) {
//                const int aliasOffset = cacheFile->getUint32(off);
//                const char *alias = cacheFile->getCharStar(aliasOffset);
//                result.append(QString::fromLatin1(alias));
//            }
//        }
//    }
//    return result;
//}

//void MimeBinaryProvider::loadMimeTypeList()
//{
//    if (!m_mimetypeListLoaded) {
//        m_mimetypeListLoaded = true;
//        m_mimetypeNames.clear();
//        // Unfortunately mime.cache doesn't have a full list of all mimetypes.
//        // So we have to parse the plain-text files called "types".
//        const QStringList typesFilenames = QStandardPaths::locateAll(QStandardPaths::GenericDataLocation, QLatin1String("mime/types"));
//        foreach (const QString &typeFilename, typesFilenames) {
//            QFile file(typeFilename);
//            if (file.open(QIODevice::ReadOnly)) {
//                while (!file.atEnd()) {
//                    QByteArray line = file.readLine();
//                    line.chop(1);
//                    m_mimetypeNames.insert(QString::fromLatin1(line.constData(), line.size()));
//                }
//            }
//        }
//    }
//}

//QList<MimeType> MimeBinaryProvider::allMimeTypes()
//{
//    QList<MimeType> result;
//    loadMimeTypeList();

//    for (QSet<QString>::const_iterator it = m_mimetypeNames.constBegin();
//          it != m_mimetypeNames.constEnd(); ++it)
//        result.append(mimeTypeForNameUnchecked(*it));

//    return result;
//}

//void MimeBinaryProvider::loadMimeTypePrivate(MimeTypePrivate &data)
//{
//#ifdef QT_NO_XMLSTREAMREADER
//    qWarning() << "Cannot load mime type since QXmlStreamReader is not available.";
//    return;
//#else
//    if (data.loaded)
//        return;
//    data.loaded = true;
//    // load comment and globPatterns

//    const QString file = data.name + QLatin1String(".xml");
//    const QStringList mimeFiles = QStandardPaths::locateAll(QStandardPaths::GenericDataLocation, QString::fromLatin1("mime/") + file);
//    if (mimeFiles.isEmpty()) {
//        // TODO: ask Thiago about this
//        qWarning() << "No file found for" << file << ", even though the file appeared in a directory listing.";
//        qWarning() << "Either it was just removed, or the directory doesn't have executable permission...";
//        qWarning() << QStandardPaths::locateAll(QStandardPaths::GenericDataLocation, QLatin1String("mime"), QStandardPaths::LocateDirectory);
//        return;
//    }

//    QString comment;
//    QString mainPattern;
//    const QString preferredLanguage = QLocale::system().name();

//    QListIterator<QString> mimeFilesIter(mimeFiles);
//    mimeFilesIter.toBack();
//    while (mimeFilesIter.hasPrevious()) { // global first, then local.
//        const QString fullPath = mimeFilesIter.previous();
//        QFile qfile(fullPath);
//        if (!qfile.open(QFile::ReadOnly))
//            continue;

//        QXmlStreamReader xml(&qfile);
//        if (xml.readNextStartElement()) {
//            if (xml.name() != QLatin1String("mime-type")) {
//                continue;
//            }
//            const QString name = xml.attributes().value(QLatin1String("type")).toString();
//            if (name.isEmpty())
//                continue;
//            if (name != data.name) {
//                qWarning() << "Got name" << name << "in file" << file << "expected" << data.name;
//            }

//            while (xml.readNextStartElement()) {
//                const QStringRef tag = xml.name();
//                if (tag == QLatin1String("comment")) {
//                    QString lang = xml.attributes().value(QLatin1String("xml:lang")).toString();
//                    const QString text = xml.readElementText();
//                    if (lang.isEmpty()) {
//                        lang = QLatin1String("en_US");
//                    }
//                    data.localeComments.insert(lang, text);
//                    continue; // we called readElementText, so we're at the EndElement already.
//                } else if (tag == QLatin1String("icon")) { // as written out by shared-mime-info >= 0.40
//                    data.iconName = xml.attributes().value(QLatin1String("name")).toString();
//                } else if (tag == QLatin1String("glob-deleteall")) { // as written out by shared-mime-info >= 0.70
//                    data.globPatterns.clear();
//                } else if (tag == QLatin1String("glob")) { // as written out by shared-mime-info >= 0.70
//                    const QString pattern = xml.attributes().value(QLatin1String("pattern")).toString();
//                    if (mainPattern.isEmpty() && pattern.startsWith(QLatin1Char('*'))) {
//                        mainPattern = pattern;
//                    }
//                    if (!data.globPatterns.contains(pattern))
//                        data.globPatterns.append(pattern);
//                }
//                xml.skipCurrentElement();
//            }
//            Q_ASSERT(xml.name() == QLatin1String("mime-type"));
//        }
//    }

//    // Let's assume that shared-mime-info is at least version 0.70
//    // Otherwise we would need 1) a version check, and 2) code for parsing patterns from the globs file.
//#if 1
//    if (!mainPattern.isEmpty() && data.globPatterns.first() != mainPattern) {
//        // ensure it's first in the list of patterns
//        data.globPatterns.removeAll(mainPattern);
//        data.globPatterns.prepend(mainPattern);
//    }
//#else
//    const bool globsInXml = sharedMimeInfoVersion() >= QT_VERSION_CHECK(0, 70, 0);
//    if (globsInXml) {
//        if (!mainPattern.isEmpty() && data.globPatterns.first() != mainPattern) {
//            // ensure it's first in the list of patterns
//            data.globPatterns.removeAll(mainPattern);
//            data.globPatterns.prepend(mainPattern);
//        }
//    } else {
//        // Fallback: get the patterns from the globs file
//        // TODO: This would be the only way to support shared-mime-info < 0.70
//        // But is this really worth the effort?
//    }
//#endif
//#endif //QT_NO_XMLSTREAMREADER
//}

//// Binary search in the icons or generic-icons list
//QString MimeBinaryProvider::iconForMime(CacheFile *cacheFile, int posListOffset, const QByteArray &inputMime)
//{
//    const int iconsListOffset = cacheFile->getUint32(posListOffset);
//    const int numIcons = cacheFile->getUint32(iconsListOffset);
//    int begin = 0;
//    int end = numIcons - 1;
//    while (begin <= end) {
//        const int medium = (begin + end) / 2;
//        const int off = iconsListOffset + 4 + 8 * medium;
//        const int mimeOffset = cacheFile->getUint32(off);
//        const char *mime = cacheFile->getCharStar(mimeOffset);
//        const int cmp = qstrcmp(mime, inputMime);
//        if (cmp < 0)
//            begin = medium + 1;
//        else if (cmp > 0)
//            end = medium - 1;
//        else {
//            const int iconOffset = cacheFile->getUint32(off + 4);
//            return QLatin1String(cacheFile->getCharStar(iconOffset));
//        }
//    }
//    return QString();
//}

//void MimeBinaryProvider::loadIcon(MimeTypePrivate &data)
//{
//    checkCache();
//    const QByteArray inputMime = data.name.toLatin1();
//    foreach (CacheFile *cacheFile, m_cacheFiles) {
//        const QString icon = iconForMime(cacheFile, PosIconsListOffset, inputMime);
//        if (!icon.isEmpty()) {
//            data.iconName = icon;
//            return;
//        }
//    }
//}

//void MimeBinaryProvider::loadGenericIcon(MimeTypePrivate &data)
//{
//    checkCache();
//    const QByteArray inputMime = data.name.toLatin1();
//    foreach (CacheFile *cacheFile, m_cacheFiles) {
//        const QString icon = iconForMime(cacheFile, PosGenericIconsListOffset, inputMime);
//        if (!icon.isEmpty()) {
//            data.genericIconName = icon;
//            return;
//        }
//    }
//}

////

MimeXMLProvider::MimeXMLProvider(MimeDatabasePrivate *db)
    : MimeProviderBase(db), m_loaded(false)
{
}

bool MimeXMLProvider::isValid()
{
    return true;
}

MimeType MimeXMLProvider::mimeTypeForName(const QString &name)
{
    ensureLoaded();

    return m_nameMimeTypeMap.value(name);
}

QStringList MimeXMLProvider::findByFileName(const QString &fileName, QString *foundSuffix)
{
    ensureLoaded();

    const QStringList matchingMimeTypes = m_mimeTypeGlobs.matchingGlobs(fileName, foundSuffix);
    return matchingMimeTypes;
}

MimeType MimeXMLProvider::findByMagic(const QByteArray &data, int *accuracyPtr)
{
    ensureLoaded();

    QString candidate;

    foreach (const MimeMagicRuleMatcher &matcher, m_magicMatchers) {
        if (matcher.matches(data)) {
            const int priority = matcher.priority();
            if (priority > *accuracyPtr) {
                *accuracyPtr = priority;
                candidate = matcher.mimetype();
            }
        }
    }
    return mimeTypeForName(candidate);
}

QMap<int, QList<MimeMagicRule> > MimeXMLProvider::magicRulesForMimeType(const MimeType &mimeType)
{
    QMap<int, QList<MimeMagicRule> > result;
    foreach (const MimeMagicRuleMatcher &matcher, m_magicMatchers) {
        if (mimeType.matchesName(matcher.mimetype()))
            result[matcher.priority()].append(matcher.magicRules());
    }
    return result;
}

void MimeXMLProvider::setGlobPatternsForMimeType(const MimeType &mimeType, const QStringList &patterns)
{
    // remove all previous globs
    m_mimeTypeGlobs.removeMimeType(mimeType.name());
    // add new patterns as case-insensitive default-weight patterns
    foreach (const QString &pattern, patterns)
        addGlobPattern(MimeGlobPattern(pattern, mimeType.name()));
    mimeType.d->globPatterns = patterns;
}

void MimeXMLProvider::setMagicRulesForMimeType(const MimeType &mimeType, const QMap<int, QList<MimeMagicRule> > &rules)
{
    // remove all previous rules
    QMutableListIterator<MimeMagicRuleMatcher> matcherIt(m_magicMatchers);
    while (matcherIt.hasNext()) {
        if (matcherIt.next().mimetype() == mimeType.name())
            matcherIt.remove();
    }
    // add new rules
    for (auto it = rules.constBegin(); it != rules.constEnd(); ++it) {
        MimeMagicRuleMatcher matcher(mimeType.name(), it.key()/*priority*/);
        matcher.addRules(it.value());
        addMagicMatcher(matcher);
    }
}

void MimeXMLProvider::ensureLoaded()
{
    if (!m_loaded /*|| shouldCheck()*/) {
        m_loaded = true;
<<<<<<< HEAD
//        bool fdoXmlFound = false;
        QStringList allFiles;

//        const QStringList packageDirs = QStandardPaths::locateAll(QStandardPaths::GenericDataLocation, QLatin1String("mime/packages"), QStandardPaths::LocateDirectory);
//        //qDebug() << "packageDirs=" << packageDirs;
//        for (const QString &packageDir : packageDirs) {
//            QDir dir(packageDir);
//            const QStringList files = dir.entryList(QDir::Files | QDir::NoDotAndDotDot);
//            //qDebug() << static_cast<const void *>(this) << packageDir << files;
//            if (!fdoXmlFound)
//                fdoXmlFound = files.contains(QLatin1String("freedesktop.org.xml"));
//            QStringList::const_iterator endIt(files.constEnd());
//            for (QStringList::const_iterator it(files.constBegin()); it != endIt; ++it) {
//                allFiles.append(packageDir + QLatin1Char('/') + *it);
//            }
//        }

//        if (!fdoXmlFound) {
//            // We could instead install the file as part of installing Qt?
              const char freedesktopOrgXml[] = ":/qt-project.org/qmime/packages/freedesktop.org.xml";
            allFiles.prepend(QLatin1String(freedesktopOrgXml));
//        }
=======
        QStringList allFiles = QStandardPaths::locateAll(QStandardPaths::GenericDataLocation,
                                                         QStringLiteral("mime/packages/freedesktop.org.xml"),
                                                         QStandardPaths::LocateFile);

        if (allFiles.isEmpty()) {
            // System freedesktop.org.xml file not found, try to use the one in QtCore.
            // This is private API and has changed in the past:
            // - Qt 5.11 added "package" subdir in 7a5644d6481a3c1a7416772998ca4e60c977bfbd
            // - Qt 5.13 added an option to not bundle it at all
            const QString fdoXml5_11 = QStringLiteral(":/qt-project.org/qmime/packages/freedesktop.org.xml");
            const QString fdoXmlPre5_11 = QStringLiteral(":/qt-project.org/qmime/freedesktop.org.xml");
            if (QFile::exists(fdoXml5_11))
                allFiles << fdoXml5_11;
            else if (QFile::exists(fdoXmlPre5_11))
                allFiles << fdoXmlPre5_11;
            else
                qFatal("Utils::MimeXMLProvider: could not find the system freedesktop.org.xml file "
                       "and QtCore does not have an accessible copy.");
        }
>>>>>>> 9693882d

        m_nameMimeTypeMap.clear();
        m_aliases.clear();
        m_parents.clear();
        m_mimeTypeGlobs.clear();
        m_magicMatchers.clear();

        //qDebug() << "Loading" << m_allFiles;

        // add custom mime types first, which override any default from freedesktop.org.xml
        MimeTypeParser parser(*this);
        QHashIterator<QString, QByteArray> it(m_additionalData);
        while (it.hasNext()) {
            it.next();
            QString errorMessage;
            if (!parser.parse(it.value(), it.key(), &errorMessage)) {
                qWarning("MimeDatabase: Error loading %s\n%s", qPrintable(it.key()),
                         qPrintable(errorMessage));
            }
        }
        foreach (const QString &file, allFiles)
            load(file);
    }
}

void MimeXMLProvider::load(const QString &fileName)
{
    QString errorMessage;
    if (!load(fileName, &errorMessage))
        qWarning("MimeDatabase: Error loading %s\n%s", qPrintable(fileName), qPrintable(errorMessage));
}

bool MimeXMLProvider::load(const QString &fileName, QString *errorMessage)
{
    m_loaded = true;

    QFile file(fileName);
    if (!file.open(QIODevice::ReadOnly | QIODevice::Text)) {
        if (errorMessage)
            *errorMessage = QString::fromLatin1("Cannot open %1: %2").arg(fileName, file.errorString());
        return false;
    }

    if (errorMessage)
        errorMessage->clear();

    const QByteArray content = file.readAll();
    MimeTypeParser parser(*this);
    return parser.parse(content, fileName, errorMessage);
}

void MimeXMLProvider::addGlobPattern(const MimeGlobPattern &glob)
{
    m_mimeTypeGlobs.addGlob(glob);
}

void MimeXMLProvider::addMimeType(const MimeType &mt)
{
    m_nameMimeTypeMap.insert(mt.name(), mt);
}

QStringList MimeXMLProvider::parents(const QString &mime)
{
    ensureLoaded();
    QStringList result = m_parents.value(mime);
    if (result.isEmpty()) {
        const QString parent = fallbackParent(mime);
        if (!parent.isEmpty())
            result.append(parent);
    }
    return result;
}

void MimeXMLProvider::addParent(const QString &child, const QString &parent)
{
    m_parents[child].append(parent);
}

QStringList MimeXMLProvider::listAliases(const QString &name)
{
    ensureLoaded();
    // Iterate through the whole hash. This method is rarely used.
    return m_aliases.keys(name);
}

QString MimeXMLProvider::resolveAlias(const QString &name)
{
    ensureLoaded();
    return m_aliases.value(name, name);
}

void MimeXMLProvider::addAlias(const QString &alias, const QString &name)
{
    m_aliases.insert(alias, name);
}

QList<MimeType> MimeXMLProvider::allMimeTypes()
{
    ensureLoaded();
    return m_nameMimeTypeMap.values();
}

void MimeXMLProvider::addMagicMatcher(const MimeMagicRuleMatcher &matcher)
{
    m_magicMatchers.append(matcher);
}

void MimeXMLProvider::addData(const QString &id, const QByteArray &data)
{
    if (m_additionalData.contains(id))
        qWarning("Overwriting data in mime database, id '%s'", qPrintable(id));
    m_additionalData.insert(id, data);
    m_loaded = false; // force reload to ensure correct load order for overridden mime types
}<|MERGE_RESOLUTION|>--- conflicted
+++ resolved
@@ -784,30 +784,6 @@
 {
     if (!m_loaded /*|| shouldCheck()*/) {
         m_loaded = true;
-<<<<<<< HEAD
-//        bool fdoXmlFound = false;
-        QStringList allFiles;
-
-//        const QStringList packageDirs = QStandardPaths::locateAll(QStandardPaths::GenericDataLocation, QLatin1String("mime/packages"), QStandardPaths::LocateDirectory);
-//        //qDebug() << "packageDirs=" << packageDirs;
-//        for (const QString &packageDir : packageDirs) {
-//            QDir dir(packageDir);
-//            const QStringList files = dir.entryList(QDir::Files | QDir::NoDotAndDotDot);
-//            //qDebug() << static_cast<const void *>(this) << packageDir << files;
-//            if (!fdoXmlFound)
-//                fdoXmlFound = files.contains(QLatin1String("freedesktop.org.xml"));
-//            QStringList::const_iterator endIt(files.constEnd());
-//            for (QStringList::const_iterator it(files.constBegin()); it != endIt; ++it) {
-//                allFiles.append(packageDir + QLatin1Char('/') + *it);
-//            }
-//        }
-
-//        if (!fdoXmlFound) {
-//            // We could instead install the file as part of installing Qt?
-              const char freedesktopOrgXml[] = ":/qt-project.org/qmime/packages/freedesktop.org.xml";
-            allFiles.prepend(QLatin1String(freedesktopOrgXml));
-//        }
-=======
         QStringList allFiles = QStandardPaths::locateAll(QStandardPaths::GenericDataLocation,
                                                          QStringLiteral("mime/packages/freedesktop.org.xml"),
                                                          QStandardPaths::LocateFile);
@@ -818,16 +794,12 @@
             // - Qt 5.11 added "package" subdir in 7a5644d6481a3c1a7416772998ca4e60c977bfbd
             // - Qt 5.13 added an option to not bundle it at all
             const QString fdoXml5_11 = QStringLiteral(":/qt-project.org/qmime/packages/freedesktop.org.xml");
-            const QString fdoXmlPre5_11 = QStringLiteral(":/qt-project.org/qmime/freedesktop.org.xml");
             if (QFile::exists(fdoXml5_11))
                 allFiles << fdoXml5_11;
-            else if (QFile::exists(fdoXmlPre5_11))
-                allFiles << fdoXmlPre5_11;
             else
                 qFatal("Utils::MimeXMLProvider: could not find the system freedesktop.org.xml file "
                        "and QtCore does not have an accessible copy.");
         }
->>>>>>> 9693882d
 
         m_nameMimeTypeMap.clear();
         m_aliases.clear();
